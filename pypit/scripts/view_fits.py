--- conflicted
+++ resolved
@@ -19,6 +19,7 @@
 
 from pypit import pyputils
 from pypit import arlris
+from pypit import ardeimos
 
 def parser(options=None):
 
@@ -50,12 +51,6 @@
     # Setup for PYPIT imports
     msgs = pyputils.get_dummy_logger()
 
-<<<<<<< HEAD
-=======
-    from pypit import arlris
-    from pypit import ardeimos
-
->>>>>>> 2ae94276
     # Extension
     if args.exten is not None:
         hdu = fits.open(args.file)
