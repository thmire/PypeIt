from __future__ import (print_function, absolute_import, division, unicode_literals)
from future.utils import iteritems

import os
import astropy.io.fits as pyfits
from astropy.time import Time
import numpy as np
from pypit import arparse as settings
from pypit import armsgs
from pypit import arproc
from pypit import arlris
from pypit import ardeimos
#from multiprocessing import Pool as mpPool
#from multiprocessing.pool import ApplyResult
#import arutils
from IPython import embed


try:
    basestring
except NameError:
    basestring = str

from pypit import ardebug as debugger

# Logging
msgs = armsgs.get_logger()


def load_headers(datlines):
    """ Load the header information for each fits file
    The cards of interest are specified in the instrument settings file
    A check of specific cards is performed if specified in settings

    Parameters
    ----------
    datlines : list
      Input (uncommented) lines specified by the user.
      datlines contains the full data path to every
      raw exposure provided by the user.

    Returns
    -------
    fitsdict : dict
      The relevant header information of all fits files
    keylst : list
    """
    def generate_updates(dct, keylst, keys, whddict, headarr):
        """ Generate a list of settings to be updated
        """
        for (key, value) in iteritems(dct):
            keys += [str(key)]
            if isinstance(value, dict):
                generate_updates(value, keylst, keys, whddict, headarr)
            else:
                try:
                    tfrhd = int(value.split('.')[0]) - 1
                    kchk = '.'.join(value.split('.')[1:])
                    frhd = whddict['{0:02d}'.format(tfrhd)]
                    hdrval = headarr[frhd][kchk]
                    if keys[0] not in ["check", "keyword"]:
                        keylst += [str(' ').join(keys) + str(" ") +
                                   str("{0}\n".format(hdrval).replace(" ", ""))]
                        keylst[-1] = keylst[-1].split()
                except (AttributeError, ValueError, KeyError):
                    pass
            del keys[-1]

    chks = list(settings.spect['check'].keys())
    keys = list(settings.spect['keyword'].keys())
    # Init
    fitsdict = dict({'directory': [], 'filename': [], 'utc': []})
    whddict = dict({})
    for k in keys:
        fitsdict[k]=[]
    allhead = []
    headarr = [None for k in range(settings.spect['fits']['numhead'])]
    numfiles = len(datlines)
    # Loop on files
    for i in range(numfiles):
        # Try to open the fits file
        try:
            for k in range(settings.spect['fits']['numhead']):
                headarr[k] = pyfits.getheader(datlines[i], ext=settings.spect['fits']['headext{0:02d}'.format(k+1)])
                whddict['{0:02d}'.format(settings.spect['fits']['headext{0:02d}'.format(k+1)])] = k
        except:
            if settings.argflag['run']['setup']:
                msgs.warn("Bad header in extension {0:d} of file:".format(settings.spect['fits']['headext{0:02d}'.format(k+1)])+msgs.newline()+datlines[i])
                msgs.warn("Proceeding on the hopes this was a calibration file, otherwise consider removing.")
            else:
                msgs.error("Error reading header from extension {0:d} of file:".format(settings.spect['fits']['headext{0:02d}'.format(k+1)])+msgs.newline()+datlines[i])
        # Save the headers into a list
        for k in range(settings.spect['fits']['numhead']):
            tmp = [head.copy() for head in headarr]
            allhead.append(tmp)
        # Perform checks on each fits files, as specified in the settings.instrument file.
        skip = False
        for ch in chks:
            tfrhd = int(ch.split('.')[0])-1
            kchk  = '.'.join(ch.split('.')[1:])
            frhd  = whddict['{0:02d}'.format(tfrhd)]
<<<<<<< HEAD
            # JFH changed to in instead of !=
            if ((settings.spect['check'][ch] in str(headarr[frhd][kchk]).strip()) == False):
=======
            # Perform test
            if settings.spect['check'][ch] != str(headarr[frhd][kchk]).strip():
>>>>>>> d02dd1fc
                print(ch, frhd, kchk)
                print(settings.spect['check'][ch], str(headarr[frhd][kchk]).strip())
                msgs.warn("The following file:"+msgs.newline()+datlines[i]+msgs.newline()+"is not taken with the settings.{0:s} detector".format(settings.argflag['run']['spectrograph'])+msgs.newline()+"Remove this file, or specify a different settings file.")
                msgs.warn("Skipping the file..")
                skip = True
        if skip:
            numfiles -= 1
            continue
        # Now set the key values for each of the required keywords
        dspl = datlines[i].split('/')
        fitsdict['directory'].append('/'.join(dspl[:-1])+'/')
        fitsdict['filename'].append(dspl[-1])
        # Attempt to load a UTC
        utcfound = False
        for k in range(settings.spect['fits']['numhead']):
            if 'UTC' in headarr[k].keys():
                utc = headarr[k]['UTC']
                utcfound = True
                break
            elif 'UT' in headarr[k].keys():
                utc = headarr[k]['UT']
                utcfound = True
                break
        if utcfound:
            fitsdict['utc'].append(utc)
        else:
            fitsdict['utc'].append(None)
            msgs.warn("UTC is not listed as a header keyword in file:"+msgs.newline()+datlines[i])
        # Read binning-dependent detector properties here? (maybe read speed too)
        #if settings.argflag['run']['spectrograph'] in ['keck_lris_blue']:
        #    arlris.set_det(fitsdict, headarr[k])
        # Now get the rest of the keywords
        for kw in keys:
            if settings.spect['keyword'][kw] is None:
                value = str('None')  # This instrument doesn't have/need this keyword
            else:
                ch = settings.spect['keyword'][kw]
                try:
                    tfrhd = int(ch.split('.')[0])-1
                except ValueError:
                    value = ch  # Keyword given a value. Only a string allowed for now
                else:
                    frhd = whddict['{0:02d}'.format(tfrhd)]
                    kchk = '.'.join(ch.split('.')[1:])
                    try:
                        value = headarr[frhd][kchk]
                    except KeyError: # Keyword not found in header
                        msgs.warn("{:s} keyword not in header. Setting to None".format(kchk))
                        value=str('None')
            # Convert the input time into hours -- Should we really do this here??
            if kw == 'time':
                if settings.spect['fits']['timeunit']   == 's'  : value = float(value)/3600.0    # Convert seconds to hours
                elif settings.spect['fits']['timeunit'] == 'm'  : value = float(value)/60.0      # Convert minutes to hours
                elif settings.spect['fits']['timeunit'] in Time.FORMATS.keys() : # Astropy time format
                    if settings.spect['fits']['timeunit'] in ['mjd']:
                        ival = float(value)
                    else:
                        ival = value
                    tval = Time(ival, scale='tt', format=settings.spect['fits']['timeunit'])
                    # dspT = value.split('T')
                    # dy,dm,dd = np.array(dspT[0].split('-')).astype(np.int)
                    # th,tm,ts = np.array(dspT[1].split(':')).astype(np.float64)
                    # r=(14-dm)/12
                    # s,t=dy+4800-r,dm+12*r-3
                    # jdn = dd + (153*t+2)/5 + 365*s + s/4 - 32083
                    # value = jdn + (12.-th)/24 + tm/1440 + ts/86400 - 2400000.5  # THIS IS THE MJD
                    value = tval.mjd * 24.0 # Put MJD in hours
                else:
                    msgs.error('Bad time unit')
            # Put the value in the keyword
            typv = type(value)
            if typv is int or typv is np.int_:
                fitsdict[kw].append(value)
            elif typv is float or typv is np.float_:
                fitsdict[kw].append(value)
            elif isinstance(value, basestring) or typv is np.string_:
                fitsdict[kw].append(value.strip())
            elif typv is bool or typv is np.bool_:
                fitsdict[kw].append(value)
            else:
                msgs.bug("I didn't expect a useful header ({0:s}) to contain type {1:s}".format(kw, typv).replace('<type ','').replace('>',''))

        msgs.info("Successfully loaded headers for file:" + msgs.newline() + datlines[i])

    # Check if any other settings require header values to be loaded
    msgs.info("Checking spectrograph settings for required header information")
    # Just use the header info from the last file
    keylst = []
    generate_updates(settings.spect.copy(), keylst, [], whddict, headarr)

    # Convert the fitsdict arrays into numpy arrays
    for k in fitsdict.keys():
        fitsdict[k] = np.array(fitsdict[k])
    msgs.info("Headers loaded for {0:d} files successfully".format(numfiles))
    if numfiles != len(datlines):
        msgs.warn("Headers were not loaded for {0:d} files".format(len(datlines) - numfiles))
    if numfiles == 0:
        msgs.error("The headers could not be read from the input data files." + msgs.newline() +
                   "Please check that the settings file matches the data.")
    # Return
    fitsdict['headers'] = allhead
    return fitsdict, keylst


def load_frames(fitsdict, ind, det, frametype='<None>', msbias=None, trim=True):
    """
    Load data frames, usually raw.
    Bias subtract (if not msbias!=None) and trim (if True)

    Parameters
    ----------
    fitsdict : dict
      Contains relevant information from fits header files
    ind : list or array
      integers of indices
    det : int
      Detector number, starts at 1

    Returns
    -------
    frames : ndarray (3 dimensional)
      One image per ind
    """
    def load_indfr(name,ext):
        msgs.work("Trim and overscan has not been applied")
        temp = pyfits.getdata(name, ext)
        return temp

    msgs.info("Loading individual {0:s} frames".format(frametype))
    # Get detector number
    dnum = settings.get_dnum(det)
    if np.size(ind) == 0:
        msgs.warn("No {0:s} frames to load".format(frametype))
        return None
    msgs.work("Implement multiprocessing here (better -- at the moment it's slower than not) to speed up data reading")
    for i in range(np.size(ind)):
        # Instrument specific read
        if settings.argflag['run']['spectrograph'] in ['keck_lris_blue', 'keck_lris_red']:
            temp, head0, _ = arlris.read_lris(fitsdict['directory'][ind[i]]+fitsdict['filename'][ind[i]], det=det)
        elif settings.argflag['run']['spectrograph'] in ['deimos']:
            temp, head0, _ = ardeimos.read_deimos(fitsdict['directory'][ind[i]] + fitsdict['filename'][ind[i]])
        else:
            hdulist = pyfits.open(fitsdict['directory'][ind[i]]+fitsdict['filename'][ind[i]])
            temp = hdulist[settings.spect[dnum]['dataext01']].data
            head0 = hdulist[0].header
        temp = temp.astype(np.float)  # Let us avoid uint16
        if settings.argflag['trace']['dispersion']['direction'] == 1:
            temp = temp.T
        if msbias is not None:
            if type(msbias) is np.ndarray:
                temp -= msbias  # Subtract the master bias frame
            elif isinstance(msbias,basestring):
                if msbias == "overscan":
                    arproc.sub_overscan(temp, det)
                else:
                    msgs.error("Could not subtract bias level when loading {0:s} frames".format(frametype))
            if trim:
                temp = arproc.trim(temp, det)
        # Save image
        if i == 0:
            frames = np.zeros((temp.shape[0], temp.shape[1], np.size(ind)))
            frames[:,:,i] = temp.copy()
        else:
            frames[:,:,i] = temp.copy()
        del temp

#	pool = mpPool(processes=np.min([settings.argflag['run']['ncpus'],np.size(ind)]))
#	async_results = []
#	for i in range(np.size(ind)):
#		async_results.append(pool.apply_async(pyfits.getdata, (fitsdict['directory'][ind[i]]+fitsdict['filename'][ind[i]], settings.spect['fits']['dataext'])))
#	pool.close()
#	pool.join()
#	map(ApplyResult.wait, async_results)
#	for j in range(np.size(ind)):
#		if j == 0:
#			temp = async_results[j].get()
#			frames = np.zeros((temp.shape[0], temp.shape[1], np.size(ind)))
#			if msbias is None:
#				frames[:,:,i] = temp
#			else:
#				frames[:,:,i] = temp - msbias
#			del temp
#		else:
#			if msbias is None:
#				frames[:,:,i] = async_results[j].get()
#			else:
#				frames[:,:,i] = async_results[j].get() - msbias
    if np.size(ind) == 1:
        msgs.info("Loaded {0:d} {1:s} frame successfully".format(np.size(ind), frametype))
    else:
        msgs.info("Loaded {0:d} {1:s} frames successfully".format(np.size(ind), frametype))
    return frames


def load_extraction(name, frametype='<None>', wave=True):
    msgs.info("Loading a pre-existing {0:s} extraction frame:".format(frametype)+msgs.newline()+name)
    props_savas = dict({"ORDWN":"ordwnum"})
    props = dict({})
    props_allow = props_savas.keys()
    infile = pyfits.open(name)
    sciext = np.array(infile[0].data, dtype=np.float)
    sciwav = -999999.9*np.ones((sciext.shape[0],sciext.shape[1]))
    hdr = infile[0].header
    norders = hdr["NUMORDS"]
    pxsz    = hdr["PIXSIZE"]
    props = dict({})
    for o in range(norders):
        hdrname = "CDELT{0:03d}".format(o+1)
        cdelt = hdr[hdrname]
        hdrname = "CRVAL{0:03d}".format(o+1)
        crval = hdr[hdrname]
        hdrname = "CLINV{0:03d}".format(o+1)
        clinv = hdr[hdrname]
        hdrname = "CRPIX{0:03d}".format(o+1)
        crpix = hdr[hdrname]
        hdrname = "CNPIX{0:03d}".format(o+1)
        cnpix = hdr[hdrname]
        sciwav[:cnpix,o] = 10.0**(crval + cdelt*(np.arange(cnpix)-crpix))
        #sciwav[:cnpix,o] = clinv * 10.0**(cdelt*(np.arange(cnpix)-crpix))
        #sciwav[:cnpix,o] = clinv * (1.0 + pxsz/299792.458)**np.arange(cnpix)
    for k in props_allow:
        prsav = np.zeros(norders)
        try:
            for o in range(norders):
                hdrname = "{0:s}{1:03d}".format(k,o+1)
                prsav[o] = hdr[hdrname]
            props[props_savas[k]] = prsav.copy()
        except:
            pass
    del infile, hdr, prsav
    if wave is True:
        return sciext, sciwav, props
    else:
        return sciext, props


def load_master(name, exten=0, frametype='<None>'):
    """
    Load a pre-existing master calibration frame

    Parameters
    ----------
    name : str
      Name of the master calibration file to be loaded
    exten : int, optional
    frametype : str, optional
      The type of master calibration frame being loaded.
      This keyword is only used for terminal print out.

    Returns
    -------
    frame : ndarray or dict
      The data from the master calibration frame
    head : str (or None)
    """
    if frametype == 'wv_calib':
        from linetools import utils as ltu
        msgs.info("Loading Master {0:s} frame:".format(frametype)+msgs.newline()+name)
        ldict = ltu.loadjson(name)
        return ldict, None
    elif frametype == 'sensfunc':
        import yaml
        from astropy import units as u
        with open(name, 'r') as f:
            sensfunc = yaml.load(f)
        sensfunc['wave_max'] = sensfunc['wave_max']*u.AA
        sensfunc['wave_min'] = sensfunc['wave_min']*u.AA
        return sensfunc, None
    else:
        msgs.info("Loading a pre-existing master calibration frame")
        try:
            hdu = pyfits.open(name)
        except IOError:
            if settings.argflag['reduce']['masters']['force']:
                msgs.error("Master calibration file does not exist:"+msgs.newline()+name)
            else:
                msgs.error("Could not properly ready Master calibration file:"+msgs.newline()+name)
        msgs.info("Master {0:s} frame loaded successfully:".format(hdu[0].header['FRAMETYP'])+msgs.newline()+name)
        head = hdu[0].header
        data = hdu[exten].data.astype(np.float)
        return data, head


def load_ordloc(fname):
    # Load the files
    mstrace_bname, mstrace_bext = os.path.splitext(fname)
    lname = mstrace_bname+"_ltrace"+mstrace_bext
    rname = mstrace_bname+"_rtrace"+mstrace_bext
    # Load the order locations
    ltrace = np.array(pyfits.getdata(lname, 0),dtype=np.float)
    msgs.info("Loaded left order locations for frame:"+msgs.newline()+fname)
    rtrace = np.array(pyfits.getdata(rname, 0),dtype=np.float)
    msgs.info("Loaded right order locations for frame:"+msgs.newline()+fname)
    return ltrace, rtrace


def load_specobj(fname):
    """ Load a spec1d file into a list of SpecObjExp objects
    Parameters
    ----------
    fname : str

    Returns
    -------
    specobjs : list of SpecObjExp
    """
    from astropy.table import Table
    from astropy import units as u
    from pypit import arspecobj
    speckeys = ['wave', 'sky', 'mask', 'flam', 'flam_var', 'var', 'counts']
    #
    specobjs = []
    from astropy.io import fits
    hdulist = fits.open(fname)
    for hdu in hdulist:
        if hdu.name == 'PRIMARY':
            continue
        # Parse name
        objp = hdu.name.split('-')
        # Load data
        spec = Table(hdu.data)
        shape = (len(spec), 1024)  # 2nd number is dummy
        # Init
        specobj = arspecobj.SpecObjExp(shape, 'dum_config', int(objp[-1][1:]),
            int(objp[-2][1:]), [float(objp[1][1:])/10000.]*2, 0.5,
            float(objp[0][1:])/1000., 'unknown')
        # Add spectrum
        if 'box_counts' in spec.keys():
            for skey in speckeys:
                try:
                    specobj.boxcar[skey] = spec['box_{:s}'.format(skey)].data
                except KeyError:
                    pass
            # Add units on wave
            specobj.boxcar['wave'] = specobj.boxcar['wave'] * u.AA

        if 'opt_counts' in spec.keys():
            for skey in speckeys:
                try:
                    specobj.optimal[skey] = spec['opt_{:s}'.format(skey)].data
                except KeyError:
                    pass
        # Append
        specobjs.append(specobj)
    # Return
    return specobjs


def load_tilts(fname):
    # Load the files
    msarc_bname, msarc_bext = os.path.splitext(fname)
    tname = msarc_bname+"_tilts"+msarc_bext
    sname = msarc_bname+"_satmask"+msarc_bext
    # Load the order locations
    tilts = np.array(pyfits.getdata(tname, 0),dtype=np.float)
    msgs.info("Loaded order tilts for frame:"+msgs.newline()+fname)
    satmask = np.array(pyfits.getdata(sname, 0),dtype=np.float)
    msgs.info("Loaded saturation mask for frame:"+msgs.newline()+fname)
    return tilts, satmask


def load_1dspec(fname, exten=None, extract='opt', objname=None, flux=False):
    """
    Parameters
    ----------
    fname : str
      Name of the file
    exten : int, optional
      Extension of the spectrum
      If not given, all spectra in the file are loaded
    extract : str, optional
      Extraction type ('opt', 'box')
    objname : str, optional
      Identify extension based on input object name
    flux : bool, optional
      Return fluxed spectra?

    Returns
    -------
    spec : XSpectrum1D

    """
    from astropy.io import fits
    from linetools.spectra.xspectrum1d import XSpectrum1D

    # Keywords for Table
    rsp_kwargs = {}
    rsp_kwargs['wave_tag'] = '{:s}_wave'.format(extract)
    if flux:
        rsp_kwargs['flux_tag'] = '{:s}_flam'.format(extract)
        rsp_kwargs['var_tag'] = '{:s}_flam_var'.format(extract)
    else:
        rsp_kwargs['flux_tag'] = '{:s}_counts'.format(extract)
        rsp_kwargs['var_tag'] = '{:s}_var'.format(extract)
    # Identify extension from objname?
    if objname is not None:
        hdulist = fits.open(fname)
        hdu_names = [hdu.name for hdu in hdulist]
        exten = hdu_names.index(objname)
        if exten < 0:
            msgs.error("Bad input object name: {:s}".format(objname))
    # Load
    spec = XSpectrum1D.from_file(fname, exten=exten, **rsp_kwargs)
    # Return
    return spec

def waveids(fname):
    infile = pyfits.open(fname)
    pixels=[]
    msgs.info("Loading fitted arc lines")
    try:
        o = 1
        while True:
            pixels.append(infile[o].data.astype(np.float))
            o+=1
    except:
        pass
    return pixels<|MERGE_RESOLUTION|>--- conflicted
+++ resolved
@@ -99,13 +99,8 @@
             tfrhd = int(ch.split('.')[0])-1
             kchk  = '.'.join(ch.split('.')[1:])
             frhd  = whddict['{0:02d}'.format(tfrhd)]
-<<<<<<< HEAD
             # JFH changed to in instead of !=
             if ((settings.spect['check'][ch] in str(headarr[frhd][kchk]).strip()) == False):
-=======
-            # Perform test
-            if settings.spect['check'][ch] != str(headarr[frhd][kchk]).strip():
->>>>>>> d02dd1fc
                 print(ch, frhd, kchk)
                 print(settings.spect['check'][ch], str(headarr[frhd][kchk]).strip())
                 msgs.warn("The following file:"+msgs.newline()+datlines[i]+msgs.newline()+"is not taken with the settings.{0:s} detector".format(settings.argflag['run']['spectrograph'])+msgs.newline()+"Remove this file, or specify a different settings file.")
