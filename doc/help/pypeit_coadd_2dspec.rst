--- conflicted
+++ resolved
@@ -13,11 +13,7 @@
     positional arguments:
       coadd2d_file          File to guide 2d coadds
     
-<<<<<<< HEAD
-    optional arguments:
-=======
     options:
->>>>>>> 974b8e7a
       -h, --help            show this help message and exit
       --show                Show the reduction steps. Equivalent to the -s option
                             when running pypeit. (default: False)
