
1.4.1dev
--------
<<<<<<< HEAD
- Make PypeIt ISO 8160 (more) compliant
- Address an Identify bug
- Add blocking filter to DEIMOS config
- NOT/Alfosc updates
=======
- Adds SOAR/Goodman red camera
- Update to Gemini-S telescope info
>>>>>>> ff446567


1.4.0 (23 Apr 2021)
-------------------

- Include a fix for when no edges are detected in `EdgeTraceSet` by
  adding the `bound_detector` parameter.  Most instruments have a
  default of `bound_detector = False` meaning that the code will skip
  processing any detector where no slit edges are found.  Some
  instuments set the default to be `bound_detector = True` because the
  slit edges always or often fall off the edge of the detector (i.e.,
  the detector is fully illuminated).  These instruments are currently
  `mmt_mmirs`, `mmt_bluechannel`, `not_alfosc`, and `shane_kast`; note
  that some `gemini_gmos` data in the DevSuite require
  `bound_detector=True`, as well.
- Improved wavelength template for DEIMOS gratings: 600ZD, 830G.
- Added new ArI, KrI, NeI, XeI arc lines.
- PypeIt can now compute arc line FWHM from the lines themselves. This
  is controlled by a new parset, ``fwhm_fromlines``, which is set to
  False by default, except for DEIMOS.
- Added a development document about the DEIMOS wavelength calibration.
- Limit reduction to detectors 3 and 7 when DEIMOS LVM mask is used
  (other detectors are empty)
- Add wavelength RMS to SpecObj.  This is an update of the datamodel to
  1.3.3
- Add Bok B&C spectrograph
- Add `pypeit_obslog` script that simple compiles and prints metadata
  from a set of fits files needed by pypeit to run.
- Change `PypeItSetup.from_file_root` to *require* the output path to
  write the vanilla pypeit file.  If no path is provided, the object is
  instatiated without creating any output.
- Fixed bug in sensitivity function code adressing issue #747. Revamped sensitivity
function completely to compute zeropoints and throughput. Enhanced sensfunc.py QA.
- Added MOSFIRE QL script.
- Added support for VLT/SINFONI K 25mas (0.8x0.8 arcsec FOV) platescale
- Updated docs for differencing imaging sky subtraction.
- Added "sky" frametype for difference imaging sky subtraction addressing issue # 1068
- Improved and sped up sensitivity function telluric codes.
- Fixed bugs in ArchiveReid automatic wavelength identification.
- Removed numba dependency.
- Improved pypeit_view_fits script.
- Fixed ginga bugs in display.py and added automatic cuts to show_2dspec
- Added latin hypercube sampler to pypeit.utils which is required for differential evolution
optimizations.
- Improved GMOS R400 wavelength solution
- Turned off GMOS-S binning restriction
- Add GTC OSIRIS spectrograph
- Updates for docs on adding new spectrographs.  And a bok test
- Added a new ``pypeit_collate_1d`` tool to automatically group 1D Spectra from
  multiple files by group and coadd them.
- PypeIt will now add HISTORY keyword entries to FITS files.
- `use_maskdesign` is turned off for DEIMOS LVM masks
- a new parameter `use_user_fwhm` is added in `ExtractionPar` to allow
  the user to set their preferred fwhm
- Improved `slittrace.assign_maskinfo`
- PypeIt can now force extractions of DEIMOS non detected objects at the
  location expected from slitmask design.
- SpecObj and SlitTrace datamodel versions updated
- `pypeit_show_2dspec` shows traces of forced extraction and manual extraction
  with a different colors
- Updated docs about extraction and DEIMOS

1.3.3 (24 Feb 2021)
-------------------

- (Hotfix) Command-line argument bug in `pypeit_coadd_1dspec` script.
- (Hotfix) Bug fix in `pypeit_obslog` script.
- (Hotfix) X-Shooter bits


1.3.2 (08 Feb 2021)
-------------------

- (Hotfix) Bug in content type of README file that prevented upload to
  PyPI

1.3.1 (01 Feb 2021)
-------------------

- pypeit_chk_wavecalib script
- Option to limit channels shown for pypeit_show_2dspec
- sigdetect on in full_template
- Added new ArI, ArII lines
- Improved 1Dfit QA
- Final wavelength template for DEIMOS 900ZD
- Fix a bug in `pypeit/core/arc.py` and `pypeit/core/wavecal/autoid.py` due
  to the padding to the arc frames
- Added a new XeI line
- Turn off sigma clipping for DEIMOS arc frames.
- Refactor setup.py to use setup.cfg to define package configuration
- Refactor version handling to use setuptools_scm to grab version info from git tags
- Add support for testing within isolated environments via tox
- Refactor CI to use tox to run tests
- Add cron-scheduled tests to CI
- Add tests to CI to cover macos, windows, and conda installations
- Refactor wrapper scripts in bin/ to be entry_points defined in setup.cfg
- Deprecate check_requirements now that dependencies are handled by the installation



1.3.0 (13 Dec 2020)
-------------------

- DATE-OBS, UTC, AMPMODE, and MOSMODE added to metadata for DEIMOS, and
  the first three are now included in the auto-generated pypeit files.
- DEIMOS AMPMODE is now included in the list of metadata used to
  determine the DEIMOS configuration (setup).
- Frames ignored by
  `pypeit.metadata.PypeItMetaData.unique_configurations` used to
  establish the unique configurations are now set by
  `pypeit.spectrographs.spectrograph.Spectrograph.config_independent_frames`.
  These default to 'bias' and 'dark' frames.
- `pypeit.spectrographs.spectrograph.Spectrograph.config_independent_frames`
  can also return a *single* keyword selecting the metadata column used
  to match these frames to a given configuration.  For DEIMOS, this is
  used to match bias and dark frames to a configuration observed on the
  same date.  Currently these frames can only be set to a single
  configuration.
- Added `pypeit.metadata.PypeItMetaData.clean_configurations` that
  ignores frames that cannot be reduced by pypeit, as set by
  `pypeit.spectrographs.spectrograph.Spectrograph.valid_configuration_values`.
  For DEIMOS, this is used to ignore frames that are taken in
  direct-imaging mode or using anything except the B amplifier to read
  the data.  The ignored frames are removed from the metadata table
  (`fitstbl`).
- `update_docs` script now builds the html as well as the api rst files.
  It also prints a pass/fail comment.
- Added tests to `pypeit/tests/test_setups.py` to test that PypeIt
  correctly and automatically identifies frames from multiple DEIMOS
  configurations and that `pypeit.pypeitsetup.PypeItSetup` correctly
  produces separate pypeit files for each configuration.
- Added a development document reporting that PypeIt now satisfies the
  `PD-3` requirement Keck outlined for the DEIMOS PypeIt pipeline.
- Building the docs now dynamically generates an example pypeit and
  sorted file for inclusion in the PypeIt documentation.
- The setup block is now a simple listing of the keywords and values
  used to identify the instrument configuration.
- Refactor identify GUI and improve its docs
- Modest refactoring of templates.py
- Construction of wavelength arxiv files for DEIMOS 1200B and blue 1200G
- Pypeit now adds DEIMOS slits that are expected from the slitmask design
  but not found in the tracing process.
- PypeIt now flags as “BOXSLT” DEIMOS slits that are expected to be
  alignment boxes from slitmask design.
- Added a table with DEIMOS slitmask design and objects info to the
  SlitTraceSet datamodel
- Add support for MMTO Blue Channel Spectrograph
- Add GitHub Actions CI workflow
- Incorporates a procedure to enable GMOS Nod and Shuffle observations
- New GMOS wavelength solutions
- Remove Travis CI config
- General housecleaning of spectrographs
    - Documentation improvements
    - Dynamically builds table of available spectrographs; see
      `pypeit.spectrographs.available_spectrographs`
    - `pypeit.defs` is now deprecated
    - Removed usage from `pypeit.pypmsgs` and moved it to `run_pypeit.py`
    - Many Spectrograph instance attributes are now class attributes; in
      particular, previous instance attribute `spectrograph` is now `name`.
    - Added class attributes that set if the spectrograph is supported and any
      comments for the summary table.
    - `default_pypeit_par` is now a class method, which allows the name of the
      spectrograph to be defined in a single place
    - Valid spectrographs are no longer checked by
      `pypeit.par.pypeitpar.ReduxPar`.  This caused a circular import in the
      new strucuture.  The parameter `par['rdx']['spectrograph']` is virtually
      always checked by `load_spectrograph`, so I don't think this is a
      problem.
- Kastr 300 grating solutions
- Hotfix to include the solutions!
- Improved DEIMOS slitmask design matching
- Assign RA/DEC to DEIMOS extractions
- DEIMOS object RA, Dec, and name returned when running `pypeit_show_1d --list` and saved in
  the .txt file with the list of 1d spectra.
- DEIMOS object name and `maskdef_id` visible in ginga when running `pypeit_show_2d`
- Fix sigma clipping bug!

1.2.0 (15 Oct 2020)
-------------------

- Frame-typing tweaks for DEIMOS
    - Exposure-time ranges removed
    - All frame types now key off OBSTYPE
- Added more detail on citation policy to main page on readthedocs
- Added docs for BitMasks
- Altered scripts interface to allow for dynamically making the help doc
  files
- full spatial/spectral flexure and heliocentric corrections implemented
  for IFU reductions
- optimal weights in datacube generation
- Docs for skysub, extraction, flat fielding
- New skysub options for masking and suppressing local
- Added `pypeit/core/convert_DEIMOSsavfiles.py` to convert .sav files
  into fits files
- Added "amap" and "bmap" fits files in
  `pypeit/data/static_calibs/keck_deimos/` for DEIMOS optical model
- Added `pypeit/core/slitdesign_matching.py` and `maskdesign_matching`
  to `EdgeTraceSet`
- Added ParSet for switching ON the slit-mask design matching. Default
  is ON for `keck_deimos`
- Pypeit registers `maskdef_id` in SlitTraceSet if instrument is
  `keck_deimos`
- Fix assignment bug in fitting bspline

1.1.1 (10 Sep 2020)
-------------------

- (Hotfix) Fluxing doc edits
- (Hotfix) Fix sdist pip installation

1.1.0 (8 Sep 2020)
------------------

- Fixed a bug for IR reductions for cases where only negative object
  traces are identified.  These were accidentally being written to the
  spec1d file.
- Fixed a bug fixes a bug in full_template wavelength reidentification
  for situations where extreme wavelength coverage slits results in
  reidentification with a purely zero-padded array.
- Fixed a bug fixes a bug in full_template wavelength reidentification
  for situations where extreme wavelength coverage slits results in
  reidentification with a purely zero-padded array.
- Fixed another such bug arising from these zero-padded arrays.
- (Hotfix) Deal with chk_calibs test
- Script to generate combined datacubes for IFU data.
- Changed numpy (> 1.18.0) and scipy (> 1.4.0) version requirements
- Allow show2d_spec, chk_edges, chk_flats to load older Spec2DObj
  datamodel versions
- Implemented a plugin kindly provided by the ginga developers to
  display images with a secondary wavelength image WCS.
    - Removes dependency on @profxj's ginga fork, and avoids a bug when
      using WCS image registration in that fork.
    - `pypeit/ginga.py` moved to `pypeit/display/display.py` and ginga
      plugin added to `pypeit/diplay` directory.
    - ginga plugin registered as an entry point in `setup.py`
    - Added a script to check that the plugins are all available.
    - Installation docs updated.  Both `ginga` and `linetools` are now
      installed via pip.
- Deprecated `pypeit/debugger.py` and `pypeit/data/settings`
- Removed h5py as a dependency
- `linetools` is now listed in `pypeit/requirements.txt` until I can
  check if it still causes readthedocs to fail...
- Modify Spec2DObj 2D model for float32 images
- `pypeit.tracepca.TracePCA` and `pypeit.edgetrace.EdgeTraceSet` now
  subclass from `pypeit.datamodel.DataContainer`
- Refactor WaveCalib into a DataContainer
- Refactor fitting + PypeItFit DataContainer
- Coadd2D bug fixes
- Coadd2D without spec1d files
- Coadd2D offsets
- Some Coadd2D docs
- Manual extraction
- Improve LBT/LUCI
- Add MMT/MMIRS
- QL script for Keck/MOSFIRE (beta version)
- Correct det bug in keck_lris
- Modifications to allow for flailing LRISr detector
- Modifications for parse LRIS LAMPS prior to 2010 upgrade
- Added support for P200/DBSP and P200/TripleSpec

1.0.6 (22 Jul 2020)
-------------------

- (Hotfix) Deal with wavecalib crash
- Fix class and version check for DataContainer objects.
- Script to check for calibration files
- No longer require bias frames as default for DEIMOS
- Implement grism19 for NOT/ALFOSC
- Introduced another parameter used to identify box slits, as opposed to
  erroneous "slits" found by the edge tracing algorithms.  Any slit that
  has `minimum_slit_length < length < minimum_slit_length_sci` is
  considered a `BOXSLIT`, any slit with `length < minimum_slit_length`
  is considered a `SHORTSLIT`; the latter are always ignored.
- Introduced order matching code into EdgeTraceSet.
    - This helps fix an issue for GNIRS_10L caused by the orders
      shifting.
    - Introduces two paramters in `EdgeTraceSetPar` to assist the
      matching: `order_match` and `order_offset`
    - Echelle spectrographs should now always have `ech_order` defined
      in the SlitTraceSet object.
    - Removes the need for `Spectrograph.slit2order` and
      `Spectrograph.order_vec`.  Changes propagated, primarily in
      `wavecalib.py`, `autoid.py`, and `reduce.py`.
- Adds in Keck/LRISr with the original detector
- Adds in Keck/LRISb with the FITS format

1.0.5 (23 Jun 2020)
-------------------

- Add median combining code
- Make biasframes median combine by default
- Implemented IFU reduction hooks
- KCWI reduction complete up to spec2D frames
- Implemented new flatfield DataContainer to separate pixelflat and
  illumflat

1.0.4 (27 May 2020)
-------------------

- Add a script (pypeit_flux_setup) for creating fluxing, coadd1d and
  tellfit pypeit files
- Add telluric fitting script, pypeit_tellfit

1.0.3 (04 May 2020)
-------------------

- Add illumflat frametype
- Enable dark image subtraction
- Refactor of Calibrations (remove cache, add get_dark)
- Enable calibration-only run
- Clean up flat, bias handling
- Make re-use masters the default mode of run_pypeit
- Require Python 3.7
- Fixed a bug in NIRES order finding.
- Add NOT/ALFOSC
- Fluxing docs
- Fix flexure and heliocentric bugs
- Identify GUI updates

1.0.2 (30 Apr 2020)
-------------------

- Various doc hotfixes
- wavelength algorithm hotfix, such that they must now generate an entry
  for every slit, bad or good.

1.0.1 (13 Apr 2020)
-------------------

- Various hot fixes

1.0.0 (07 Apr 2020)
-------------------

- Replaces usage of the `tslits_dict` dictionary with
  `pypeit.slittrace.SlitTraceSet` everywhere.  This `SlitTraceSet`
  object is now the main master file used for passing around the slit
  edges once the edges are determined by `EdgeTraceSet`.
- Removes usage of `pypeit.pixels.tslits2mask` and replaces it with
  `pypeit.slittrace.SlitTraceSet.slit_img`.
- Significant changes to flat-fielding control flow.
    - Added `rej_sticky`, `slit_trim`, `slit_pad`, `illum_iter`,
      `illum_rej`, `twod_fit_npoly` parameters to FlatFieldPar.
    - Illumination flat no longer removed if the user doesn't want to
      apply it to the data.  The flat was always created, but all that
      work was lost if the illumination correction wasn't requested.
    - Replaced tweak edges method with a more direct algorithm.
    - `pypeit.core.flat.fit_flat` moved to
      `pypeit.flatfield.FlatField.fit`.
- Reoriented trace images in the `EdgeTraceSet` QA plots.  Added the
  sobel image to the ginga display.
- Added `bspline_profile_qa` for generic QA of a bspline fit.
- Eliminate MasterFrame class
- Masks handled by a DataContainer
- Move DetectorPar into a DataContainer (named DetectorContainer) which
  enables frame-level construction
- Advances to DataContainer (array type checking; nested DataContainers;
  to_master_file)
- Dynamic docs for calibration images
- Every calibration output to disk is help within a DataContainer,
  separate from previous classes.  Exception is WaveCalib (this needsd a
  fit DataContainer first)
- Substantial refactoring of Calibrations
- Add MDM OSMOS spectrograph
- Moved pypeit.core.pydl.bspline into its own module, `pypeit.bspline`
- Introduced C backend functions to speed up bspline fitting
    - now require `extension_helpers` package to build pypeit and
      necessary files/code in `setup.py` to build the C code
    - C functions will be used by default, but code will revert to pure
      python, if there's some problem importing the C module
    - Added tests and pre-cooked data to ensure identical behavior
      between the pure python and C functions.
- Moved some basis function builders to pypeit.core.basis
- Release 1.0 doc
- Lots of new docs
- pypeit_chk_2dslits script
- DataContainer's for specobj, bspline
- Introduction of Spec2DObj, AllSpec2DObj, and OneSpec (for Coadd1D)
- Added bitmask to SlitTraceSet
- Introduced SlitTraceSet.spat_id and its usage throughout the code
- Spatial flexure corrections
    - Significant refactor of flatfield.BuildFlatField.fit()
    - Spatial flexure measuring code
    - PypeItPar control
    - Modifications to SlitTraceSet methods
    - Illumflat generated dynamically with different PypeIt control
    - waveimage generated dynamicall and WaveImage deprecated
- Moved RawImage into ProcessRawImage and renamed the latter to the
  former
- Continued refactoring of Calibrations
- Initial code for syncing SpecObjs across exposures
- Option to ignore profile masking during extraction
- Additional code in DataContainer related to MasterFrames
- Eliminated WaveImage
- Updates to QL scripts
- Lots of new tests



0.13.2 (17 Mar 2020)
--------------------

- Added PypeIt identify GUI script for manual wavelength calibration
- Add bitmask tests and print bitmask names that are invalid when
  exception raised.
- Parameter set keywords now sorted when exported to an rst table.
- Enable user to scale flux of coadded 1D spectrum to a filter magnitude
- Hold RA/DEC as float (decimal degrees) in PypeIt and knock-on effects
- Add more cards to spec1d header output
- Fixes a few sensfunc bugs
- Added template for LRIS 600/7500
- Deal with non-extracted Standard
- docs docs and more docs
- A QA fix too

0.13.1 (07 Mar 2020)
--------------------

- Missed a required merge with master before tagging 0.13.0.

0.13.0 (07 Mar 2020)
--------------------

- Refactored sensitivity function, fluxing, and coadding scripts and
  algorithms.
- Added support for additional near-IR spectrographs.
- Restrict extrapolation in tilt fitting
- Implemented interactive sky region selection

0.12.3 (13 Feb 2020)
--------------------

- Implemented DataContainer
- Added fits I/O methods
- Implemented SlitTraceSet
- Setup of `pypeit.par.pypeitpar` parameter sets should now fault if the
  key is not valid for the given parameter set.  NOTE: The check may
  fail if there are identical keys for different parameter sets.
- Modification to add_sobj() for numpy 18

0.12.2 (14 Jan 2020)
--------------------

- Introduces quick look scripts for MOS and NIRES
- Bumps dependencies including Python 3.7
- Modest refactoring of reduce/extraction/skysub codes
- Refactor of ScienceImage Par into pieces
- Finally dealt with 'random' windowing of Shane_kast_red
- Dynamic namp setting for LRISr when instantiating Spectrograph

0.12.1 (07 Jan 2020)
--------------------

- Hotfixes: np.histogram error in core/coadd1d.py, np.linspace using
  float number of steps in core/wave.py, and sets numpy version to 1.16

0.12.0 (23 Dec 2019)
--------------------

- Implemented MOSFIRE and further implemented NIRSPEC for Y-band
  spectroscopy.
- Fixed bug in coadd2d.
- Add VLT/FORS filters to our database
- Improved DEIMOS frame typing
- Brings Gemini/GMOS into the suite (R400)
- Also an important change for autoid.full_template()
- Fixed trace extrapolation, to fix bugs in object finding. Tweaks to
  object finding algorithm.
- Major improvements to echelle object finding.
- Improved outlier rejection and coefficient fitting in pca_trace
- Major improvements to coadd routines in coadd1d
- Introduced telluric module and telluric correction routines
- Implemented tilt image type which is now a required frame type
- Streamlined and abstracted echelle properties and echelle routine in
  spectrograph classes.
- Revamped 2-d coadding routines and introduced 2-d coadding of
  MultiSlit data
- Improved ginga plotting routines.
- Fixed bug associated with astropy.stats.sigma_clipped_stats when
  astropy.stats.mad_std is used.
- Refactor BPM generation
- Merge raw_image loading with datasec_img and oscansec_img generation
- Sync datasec_img to image in ProcessRawImage
- Started (barely) on a path to having calibration images in counts and
  not ADU
- Refactors GMOS for get_rawimage method
- Enables GMOS overscan subtraction
- Adds R400 wavelength solution for old E2V chip
- Revises simple_calib() method for quick and dirty wavelength
  calibration
- Adds a related show_wvcalib script
- Changes to ech_combspec to better treat filenames
- Fixed bug when bias was set to 'force' which was not bias subtracting
- Implemented changes to vlt_xshooter_nir to now require darks taken
  between flats
- Made flat fielding code a bit more robust against hot pixels at edge
  of orders
- Added pypeit_chk_flat script to view flat images
- Refactored image objects into RawImage, ProcessRawImage, PypeItImage,
  BuildImage
- Moved load() and save() methods from MasterFrame to the individual
  calibration objects
- Converted ArcImage and FlatImages into counts
- Added code to allow for IVAR and RN2 image generation for calibs
- Added several from_master_file() instantiation methods
- Use coadd2d.weighted_combine() to stack calibration images
- Major refactor of slit edge tracing
- Added 'Identify' tool to allow manual identification and calibration
  of an arc spectrum
- Added support for WHT/ISIS
- Added 'Object Tracing' tool to allow interactive object tracing
- Added code of conduct
- Deprecated previous tracing code: `pypeit.traceslits` and
  `pypeit.core.trace_slits`, as well as some functions in
  `pypeit.core.extract` that were replaced by
  `pypeit.core.moment.moment1d` and functions in `pypeit.core.trace`.
- PCA now saved to MasterEdges file; added I/O methods
- Improved CuAr linelists and archives for Gemini wavelength solutions
- New data model for specobj and specobsj objects (spec1d)
- Started some improvements to Coadd2D, TBC
- Allow for the continuum of the arc image to be modeled and subtracted
  when tracing the line-centroid tilts
- Include a mask in the line detection in extracted central arc spectrum
  of each slit/order.  For VLT XShooter NIR, this was needed to ensure
  the sigma calculation didn't include the off-order spectral positions.
- Added a staticmethed to :class:`pypeit.edgetrace.EdgeTraceSet` that
  constructs a ``tslits_dict`` object directly from the Master file.

0.11.0.1
---------

- Add DOI

0.11.0 (22 Jun 2019)
--------------------

- Add magellan_mage, including a new ThAr linelist and an archived
  solution
- Polish several key echelle methods
- Modify create_linelist to default to vacuum
- Update Xshooter, NIRES, and GNIRS
- Refactor ProcessImages into ProcessRawImage, PypeItImage,
  CalibrationImage, ScienceImage, and ImageMask
- Refactor ScienceImage into SciImgStack
- Fix arc tilts bug
- Started an X-Shooter doc and introduced a [process][bias] parameter
- Modified processing steps for bias + overscan subtraction
- Started notes on how to generate a new spectrograph in PypeIt
- Refactoring of reduce to take a ScienceImage object for the images and
  the mask
- Updates to many spectrograph files to put datasec, oscansec in the raw
  frame
- Add find_trim_edge and std_prof_nsigma parameters
- A bit of tuning for MagE
- Fixes for Echelle in fluxspec
- Writes a chosen set of header cards to the spec1D and coadd files
- Updates for FORS2
- Introduced new coadd1d module and some new coadd functinality.
- modified interface to robust_polyfit_djs, robust_optimize, and
  djs_reject.
- Added utility routine cap_ivar for capping the noise level.
- Fixed a bug in optimal extraction which was causing hot pixels when a
  large fraction of the pixels on the object profile were masked.
- Major bug fixes and improvements to echelle object finding. Orders
  which did not cover the entire detector were not being treated
  properly.

0.10.1 (22 May 2019)
--------------------

- Minor bug fix to allow for `None` exposure times when typing frames.

0.10.0 (21 May 2019)
--------------------

- Enable PyPI
- Streamline some of the instantiation at the beginning of
  PypeIt.__init__.
    - Moves the call to default_pypeit_par into config_specific_par.
    - Adds a finalize_usr_build() function to PypeItMetaData to
      consolidate the few opaque steps when finishing the meta data
      build.
- Hack for Kastr
- Turn on Shane Kastb grism wavelength solutions (not tested)
- Started splitting Arc Line Templates Notebook into pieces
- Allows for slice like syntax when defining calibration groups.
- Introduce 'tilt' frame type.  Not used yet.  Everything that's typed
  as an 'arc' is now also typed as a 'tilt'.
- Use matplotlib 'agg' backend to the top-level `__init__.py` to allow
  for running the code under a screen; may need a better approach.
- Numerous doc and style fixes
- Add `master_type` to `MasterFrame` (and derived classes), which is
  used to set the name of the master frame output file.
- Significant edits to `MasterFrame` to streamline IO for derived
  classes.  Lead to significant changes to `Calibrations`.
- Main paths now set in `PypeIt`.
- Allow `connect_to_ginga` to start up the ginga viewer.
- Add a pytest `skipif` that checks if the Cooked directory exists in
  the dev-suite.  Use this to run the tests that only need the raw image
  data or don't need the dev-suite at all.
- Move wavelength calibration save/load out of `pypeit.wavecalib` into
  `pypeit.core.wavecal.waveio.py`
- Rename default directory for calibration masters to `Masters` and
  removed inclusion of spectrograph name.
- Fix oscan sec in read_lris()
- Fix bad return in tracewave.tilts_find_lines()
- Several doc edits
- Fix handling of maskslits
- Fix flexure crashing
- Change `pypeit.spectrographs.spectrograph.get_image_section` to
  *always* return the sections ordered spectral then spatial to match
  the PypeIt convention to match how binning is returned.  Propagated to
  get_datasec_img.
- Changed all functions related to binning to ensure that binning is
  always ordered spectral vs. spatial with the PypeIt convention that
  images have shape (nspec,nspat).  Includes associated documentation.
- Allow `pypeit.bitmask.BitMask` and `pypeit.par.parset.ParSet` to save
  and load from fits file headers.
- Force BitMask definitions in framematch.py and processimages.py to use
  and OrderedDict.  They need to be an OrderedDicts for now to ensure
  that the bits assigned to each key is always the same. As of python
  3.7, normal dict types are guaranteed to preserve insertion order as
  part of its data model. When/if we require python 3.7, we can remove
  this (and other) OrderedDict usage in favor of just a normal dict.
- Changed default for add and rm slits parameters.
- Doc improvements and removal of old, commented methods.
- Edited function that replaces bad columns in images and added tests.
- Added `pypeit.io` with routines to:
    - manipulate `numpy.recarray` objects and converting them into
      `astropy.fits.BinTableHDU` objects.
    - gzip compress a file
    - general parser to pull lists of items from fits headers
- Added metadata to `MasterFrame` objects written to fits files.
- Added `'observed'` option for wavelength reference frame that skips
  any relative motion corrections.

0.9.3 (28 Feb 2019)
-------------------
- Fixed a bug that was introduced when the binning was switched to the
  PypeIt convention.
- Fixed a bug whereby 2d images were not being saved if no objects were
  detected.
- Revamped the naming convention of output files to have the original
  filename in it.

0.9.2 (25 Feb 2019)
-------------------

- Many doc string updates in top level routines (not core)
- Updates to install and cookbook docs
- Continued the process of requiring spectrograph and par in each base
  class
- More doc + cleaning at top level, e.g. base classes
- Eliminates BPM base class
- Hot fix for flatfield;  illumflat was getting divided into the
  pixelflatnrm image
- Implementation of 2d coadds including a script to perform them.
- Fixed bug in extract.fit_profile that was introduced when implementing
  2d coadds
- Polynomial order for object finding is now part of parset.
- Improved X-shooter object tracing by increasing order.
- Improved determination of threshold determination regions for object
  finding.
- Added S/N floor to ivar determination for image procing.
- Reworked master output for traceslits
- Fixed a bug associated with binned images being proc'd incorrectly.
- Fixed master_key outputs in headers to deal with different detectors.
- Modify -c in pypeit_setup to require a setup (or all) be specified
  when writing, e.g. 'all' or 'A,C'
- Generated a new spectrograph child for LRISr in long-slit read-out
  mode (only 2 amps, 1 per detector)
- Require astropy >=3.1  [required for coadding at the least]
- Fixed a circular import which required move qa from wavecal into
  autoid.
- Fixed a bug in LRIS-R that spectrograph which was not using binning
  for wavelength fwhm.
- Updated docs on add/rm slits.
- Fixed and tuned up fluxing script and fluxing routines.
- Introduce sky_sigrej parameter
- Better handling of ManualExtraction
- Add template for LRISr 600/5000 wavelengths
- PYDL LICENSE and licenses folder
- Updates for new Cooked (v1.0)

0.9.1 (4 Feb 2019)
------------------

- Move write method for sensitivity function
- Modify I/O for detnum parameter
- Modify idx code in SpecObj
- Fixed a bug on datatype formatting
- Reworked masteframe and all base classes to be more homogenous so that
  one only ever overloads the save_master and load_master methods.
- Many changes fixes wavecal/autoid.py to make the lines being used
  explicitly clear. This fixed many bugs in the the wavelength fitting
  that were recently introduced.
- Introduced reidentification algorithm for wavelengths and many
  associated algorithms. Reidentification is now the default for
  x-shooter and NIRES. Other changes to the wavelength interface and
  routines to make them more compatible with echelle.
- Tweaked LA cosmics defaults. Add instrument specific parameters in
  spectrograh classes along with routines that check binning and decide
  on best params for LRIS-RED
- Now updating cosmic ray masking after each global sky subtraction
- Major developments for echelle functionality, including object
  wavelengths, and reduction control flow.
- Introduced wavemodel.py to simulate/extract/ID sky and ThAr spectral
  emission lines.
- Significant refactor of tracing slit/edge orders and new docs+tests
- Changed back BPM image to be aligned with datasec *not* the raw image
  shape (without trimming)
- Renabled ability to add user supplied slits
- Miscellaneious echelle-related advances
- PNGs of X-Shooter fits
- Sped up trace plotting in ginga
- Fussed again with how time is handled in PypeIt.  Hopefully the last
  time..
- dispaxis renamed specaxis and dispflip to specflip
- Lots of VLT/X-Shooter development
- Removed a number of files that had been mistakingly added into the
  repo
- Now running on cooked v=0.92
- Allow for multiple paths to be defined in the pypeit file
- Changed the procedure used to identify instrument configurations and
  identify which frames to use when calibrating science exposures.
- Added configurations, calibration groups, and background index to
- Total revamp of Tilts. Arc line tracing significantly improved.
- Fixes to trace_crude_init, trace_fweight, and trace_gweight.
- Many other small bug fixes and modifications particularly in the
  fitting routines.
- Lots of development related to echelle functionality.
- Major enhancements to fitting routines (in utils)
- Make GMOS south works and update OH line lists, and also add LBT/MODS.
- Introduce calib groups
- Removes setup designation.  Largely replaced with master_key
- Refactor Calibrations class to handle new calib groups
- Refactor QA to handle new calib groups
- Refactor tests to handle new calib groups
- Pushed pieces of run_pypeit into the PypeIt class
- Removed future as a dependency
- Change point step size to 50 pixels in show_slits and show_trace for
  major speed up
- Implemented difference imaging for near-IR reductions for both
  Multislit and Echelle
- Fixed a bug in echelle object finding algorithm.
- Fixed bug in object finding associated with defining the background
  level for bright telluric standards and short slits.
- Implemented using standard stars as crutches for object tracing.
- Reworked the implementation of reuse_masters in the PypeIt class and
  in the Calibrations class.
- New behavior associated with the -o overwrite feature in run_pypeit.
  User prompting feature has been disabled. Existing science files will
  not be re-created unless the -o option is set.
- Fixed a bug where local sky subtraction was crashing when all the
  pixels get masked.
- Nearly resurrected simple_calib
- New method to build the fitstbl of meta data
- Refactor handling of meta data including a data model defining core
  and additional meta data
- Replaces metadata_keys with pypeit_file_keys for output to PypeIt file
- Updates new metadata approach for VLT, Keck, Lick, Gemini instruments
- Remove PypeItSetup call from within PypeIt
- Remove lacosmic specific method in Spectrograph;  replaced with
  config_specific_par
- setup block now required when running on a PypeIt file
- Introduced a new method of determining breakpoint locations for local
  sky subtraction which takes the sampling set by the wavelength tilts
  into account.
- Fixed a major bug in the near-IR difference imaging for the case of
  A-B, i.e. just two images.
- Introduced routines into core.procimg that will be used in 2-d
  co-adding.
- Tweaks to VLT X-SHOOTER spectrograph class to improve reductions.
- Moved methods for imaging processing from scienceimage class to
  processimages class.
- Introduce full_template() method for multi-slit wavelength
  calibrations; includes nsnippet parameter
- Generate full template files for LRIS, DEIMOS, Kastb
- Added a few new Arc lines for DEIMOS in the blue
- Introduce mask_frac_thresh and smash_range parameters for slit
  tracing; modified LRISb 300 defaults
- Updated slit tracing docs
- Introduced --show command in pypeit_chk_edges
- Added echelle specific local_skysub_extract driver.
- Refactored PypeIt and ScienceImage classes and introduced Reduce
  class. ScienceImage now only does proc-ing whereas reduction
  operations are done by Reduce. Reduce is now subclassed in an
  instrument specific way using instantiate_me instead of PypeIt. This
  was necessary to enable using the same reduction functionality for 2d
  coadds.
- Added and improved routines for upcoming coadd2d functionality.
- Fixed bug in weight determination for 1d spectral coadds.
- Major fixes and improvements to Telluric corrections and fluxing
  routines.
- Fluxing now implemented via a script.
- Turned flexure back on for several instruments
- Introduced VLT/FORS2 spectrograph
- Swapped binspec and binspat in parse binning methods
- Extended LRISr 1200_900 arc template
- Modified add/rm slit methods to be spec,spat
- Add an option in coadding to scale the coadded spectrum to a given
  magnitude in a given filter
- Extended DEIMOS 1200G template

0.9.0
-----

- Major refactor to rename most modules and incorporate the PYPIT ->
  PypeIt switch
- Add SlitMask, OpticalModel, and DetectorMap classes.  Implemented
  DEIMOSOpticalModel based on DEEP2 IDL code.
- Improved treatment of large offsets in
  pypeit.core.trace_slits.trace_gweight to be symmetric with
  trace_fweight. Large outlying pixels were breaking object tracing.
- Added thresholding in pypeit.core.tracewave to ensure that tilts are
  never crazy values due to extrapolation of fits which can break sky
  subtraction.
- Turn off 2.7 Travis testing
- Integrated arclines into PypeIt
- Added KDTree algorithm to the wavelength calibration routines
- Modified debug/developer modes
- Update SpecObjs class; ndarray instead of list;  set() method
- Completely revamped object finding, global sky subtraction and local
  sky subtraction with new algorithms.
- Added -s option to run_pypeit for interactive outputs.
- Improved pypeit_show_spec2d script.
- Fixed bug whereby -m --use_master was not being used by run_pypeit
  script.
- Overhaul of general algorithm for wavelength calibration
- Hot fix for bspline + requirements update
- Fixed issue with biases being written to disk as untrimmed.
- Completely reworked flat fielding algorithm.
- Fixed some parsing issues with the .pypeit file for cases where there
  is a whitepsace in the path.
- Implemented interactive plots with the -s option which allow the
  reduction to continue running.
- Modified global sky subtraction significantly to now do a polynomial
  fit. This greatly improves results for large slits.
- Updated loading of spectra and pypeit_show_1dspec script to work with
  new output data model.
- Implemeneted a new peak finding algorithm for arc lines which
  significantly improved wavelength fits.
- Added filtering of saturated arc lines which fixed issues with
  wavelength fits.
- Added algorithms and data files for telluric correction of near-IR
  spectra.
- Revamped flat field roiutine to tweak slit boundaries based on slit
  illumination profile. Reworked calibrations class to accomodate the
  updated slit boundaries and tilts images as well as update the master
  files.
- Include BitMask class from MaNGA DAP.
- Change the way frame types are include in PypeItSetup.fitstbl
- Edited KeckLRISSpectrograph header keywords
- Edited how headers are read from the provided files
- Created metadata.PypeItMetaData class to handle what was previously
  `fitstbl`
- Fussed with date/time driven by GMOS;  date is no longer required in
  `fitstbl`
- Initial work on GMOS;  this is still work-in-progress
- Pushed several arcparam items into the Wavelengths parset
- Series of hacks for when binning is missing from the fitstbl
- CuAr line lists for GMOS
- New option to reduce only 1 det at a time
- Data provided in pypeit file overwrites anything read from the fits
  file headers.
- Filled in fits table reading data for GNIRS
- Demand frametype column in fits table is U8 format
- Further improvements to detect_lines arcline detection algorithm.
- Got rid of arcparam and added info and docs to wavelengths parset.
- Improved and commented autoid.py arclines code.
- Added utilities to wavecalib to compute shift,stretch of two spectra.
- Completely revamped cross-correlation algorithm in wavecalib to give
  roburt results.

0.8.1
-----
- Figuring out how to tag releases

0.8.0
-----

- First major steps on ARMED echelle data reduction pipeline
- APF/Levy and Keck/HIRES implemented
- Updates to blaze function and slit profile fitting
- Initial support for multislit reduction
- Coadding; including docs; and tests
- Now requiring astropy >= v1.3
- raw_input handling for Python 3
- coadd handling of bad input
- coadd bug fix on obj name
- Init local (i.e. object dependent) parameters in coadding
- fix local background logic error in slit masking
- Refactor QA PDF to PNG+HTML
- Add nminima object finding
- Add new parameters for object finding, reduce specific detectors
- Add slit profile QA
- Begin writing header (e.g. RA/DEC) info to spec1d files
- Fix bug in applying BPM for finding slit edges
- Update Ginga hooks
- Enable archiving/loading sensitivity function
- Add new cosmic ray algorithms for coadding (especially pairs of
  spectra)
- Added support for TNG+Dolores long slit spectrograph
- Started removing cython code
- Update line detection algorithm
- Updated flexure and tilt tracing documentation
- Updated docs:added standards.rst, and make a small correction in using
  script pypit_setup in setup.rst
- Fixed travis
- Updated slit trace algorithm
- Improved arc line detection algorithm
- Added functionality for fully automated wavelength calibration with
  arclines
- Switched settings files to allow IRAF style data sections to be
  defined
- Allowed data sections to be extracted from header information
- Significant refactor of routines related to pypit_setup
- Various small improvements, primarly to handle Gemini/GMOS data [not
  yet fully supported in PYPIT]
- Removed majority of cython functionality
- Moved logging to be a package object using the main __init__.py file
- Begin to adhere to PEP8 (mostly)
- setup.py rewritten.  Modeled after
  https://github.com/sdss/marvin/blob/master/setup.py .  Added
  requirements.txt with the package versions required.
- Updates archeck
- Loads NIST arclines from arclines instead of PYPIT
- DEIMOS reduction!
- Bug fix for bspline with bkspace
- Enable loading a sensitivity function with YAML
- Allow for multiple detectors when using `reduce detnum`
- Moved all imports to the start of every file to catch and avoid
  circular imports, removed most `import ... as ...` constructs
- dummy_* removed from arutils as necessary and propagated changes to
  tests
- remove dependency of ararclines functions on slf
- change requirements for astropy to >=1.3.0 so that `overwrite` is
  valid
- include numba in requirements, but actually a requirement of arclines
- Improve cookbook and setup docs
- Faster algorithm for defining object and background regions
- Restore armsgs -d functionality
- Finished cython to python conversions, but more testing needed
- Introduce maskslits array
- Enable multi-slit reduction
- Bug fixes in trace_slits
- Fixes what appears to be a gross error in slit bg_subtraction
  (masking)
- Turns off PCA tilt QA for now [very slow for each slit]
- Several improvements for coadding
- Modify lacosmic to identify tiny CR's
- Enabled writing Arc_fit QA for each slit/order
- Refactored comb_frames
- Refactored load_frames
- Refactored save_master
- Refactored get_datasec_trimmed, get_datasec, pix_to_amp
- Refactored slit_pixels
- Refactored sub_overscan
- Refactored trace_slits (currently named driver_trace_slits) and many
  of its dependencies
- Added parameter trace_slits_medrep for optional smoothing of the trace
  slits image
- Updated a few settings for DEIMOS and LRIS related to tracing slits
- Added a replace_columns() method to arproc.py
- Fixed a bug in new_match_edges()
- Moved tracing docs -> slit_tracing and edited extensively
- Updated docs on DEIMOS, LRIS
- Added the pypit_chk_edges script
- Added BPM for DEIMOS
- Added the code for users to add slits [edgearr_from_users()] but have
  not documented nor made it accessible from the PYPIT file
- Generated tcrude_edgearr() method for using trace crude on the slit
  edges
- Added trace_crude() method that I ported previously for DESI
- Added multi_sync() method for ARMLSD slit synchronization
- Have somewhat deprecated the maxgap method
- Refactored the gen_pixloc() method
- Generate arpixels.py module for holding pixel level algorithms
- Move all methods related to TraceSlits to artraceslits.py
- Introduce the TraceSlits class
- Update armlsd accordingly
- Remove driver_trace_slits and refctor_trace_slits methods
- Making Ginga a true dependency of PYPIT
- Have TraceSlits write/load MasterFrames
- Introduce SetupClass object
- Replace armbase.setup_science() with SetupClass.run()
- Move setup acitivites to inside pypit.py
- doc updates in setup.rst
- Refactor fitsdict -> fitstbl  (variable name not updated everywhere)
- Removed slurped headers from fitsdict (and therefore fitstbl)
- Include SetupClass Notebook
- Move ftype_list from armeta.py to arsort.py
- Bug fix related to fluxing
- Substantial refactor of arsort.py
- Substantial refactor of arsetup.py
- Introduced base-level ProcessImages class
- Introduced abstract MasterFrame class
- Introduced BiasFrame, BPMImage, ArcImage, and TraceImage classes
- Started NormPixelFlat class but have not yet implemented it
- Substantial refactoring of armasters
- Moved arlris, ardeimos to core/
- Moved image processing methods to arprocimg in core/
- Introduced calib_dict to hold calibration frames in armlsd (instead of
  slf)
- Modified ardeimos to load only a single image (if desired)
- Turned off fluxing in this branch;  is 'fixed' in the one that follows
- Moved get_slitid() to artraceslits
- Deprecates ['trace']['combine']['match'] > 0.0 option
- Deprecates ['arc']['combine']['match'] > 0.0 option
- Refactoring of settings and slf out of core methods continues
- Removed _msbias, _msarc, _datasec, _bpix from slf
- New tests and Notebooks
- Introduced FluxSpec class
- Introduce pypit_flux_spec script (and docs)
- Added FluxSpec Notebook
- armlsd has reappeared (momentarily) but is not being used;  it goes
  away again in a future branch
- Added a dict (std_dict) in arms.py to hold standard star extractions
- Reducing standard stars in the main arms loop
- Modified save_1d_spectra to handle loaded SpecObj in addition to
  internally generated ones
- Moved arflux to core and stripped out slf, settings
- Really restricting to nobj when user requests it
- New tests
- Introduces WaveCalib class
- Push ararc.py to core/ after removing slf and settings dependencies
- Further refactor masters including MasterFrame; includes addressing
  previous comment from RC
- Removed armlsd.py again
- Strips wv_calib from ScienceExposure
- Push get_censpec() to ararc.py
- New tests; limited docs
- TraceSlits load method pushed outside the class
- Introduces WaveTilts class
- Significant modification to tilt recipe including deprecation of PCA
- Moved tilt tracing algorithms from artrace.py to artracewave.py in
  core/
- Added 2D Legendre fitting to polyfit2d_general
- New trace slits tilts  settings (for 2D fitting)
- New QA plot
- New pypit_chk_tilts script
- New docs
- New tests
- Introduces FlatField class
- Adds FlatField Notebook, tests
- Pushes flat field algorithms into core/arflat.py
- Main flatfield method broken into a few pieces
- Further refactoring of armasters
- Further refactoring related to settings and ScienceExposure
- WaveImage class
- Strip mswave from ScienceExposure
- New tests
- Push get_calib methods into the individual classes
- Significant refactoring in arms.py followed
- Rename slits_dict -> tslits_dict
- Use tslits_dict in wavetilts.py
- Introduce ScienceImage class
- Substantial refactoring in arms.py followed
- Notebook too
- Reversed exposure/det loops for the (last?) time
- Generated arskysub.py in core/
- Significant portions of arproc.py are now superfluous
- Moved flexure_qa to arwave.py
- Significant refactoring of arsave.py (also moved to core/)
- Removed settings and slf from arspecobj.py
- Refactored trace_objects_in_slit()
- Refactoring of flexure algorithms
- Adds build_crmask() and flat_field() methods to ProcessImages
- Completed the deprecation of arsciexp (RIP)
- Many test updates
- Doc strings improved but no new main docs
- Completed armasters refactor and moved to core/
- Adds bspline_profile() method;  Used here for skysub but will also
  show up in extraction
- Introduces new skysub method;  still a bspline but now the new one
- Adds several methods from the PYDL repository into a pydl.py module
  including bspline Class
- Adds method to generate ximg and edgemask frames
- Adds new trace_slits_trim settings
- Small install edits
- Fixes Travis failure that crept into the previous PR
- Fix bug in bspline
- Adds a demo Notebook for LRISr redux
- Other odds and ends including code flow doc
- Introduce pypit/par and pypit/config directories
- Introduce PypitPar as an initial step toward refactoring the front end
- Final nail in the coffin for cython
- Add API docs
- Add bumpversion
- Adds a demo Notebook for LRISr redux
- Other odds and ends including code flow doc
- Introduce pypit/par and pypit/config directories
- Introduce PypitPar as an initial step toward refactoring the front end
- Move spectrograph specific code into spectographs/ folder
- Introduces the Spectrographs class
- Introduces the Calibrations class with Notebook
- Bug fix in view_fits script
- Handle no-slits-found condition
- Added NIRES to spectrographs folder
- Fixed logic in ArcImage class related to settings and user settings
- Added user settings to some of the other classes.
- Enabled load_raw_frame to take a negative dispersion axis indicating
  flips.
- Major bug fixed in bspline_profile where it was producing gargabe
  results when breakpoints were being rejected.
- Edits to Spectrograph class
- Removed all use of settings in ARMS and its subsequent calls.  ARMS
  now uses PypitPar and its sub parameter sets
- propagated ParSet changes into run_pypit and pypit_setup
- settings/parameters for pypit now set in the pypit file using a
  configuration parameter set
- rewrote pypit file parser
- Included automatically generated documentation of PypitPar when
  running make html in doc/ directory
- Checked orientation of array correct for DATASEC and OSCANSEC in
  DetectorPar for each Spectrograph
- Add SpecObjs class
- Add from_dict and to_dict methods to pydl bspline and update docs
- Updated from_dict method in pydl bspline

0.7 (2017-02-07)
----------------

This file enters the scene.<|MERGE_RESOLUTION|>--- conflicted
+++ resolved
@@ -1,15 +1,12 @@
 
 1.4.1dev
 --------
-<<<<<<< HEAD
+- Adds SOAR/Goodman red camera
+- Update to Gemini-S telescope info
 - Make PypeIt ISO 8160 (more) compliant
 - Address an Identify bug
 - Add blocking filter to DEIMOS config
 - NOT/Alfosc updates
-=======
-- Adds SOAR/Goodman red camera
-- Update to Gemini-S telescope info
->>>>>>> ff446567
 
 
 1.4.0 (23 Apr 2021)
