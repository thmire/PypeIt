
1.8.1dev
--------
- embed hotfixes

1.8.0 (12 Feb 2022)
-------------------

- Fixed a bug about how `maskdef_offset` is assigned to each detector
- Changed default behavior for how PypeIt computes `maskdef_offset` for
  DEIMOS.  It now uses by default the stars in the alignment boxes.
- Introduces pypeit_parse_calib_id script
- Refactor manual extraction
- Fixed 2Dcoadd spec bugs for central wavelength dithers.
- GMOS doc updates
- Add 2D wavelength calibration image to MasterFlat output; include
  wavelength calibration in pypeit_chk_flat ginga display.
- Introduce mosaicing
    - `det` arguments can now be tuples with a list of detectors to
      combine into a mosaic.  Mosaics can now be defined in the pypeit
      file using `detnum`; e.g., `detnum=(1,2)` creates a mosaic of
      detectors 1 and 2.
    - The tuples must be one among an allowed set defined by each
      spectrograph class; see `gemini_gmos.py`.
    - `DETECTOR` extensions in output files can now be either a
      `DetectorContainer` object or a `Mosaic` object.  Both are now
      written using `astropy.table.Table` instances.  `Mosaic` objects
      just have more columns.
    - The `otype` of `DataContainer` data-model components can now be a
      tuple of `DataContainer` subclasses indicating that the component
      has an optional type.
    - Added the `one_row_table` class attribute to `DataContainer`,
      which will try to force all the elements of a datamodel into a
      binary table extension with a single row.
    - Started propagation of name changes from, e.g., `DET01` to
      `MSC01`, where the latter indicates the reduction uses the first
      mosaic option for the spectrograph.  Keys for master calibration
      frames are now, e.g., `A_1_DET01` instead of `A_1_01`.
    - Currently only implemented for `gemini_gmos`.
    - During processing, bias and dark images are left as separate
      detector images, whereas all other images are mosaiced for further
      processing.  This means that `RawImage` is now *always* 3D, where
      `PypeItImage` can be either 2D or 3D.
    - Added a `det_img` to `PypeItImage` datamodel to keep track of the
      parent detector for each pixel in a mosaic.
    - Added a `amp_img` to `PypeItImage` datamodel to keep track of the
      parent amplifier for each pixel in a mosaic; this is the result of
      mosaicing the `datasec_img` objects for each detector.
- Improve performance of L.A.Cosmic algorithm:
    - Switch to using ndimage.binary_dilation for growing masked regions
    - Switch to astropy convolution for Laplace convolution
    - Added faster block replication algorithm
    - Fix iteration logic
- Intermediate update to BPM.  Preference given to pulling this from the
  relevant `PypeItImage` calibration image instead of always building it
  from scratch.  That latter complicated things for mosaics.
- First steps toward more robust treatment of saturation.
- Dark counts used for calculating the shot noise now includes measured
  dark images if provided
- `PypeIt` file parameters can now parse sets of tuples; e.g.,
  `detnum=(1,2),(3,4)` should get parsed as `par['detnum'] = [(1,2),
  (3,4)]`.
- `PypeIt.select_detectors` has been moved to `Spectrograph`.
- Update for `LDT/DeVeny` including support for binned data,
  `use_header` for reading arc lamps used from frames, and `reid_arxiv`
  templates for three additional gratings.
- Slurps in and uses slitmask design for Keck/LRIS (limited usage)
- Hotfix for `gemini_gmos` mosaic tracing parameters
- Include sky model in 2nd pass of global sky subtraction (not for IR
  redux).
- Skymask is now computed also for the maskdef_extract objects.
- Added dedicated fwhm and boxcar_radius for maskdef_extract objects.
- Added pypeit_version to the pypeit file header.
- Set DEIMOS `find_fwhm` default to 0.8" in binned pixels.
- Added row-dependent pattern-noise calculation
- Improvements in `pypeit_coadd_2dspec`:
    - `maskdef_id` assigned to each slit
    - Assigning object's name, ra and dec to detected objects is now
      available
    - Force extract of undetected objects is now available
    - `maskdef_offset` can be use as offsets in the coadd
    - Coadding only a specific sets of slits is now possible with the
      parset `--only_slits`
    - If the user inputs a list of offsets, the weights can still be
      computed if a bright object is found, otherwise uniform weigths
      will be used
    - Fixed manual extraction bug
    - Various improvements in the flow of the code
    - spec1d*.txt is now produced also for coadd2d
- Scripts to explore the noise residuals in PypeIt
<<<<<<< HEAD
- Added Coadd2D HOWTO docs
- Add template wavelength solution for soar_goodman_red 400_SYZY
=======
-- Fixes a  bug in echelle object finding
-- Attempt to make the threshold computation for object finding more robust.
-- Fixed a bug in extraction for echelle spectrographs for IR reductions.
-- Tuned up preivious refactor of object finding and extraction classes.
-- Fixed a bug that was introduced in skymask definition.
-- Fixed a bug where negative objects were not being found for IR reductions of standard stars.
>>>>>>> c3b23a06


1.7.0 (19 Nov 2021)
-------------------

- Introduces pypeit_parse_calib_id script
- Throw a warning if the chosen spectrograph has a header which does not
  match expectation
- Pypeit can now read (currently for Keck DEIMOS only) the list of arc
  lamps from the header and use it for wavelength calibration.
- Allow one to restrict the wavelength range of the arxiv template
- Fixed a bug in HolyGrail that did not allow for sigdetect and rms_wavelength to be
  slit dependent lists.
- Set DEIMOS FWHM default to 10 pixels
- Fixed a bug in HolyGrail that did not allow for sigdetect and
  rms_wavelength to be slit dependent lists.
- Improvements for MOSFIRE:
    - uses slitmask info in the slit edge tracing
    - associates RA, Dec and Object name to each extracted object
    - extracts undetected objects using the predicted position from
      slitmask info
    - uses dither offeset recorded in the header as default
      slitmask_offset, but the user can provide the maskdef_id of a slit
      with a bright object that can trace the offset.
    - improvements in the frame typing
- Implements new Mark4 detector for Keck/LRISr  (aka keck_lris_red_mark4)
- QL script for Keck/DEIMOS


1.6.0 (1 Oct 2021)
------------------

- Modifications to reduce header crashes
- Added `image_proc.rst` doc, which includes a table with the primary parameters
  that affect the control flow of the image processing.
- Added exptime and units to the PypeItImage data model.
- Made bias subtraction available to the dark image processing (i.e., if people
  request bias subtraction for darks, the bias needs to be passed).  Similarly,
  added dark to the buildimage calls in get_arc and get_tiltimage.
- Streamlining of the operations in pypeit.core.flat.flatfield.
- Digitization noise no longer added to readnoise calculation by default.
- Include "processing error" in error budget.  Accounts for, e.g., readnoise in
  dark image, etc.
- Include error calculation in overscan subtraction.  The error estimate is the
  standard error in the median, which will be an overestimate for the savgol
  method.
- Allow for pinhole and sky frames in buildimage_fromlist.
- In pypeit.images.rawimage.RawImage:
    - Conversion from ADU to counts is now the first step for all processing.
    - Added an `empirical_rn` parameter that allows the users to use the
      overscan region to estimate the detector readnoise for each image
      processed, and this estimation of the readnoise is now in its own method.
    - Subtraction of the dark is now done after the conversion of the image to
      counts.
    - Dark subtraction is now always performed using the tabulated values for
      each detector.  A warning is thrown if the dark frames are provided and
      the measured dark-current from a dark image is more than 50% different
      from the tabulated value.
    - Whether or not you add the shot noise and a noise floor to the variance
      image are now optional and controlled by parameters in ProcessImagesPar.
    - Changes to default ProcessImagesPar parameters: use_specillum = False for
      all frame types; shot_noise = False and noise_floor = 0 for biases; and
      use_overscan=True, use_biasimage=True, noise_floor=0., and mask_cr=True
      for darks.  Adjustments propagated to individual spectrographs.
    - BPM is not recalculated after applying the flat-field correction because
      it is not longer changed by that function.
    - The code keeps track of the image scaling via the flat-field correction,
      and propagates this to the noise model.
    - Compute and save a "base-level variance" that includes readnoise, dark
      current, and processing error as part of the PypeItImage datamodel.
    - Added `base_var` and `img_scale` to the datamodel of PypeItImage, as well
      as the noise_floor and shot_noise booleans.  All of these are used by
      pypeit.core.procimg.variance_model to construct the error model.
    - Added BADSCALE bit to ImageBitMask to track when flat-field corrections
      are <=0.
- Added `update_mask` and `select_flag` methods to PypeItImage as convenience
  methods used to update and extract information from the fullmask bitmask
  attribute.
- CombineImage now re-calculates the variance model using the stacked estimate
  of the counts instead of propagating the estimates from the individual
  exposures.
- CombineImage performs a masked median when combine_method = 'median', and the
  error is the standard error in the median.
- Simplifies stacking of bits in CombineImage.
- Calculation of the variance in processed images separated into two functions,
  pypeit.core.procimg.base_variance and pypeit.core.procimg.variance_model.
  These replace variance_frame.
- Added a "detectors" doc, and an automatically generated table with relevant
  detector parameters (including the dark current) used for instrument.
- Improved fidelity of bspline timing tests using timeit.
- Added inverse variance images to MasterBias and MasterDark frames so that they
  are available for re-use.

1.5.0 (11 Aug 2021)
-------------------

- Doc updates, including reorganization of the installation doc, fluxing and
  telluric docs, and automatic construction of the package dependencies.
- Add new pixelflat_min_wave parameter below which the mspixelflat is set to 1.
- Add `pypeit_install_telluric` and `pypeit_install_ql_masters` scripts.  The
  latter creates a symlink to the directory with the QL masters that will be
  used if the QL_MASTERS environmental variable does not exist.
- Improved `edgetrace.maskdesign_matching` to always return syncronized traces.
- Pypeit can now deal with dithered observations (only for DEIMOS for now), by
  finding the offset of the observed slitmask from the expected position in the design file.
- There are three options the user can use to find the slitmask offset: bright objects,
  selected slit, or alignment boxes.
- Pypeit run object finding for the alignment boxes but it does not extract them.
- `reduce.run` is now split in two methods: `run_objfind` and `run_extraction`.
- There are now 2 loops over the detectors in `pypeit.reduce_exposure`: the first
  one runs calibrations and object finding for all the detectors and the second one
  runs the extraction. In between the two loops, the slitmask offset is computed.
- A script (`get_telescope_offset`) to determine the telescope pointing offsets is
  added to `pypeit/spectrographs/keck_deimos.py`
- Improve SOAR Goodman fluxing


1.4.2 (06 Jul 2021)
-------------------

- Added a common base class for all scripts
- Script methods now included in Sphinx documentation
- Updated `pypeit.scripts.scriptbase.SmartFormatter` to enable wrapping
  long lines and specify lines with a fixed format using `F|`.
- Made `pypeit.core.telluric.Telluric` subclass from
  `pypeit.datamodel.DataContainer`, and added some basic unit tests.
  This led to some changes in the existing datamodel.
- Made `pypeit.sensfunc.SensFunc` subclass from
  `pypeit.datamodel.DataContainer`, and added some basic unit tests.
  This led to some changes in the existing datamodel.
- Allowed `pypeit.datamodel.DataContainer` parsing methods to used
  pseudonyms for HDU extension names and base classes to read the
  datamodels of subclasses.  Both added new keywords that default to
  previous behavior.
- Moved some functions to avoid circular imports
    - `pypeit.coadd1d.OneSpec` -> `pypeit.onespec.OneSpec`
    - `pypeit.core.coadd.get_wave_grid` ->
      `pypeit.core.wavecal.wvutils.get_wave_grid`
    - `pypeit.core.coadd.sensfunc_weights` ->
      `pypeit.sensfunc.sensfunc_weights`
- Add LDT/DeVeny spectrograph
- Add 6440.25A CdI line (LDT/DeVeny)
- Modify SOAR to read their (truly) raw files
- GMOS doc updates


1.4.1 (11 Jun 2021)
-------------------

- Adds SOAR/Goodman red camera
- Update to Gemini-S telescope info
- Make PypeIt ISO 8160 (more) compliant
- Address an Identify bug
- Add blocking filter to DEIMOS config
- NOT/Alfosc updates
- A pair of fixes for shane_kast_red
- Add NTT EFOSC2 spectrograph
- Add standard stars CD-34241 and CD-329927 to esofil
- Add wavelength solution for keck_lris_red 600/10000
- `pypeit_show_2dspec` shows traces of forced extraction and manual
  extraction with different colors
- Updated docs about extraction and DEIMOS
- Implement multi-detector flexure estimates
- Fix error in variance for numpy fitting routines
- Introduce HOWTO for DEIMOS
- Method for slupring in a standard observed and reduced by WMKO


1.4.0 (23 Apr 2021)
-------------------

- Include a fix for when no edges are detected in `EdgeTraceSet` by
  adding the `bound_detector` parameter.  Most instruments have a
  default of `bound_detector = False` meaning that the code will skip
  processing any detector where no slit edges are found.  Some
  instuments set the default to be `bound_detector = True` because the
  slit edges always or often fall off the edge of the detector (i.e.,
  the detector is fully illuminated).  These instruments are currently
  `mmt_mmirs`, `mmt_bluechannel`, `not_alfosc`, and `shane_kast`; note
  that some `gemini_gmos` data in the DevSuite require
  `bound_detector=True`, as well.
- Improved wavelength template for DEIMOS gratings: 600ZD, 830G.
- Added new ArI, KrI, NeI, XeI arc lines.
- PypeIt can now compute arc line FWHM from the lines themselves. This
  is controlled by a new parset, ``fwhm_fromlines``, which is set to
  False by default, except for DEIMOS.
- Added a development document about the DEIMOS wavelength calibration.
- Limit reduction to detectors 3 and 7 when DEIMOS LVM mask is used
  (other detectors are empty)
- Add `pypeit_obslog` script that simple compiles and prints metadata
  from a set of fits files needed by pypeit to run.
- Change `PypeItSetup.from_file_root` to *require* the output path to
  write the vanilla pypeit file.  If no path is provided, the object is
  instatiated without creating any output.
- Fixed bug in sensitivity function code adressing issue #747. Revamped
  sensitivity function completely to compute zeropoints and throughput.
  Enhanced sensfunc.py QA.
- Added MOSFIRE QL script.
- Added support for VLT/SINFONI K 25mas (0.8x0.8 arcsec FOV) platescale
- Updated docs for differencing imaging sky subtraction.
- Added "sky" frametype for difference imaging sky subtraction
  addressing issue # 1068
- Improved and sped up sensitivity function telluric codes.
- Fixed bugs in ArchiveReid automatic wavelength identification.
- Removed numba dependency.
- Improved pypeit_view_fits script.
- Fixed ginga bugs in display.py and added automatic cuts to show_2dspec
- Added latin hypercube sampler to pypeit.utils which is required for
  differential evolution optimizations.
- Improved GMOS R400 wavelength solution
- Turned off GMOS-S binning restriction
- Add GTC OSIRIS spectrograph
- Updates for docs on adding new spectrographs.  And a bok test
- Added a new ``pypeit_collate_1d`` tool to automatically group 1D
  Spectra from multiple files by group and coadd them.
- PypeIt will now add HISTORY keyword entries to FITS files.
- `use_maskdesign` is turned off for DEIMOS LVM masks
- a new parameter `use_user_fwhm` is added in `ExtractionPar` to allow
  the user to set their preferred fwhm
- Improved `slittrace.assign_maskinfo`
- PypeIt can now force extractions of DEIMOS non detected objects at the
  location expected from slitmask design.
- SpecObj and SlitTrace datamodel versions updated

1.3.3 (24 Feb 2021)
-------------------

- (Hotfix) Command-line argument bug in `pypeit_coadd_1dspec` script.
- (Hotfix) Bug fix in `pypeit_obslog` script.
- (Hotfix) X-Shooter bits


1.3.2 (08 Feb 2021)
-------------------

- (Hotfix) Bug in content type of README file that prevented upload to
  PyPI

1.3.1 (01 Feb 2021)
-------------------

- pypeit_chk_wavecalib script
- Option to limit channels shown for pypeit_show_2dspec
- sigdetect on in full_template
- Added new ArI, ArII lines
- Improved 1Dfit QA
- Final wavelength template for DEIMOS 900ZD
- Fix a bug in `pypeit/core/arc.py` and `pypeit/core/wavecal/autoid.py` due
  to the padding to the arc frames
- Added a new XeI line
- Turn off sigma clipping for DEIMOS arc frames.
- Refactor setup.py to use setup.cfg to define package configuration
- Refactor version handling to use setuptools_scm to grab version info from git tags
- Add support for testing within isolated environments via tox
- Refactor CI to use tox to run tests
- Add cron-scheduled tests to CI
- Add tests to CI to cover macos, windows, and conda installations
- Refactor wrapper scripts in bin/ to be entry_points defined in setup.cfg
- Deprecate check_requirements now that dependencies are handled by the installation



1.3.0 (13 Dec 2020)
-------------------

- DATE-OBS, UTC, AMPMODE, and MOSMODE added to metadata for DEIMOS, and
  the first three are now included in the auto-generated pypeit files.
- DEIMOS AMPMODE is now included in the list of metadata used to
  determine the DEIMOS configuration (setup).
- Frames ignored by
  `pypeit.metadata.PypeItMetaData.unique_configurations` used to
  establish the unique configurations are now set by
  `pypeit.spectrographs.spectrograph.Spectrograph.config_independent_frames`.
  These default to 'bias' and 'dark' frames.
- `pypeit.spectrographs.spectrograph.Spectrograph.config_independent_frames`
  can also return a *single* keyword selecting the metadata column used
  to match these frames to a given configuration.  For DEIMOS, this is
  used to match bias and dark frames to a configuration observed on the
  same date.  Currently these frames can only be set to a single
  configuration.
- Added `pypeit.metadata.PypeItMetaData.clean_configurations` that
  ignores frames that cannot be reduced by pypeit, as set by
  `pypeit.spectrographs.spectrograph.Spectrograph.valid_configuration_values`.
  For DEIMOS, this is used to ignore frames that are taken in
  direct-imaging mode or using anything except the B amplifier to read
  the data.  The ignored frames are removed from the metadata table
  (`fitstbl`).
- `update_docs` script now builds the html as well as the api rst files.
  It also prints a pass/fail comment.
- Added tests to `pypeit/tests/test_setups.py` to test that PypeIt
  correctly and automatically identifies frames from multiple DEIMOS
  configurations and that `pypeit.pypeitsetup.PypeItSetup` correctly
  produces separate pypeit files for each configuration.
- Added a development document reporting that PypeIt now satisfies the
  `PD-3` requirement Keck outlined for the DEIMOS PypeIt pipeline.
- Building the docs now dynamically generates an example pypeit and
  sorted file for inclusion in the PypeIt documentation.
- The setup block is now a simple listing of the keywords and values
  used to identify the instrument configuration.
- Refactor identify GUI and improve its docs
- Modest refactoring of templates.py
- Construction of wavelength arxiv files for DEIMOS 1200B and blue 1200G
- Pypeit now adds DEIMOS slits that are expected from the slitmask design
  but not found in the tracing process.
- PypeIt now flags as “BOXSLT” DEIMOS slits that are expected to be
  alignment boxes from slitmask design.
- Added a table with DEIMOS slitmask design and objects info to the
  SlitTraceSet datamodel
- Add support for MMTO Blue Channel Spectrograph
- Add GitHub Actions CI workflow
- Incorporates a procedure to enable GMOS Nod and Shuffle observations
- New GMOS wavelength solutions
- Remove Travis CI config
- General housecleaning of spectrographs
    - Documentation improvements
    - Dynamically builds table of available spectrographs; see
      `pypeit.spectrographs.available_spectrographs`
    - `pypeit.defs` is now deprecated
    - Removed usage from `pypeit.pypmsgs` and moved it to `run_pypeit.py`
    - Many Spectrograph instance attributes are now class attributes; in
      particular, previous instance attribute `spectrograph` is now `name`.
    - Added class attributes that set if the spectrograph is supported and any
      comments for the summary table.
    - `default_pypeit_par` is now a class method, which allows the name of the
      spectrograph to be defined in a single place
    - Valid spectrographs are no longer checked by
      `pypeit.par.pypeitpar.ReduxPar`.  This caused a circular import in the
      new strucuture.  The parameter `par['rdx']['spectrograph']` is virtually
      always checked by `load_spectrograph`, so I don't think this is a
      problem.
- Kastr 300 grating solutions
- Hotfix to include the solutions!
- Improved DEIMOS slitmask design matching
- Assign RA/DEC to DEIMOS extractions
- DEIMOS object RA, Dec, and name returned when running `pypeit_show_1d --list` and saved in
  the .txt file with the list of 1d spectra.
- DEIMOS object name and `maskdef_id` visible in ginga when running `pypeit_show_2d`
- Fix sigma clipping bug!

1.2.0 (15 Oct 2020)
-------------------

- Frame-typing tweaks for DEIMOS
    - Exposure-time ranges removed
    - All frame types now key off OBSTYPE
- Added more detail on citation policy to main page on readthedocs
- Added docs for BitMasks
- Altered scripts interface to allow for dynamically making the help doc
  files
- full spatial/spectral flexure and heliocentric corrections implemented
  for IFU reductions
- optimal weights in datacube generation
- Docs for skysub, extraction, flat fielding
- New skysub options for masking and suppressing local
- Added `pypeit/core/convert_DEIMOSsavfiles.py` to convert .sav files
  into fits files
- Added "amap" and "bmap" fits files in
  `pypeit/data/static_calibs/keck_deimos/` for DEIMOS optical model
- Added `pypeit/core/slitdesign_matching.py` and `maskdesign_matching`
  to `EdgeTraceSet`
- Added ParSet for switching ON the slit-mask design matching. Default
  is ON for `keck_deimos`
- Pypeit registers `maskdef_id` in SlitTraceSet if instrument is
  `keck_deimos`
- Fix assignment bug in fitting bspline

1.1.1 (10 Sep 2020)
-------------------

- (Hotfix) Fluxing doc edits
- (Hotfix) Fix sdist pip installation

1.1.0 (8 Sep 2020)
------------------

- Fixed a bug for IR reductions for cases where only negative object
  traces are identified.  These were accidentally being written to the
  spec1d file.
- Fixed a bug fixes a bug in full_template wavelength reidentification
  for situations where extreme wavelength coverage slits results in
  reidentification with a purely zero-padded array.
- Fixed a bug fixes a bug in full_template wavelength reidentification
  for situations where extreme wavelength coverage slits results in
  reidentification with a purely zero-padded array.
- Fixed another such bug arising from these zero-padded arrays.
- (Hotfix) Deal with chk_calibs test
- Script to generate combined datacubes for IFU data.
- Changed numpy (> 1.18.0) and scipy (> 1.4.0) version requirements
- Allow show2d_spec, chk_edges, chk_flats to load older Spec2DObj
  datamodel versions
- Implemented a plugin kindly provided by the ginga developers to
  display images with a secondary wavelength image WCS.
    - Removes dependency on @profxj's ginga fork, and avoids a bug when
      using WCS image registration in that fork.
    - `pypeit/ginga.py` moved to `pypeit/display/display.py` and ginga
      plugin added to `pypeit/diplay` directory.
    - ginga plugin registered as an entry point in `setup.py`
    - Added a script to check that the plugins are all available.
    - Installation docs updated.  Both `ginga` and `linetools` are now
      installed via pip.
- Deprecated `pypeit/debugger.py` and `pypeit/data/settings`
- Removed h5py as a dependency
- `linetools` is now listed in `pypeit/requirements.txt` until I can
  check if it still causes readthedocs to fail...
- Modify Spec2DObj 2D model for float32 images
- `pypeit.tracepca.TracePCA` and `pypeit.edgetrace.EdgeTraceSet` now
  subclass from `pypeit.datamodel.DataContainer`
- Refactor WaveCalib into a DataContainer
- Refactor fitting + PypeItFit DataContainer
- Coadd2D bug fixes
- Coadd2D without spec1d files
- Coadd2D offsets
- Some Coadd2D docs
- Manual extraction
- Improve LBT/LUCI
- Add MMT/MMIRS
- QL script for Keck/MOSFIRE (beta version)
- Correct det bug in keck_lris
- Modifications to allow for flailing LRISr detector
- Modifications for parse LRIS LAMPS prior to 2010 upgrade
- Added support for P200/DBSP and P200/TripleSpec

1.0.6 (22 Jul 2020)
-------------------

- (Hotfix) Deal with wavecalib crash
- Fix class and version check for DataContainer objects.
- Script to check for calibration files
- No longer require bias frames as default for DEIMOS
- Implement grism19 for NOT/ALFOSC
- Introduced another parameter used to identify box slits, as opposed to
  erroneous "slits" found by the edge tracing algorithms.  Any slit that
  has `minimum_slit_length < length < minimum_slit_length_sci` is
  considered a `BOXSLIT`, any slit with `length < minimum_slit_length`
  is considered a `SHORTSLIT`; the latter are always ignored.
- Introduced order matching code into EdgeTraceSet.
    - This helps fix an issue for GNIRS_10L caused by the orders
      shifting.
    - Introduces two paramters in `EdgeTraceSetPar` to assist the
      matching: `order_match` and `order_offset`
    - Echelle spectrographs should now always have `ech_order` defined
      in the SlitTraceSet object.
    - Removes the need for `Spectrograph.slit2order` and
      `Spectrograph.order_vec`.  Changes propagated, primarily in
      `wavecalib.py`, `autoid.py`, and `reduce.py`.
- Adds in Keck/LRISr with the original detector
- Adds in Keck/LRISb with the FITS format

1.0.5 (23 Jun 2020)
-------------------

- Add median combining code
- Make biasframes median combine by default
- Implemented IFU reduction hooks
- KCWI reduction complete up to spec2D frames
- Implemented new flatfield DataContainer to separate pixelflat and
  illumflat

1.0.4 (27 May 2020)
-------------------

- Add a script (pypeit_flux_setup) for creating fluxing, coadd1d and
  tellfit pypeit files
- Add telluric fitting script, pypeit_tellfit

1.0.3 (04 May 2020)
-------------------

- Add illumflat frametype
- Enable dark image subtraction
- Refactor of Calibrations (remove cache, add get_dark)
- Enable calibration-only run
- Clean up flat, bias handling
- Make re-use masters the default mode of run_pypeit
- Require Python 3.7
- Fixed a bug in NIRES order finding.
- Add NOT/ALFOSC
- Fluxing docs
- Fix flexure and heliocentric bugs
- Identify GUI updates

1.0.2 (30 Apr 2020)
-------------------

- Various doc hotfixes
- wavelength algorithm hotfix, such that they must now generate an entry
  for every slit, bad or good.

1.0.1 (13 Apr 2020)
-------------------

- Various hot fixes

1.0.0 (07 Apr 2020)
-------------------

- Replaces usage of the `tslits_dict` dictionary with
  `pypeit.slittrace.SlitTraceSet` everywhere.  This `SlitTraceSet`
  object is now the main master file used for passing around the slit
  edges once the edges are determined by `EdgeTraceSet`.
- Removes usage of `pypeit.pixels.tslits2mask` and replaces it with
  `pypeit.slittrace.SlitTraceSet.slit_img`.
- Significant changes to flat-fielding control flow.
    - Added `rej_sticky`, `slit_trim`, `slit_pad`, `illum_iter`,
      `illum_rej`, `twod_fit_npoly` parameters to FlatFieldPar.
    - Illumination flat no longer removed if the user doesn't want to
      apply it to the data.  The flat was always created, but all that
      work was lost if the illumination correction wasn't requested.
    - Replaced tweak edges method with a more direct algorithm.
    - `pypeit.core.flat.fit_flat` moved to
      `pypeit.flatfield.FlatField.fit`.
- Reoriented trace images in the `EdgeTraceSet` QA plots.  Added the
  sobel image to the ginga display.
- Added `bspline_profile_qa` for generic QA of a bspline fit.
- Eliminate MasterFrame class
- Masks handled by a DataContainer
- Move DetectorPar into a DataContainer (named DetectorContainer) which
  enables frame-level construction
- Advances to DataContainer (array type checking; nested DataContainers;
  to_master_file)
- Dynamic docs for calibration images
- Every calibration output to disk is help within a DataContainer,
  separate from previous classes.  Exception is WaveCalib (this needsd a
  fit DataContainer first)
- Substantial refactoring of Calibrations
- Add MDM OSMOS spectrograph
- Moved pypeit.core.pydl.bspline into its own module, `pypeit.bspline`
- Introduced C backend functions to speed up bspline fitting
    - now require `extension_helpers` package to build pypeit and
      necessary files/code in `setup.py` to build the C code
    - C functions will be used by default, but code will revert to pure
      python, if there's some problem importing the C module
    - Added tests and pre-cooked data to ensure identical behavior
      between the pure python and C functions.
- Moved some basis function builders to pypeit.core.basis
- Release 1.0 doc
- Lots of new docs
- pypeit_chk_2dslits script
- DataContainer's for specobj, bspline
- Introduction of Spec2DObj, AllSpec2DObj, and OneSpec (for Coadd1D)
- Added bitmask to SlitTraceSet
- Introduced SlitTraceSet.spat_id and its usage throughout the code
- Spatial flexure corrections
    - Significant refactor of flatfield.BuildFlatField.fit()
    - Spatial flexure measuring code
    - PypeItPar control
    - Modifications to SlitTraceSet methods
    - Illumflat generated dynamically with different PypeIt control
    - waveimage generated dynamicall and WaveImage deprecated
- Moved RawImage into ProcessRawImage and renamed the latter to the
  former
- Continued refactoring of Calibrations
- Initial code for syncing SpecObjs across exposures
- Option to ignore profile masking during extraction
- Additional code in DataContainer related to MasterFrames
- Eliminated WaveImage
- Updates to QL scripts
- Lots of new tests



0.13.2 (17 Mar 2020)
--------------------

- Added PypeIt identify GUI script for manual wavelength calibration
- Add bitmask tests and print bitmask names that are invalid when
  exception raised.
- Parameter set keywords now sorted when exported to an rst table.
- Enable user to scale flux of coadded 1D spectrum to a filter magnitude
- Hold RA/DEC as float (decimal degrees) in PypeIt and knock-on effects
- Add more cards to spec1d header output
- Fixes a few sensfunc bugs
- Added template for LRIS 600/7500
- Deal with non-extracted Standard
- docs docs and more docs
- A QA fix too

0.13.1 (07 Mar 2020)
--------------------

- Missed a required merge with master before tagging 0.13.0.

0.13.0 (07 Mar 2020)
--------------------

- Refactored sensitivity function, fluxing, and coadding scripts and
  algorithms.
- Added support for additional near-IR spectrographs.
- Restrict extrapolation in tilt fitting
- Implemented interactive sky region selection

0.12.3 (13 Feb 2020)
--------------------

- Implemented DataContainer
- Added fits I/O methods
- Implemented SlitTraceSet
- Setup of `pypeit.par.pypeitpar` parameter sets should now fault if the
  key is not valid for the given parameter set.  NOTE: The check may
  fail if there are identical keys for different parameter sets.
- Modification to add_sobj() for numpy 18

0.12.2 (14 Jan 2020)
--------------------

- Introduces quick look scripts for MOS and NIRES
- Bumps dependencies including Python 3.7
- Modest refactoring of reduce/extraction/skysub codes
- Refactor of ScienceImage Par into pieces
- Finally dealt with 'random' windowing of Shane_kast_red
- Dynamic namp setting for LRISr when instantiating Spectrograph

0.12.1 (07 Jan 2020)
--------------------

- Hotfixes: np.histogram error in core/coadd1d.py, np.linspace using
  float number of steps in core/wave.py, and sets numpy version to 1.16

0.12.0 (23 Dec 2019)
--------------------

- Implemented MOSFIRE and further implemented NIRSPEC for Y-band
  spectroscopy.
- Fixed bug in coadd2d.
- Add VLT/FORS filters to our database
- Improved DEIMOS frame typing
- Brings Gemini/GMOS into the suite (R400)
- Also an important change for autoid.full_template()
- Fixed trace extrapolation, to fix bugs in object finding. Tweaks to
  object finding algorithm.
- Major improvements to echelle object finding.
- Improved outlier rejection and coefficient fitting in pca_trace
- Major improvements to coadd routines in coadd1d
- Introduced telluric module and telluric correction routines
- Implemented tilt image type which is now a required frame type
- Streamlined and abstracted echelle properties and echelle routine in
  spectrograph classes.
- Revamped 2-d coadding routines and introduced 2-d coadding of
  MultiSlit data
- Improved ginga plotting routines.
- Fixed bug associated with astropy.stats.sigma_clipped_stats when
  astropy.stats.mad_std is used.
- Refactor BPM generation
- Merge raw_image loading with datasec_img and oscansec_img generation
- Sync datasec_img to image in ProcessRawImage
- Started (barely) on a path to having calibration images in counts and
  not ADU
- Refactors GMOS for get_rawimage method
- Enables GMOS overscan subtraction
- Adds R400 wavelength solution for old E2V chip
- Revises simple_calib() method for quick and dirty wavelength
  calibration
- Adds a related show_wvcalib script
- Changes to ech_combspec to better treat filenames
- Fixed bug when bias was set to 'force' which was not bias subtracting
- Implemented changes to vlt_xshooter_nir to now require darks taken
  between flats
- Made flat fielding code a bit more robust against hot pixels at edge
  of orders
- Added pypeit_chk_flat script to view flat images
- Refactored image objects into RawImage, ProcessRawImage, PypeItImage,
  BuildImage
- Moved load() and save() methods from MasterFrame to the individual
  calibration objects
- Converted ArcImage and FlatImages into counts
- Added code to allow for IVAR and RN2 image generation for calibs
- Added several from_master_file() instantiation methods
- Use coadd2d.weighted_combine() to stack calibration images
- Major refactor of slit edge tracing
- Added 'Identify' tool to allow manual identification and calibration
  of an arc spectrum
- Added support for WHT/ISIS
- Added 'Object Tracing' tool to allow interactive object tracing
- Added code of conduct
- Deprecated previous tracing code: `pypeit.traceslits` and
  `pypeit.core.trace_slits`, as well as some functions in
  `pypeit.core.extract` that were replaced by
  `pypeit.core.moment.moment1d` and functions in `pypeit.core.trace`.
- PCA now saved to MasterEdges file; added I/O methods
- Improved CuAr linelists and archives for Gemini wavelength solutions
- New data model for specobj and specobsj objects (spec1d)
- Started some improvements to Coadd2D, TBC
- Allow for the continuum of the arc image to be modeled and subtracted
  when tracing the line-centroid tilts
- Include a mask in the line detection in extracted central arc spectrum
  of each slit/order.  For VLT XShooter NIR, this was needed to ensure
  the sigma calculation didn't include the off-order spectral positions.
- Added a staticmethed to :class:`pypeit.edgetrace.EdgeTraceSet` that
  constructs a ``tslits_dict`` object directly from the Master file.

0.11.0.1
---------

- Add DOI

0.11.0 (22 Jun 2019)
--------------------

- Add magellan_mage, including a new ThAr linelist and an archived
  solution
- Polish several key echelle methods
- Modify create_linelist to default to vacuum
- Update Xshooter, NIRES, and GNIRS
- Refactor ProcessImages into ProcessRawImage, PypeItImage,
  CalibrationImage, ScienceImage, and ImageMask
- Refactor ScienceImage into SciImgStack
- Fix arc tilts bug
- Started an X-Shooter doc and introduced a [process][bias] parameter
- Modified processing steps for bias + overscan subtraction
- Started notes on how to generate a new spectrograph in PypeIt
- Refactoring of reduce to take a ScienceImage object for the images and
  the mask
- Updates to many spectrograph files to put datasec, oscansec in the raw
  frame
- Add find_trim_edge and std_prof_nsigma parameters
- A bit of tuning for MagE
- Fixes for Echelle in fluxspec
- Writes a chosen set of header cards to the spec1D and coadd files
- Updates for FORS2
- Introduced new coadd1d module and some new coadd functinality.
- modified interface to robust_polyfit_djs, robust_optimize, and
  djs_reject.
- Added utility routine cap_ivar for capping the noise level.
- Fixed a bug in optimal extraction which was causing hot pixels when a
  large fraction of the pixels on the object profile were masked.
- Major bug fixes and improvements to echelle object finding. Orders
  which did not cover the entire detector were not being treated
  properly.

0.10.1 (22 May 2019)
--------------------

- Minor bug fix to allow for `None` exposure times when typing frames.

0.10.0 (21 May 2019)
--------------------

- Enable PyPI
- Streamline some of the instantiation at the beginning of
  PypeIt.__init__.
    - Moves the call to default_pypeit_par into config_specific_par.
    - Adds a finalize_usr_build() function to PypeItMetaData to
      consolidate the few opaque steps when finishing the meta data
      build.
- Hack for Kastr
- Turn on Shane Kastb grism wavelength solutions (not tested)
- Started splitting Arc Line Templates Notebook into pieces
- Allows for slice like syntax when defining calibration groups.
- Introduce 'tilt' frame type.  Not used yet.  Everything that's typed
  as an 'arc' is now also typed as a 'tilt'.
- Use matplotlib 'agg' backend to the top-level `__init__.py` to allow
  for running the code under a screen; may need a better approach.
- Numerous doc and style fixes
- Add `master_type` to `MasterFrame` (and derived classes), which is
  used to set the name of the master frame output file.
- Significant edits to `MasterFrame` to streamline IO for derived
  classes.  Lead to significant changes to `Calibrations`.
- Main paths now set in `PypeIt`.
- Allow `connect_to_ginga` to start up the ginga viewer.
- Add a pytest `skipif` that checks if the Cooked directory exists in
  the dev-suite.  Use this to run the tests that only need the raw image
  data or don't need the dev-suite at all.
- Move wavelength calibration save/load out of `pypeit.wavecalib` into
  `pypeit.core.wavecal.waveio.py`
- Rename default directory for calibration masters to `Masters` and
  removed inclusion of spectrograph name.
- Fix oscan sec in read_lris()
- Fix bad return in tracewave.tilts_find_lines()
- Several doc edits
- Fix handling of maskslits
- Fix flexure crashing
- Change `pypeit.spectrographs.spectrograph.get_image_section` to
  *always* return the sections ordered spectral then spatial to match
  the PypeIt convention to match how binning is returned.  Propagated to
  get_datasec_img.
- Changed all functions related to binning to ensure that binning is
  always ordered spectral vs. spatial with the PypeIt convention that
  images have shape (nspec,nspat).  Includes associated documentation.
- Allow `pypeit.bitmask.BitMask` and `pypeit.par.parset.ParSet` to save
  and load from fits file headers.
- Force BitMask definitions in framematch.py and processimages.py to use
  and OrderedDict.  They need to be an OrderedDicts for now to ensure
  that the bits assigned to each key is always the same. As of python
  3.7, normal dict types are guaranteed to preserve insertion order as
  part of its data model. When/if we require python 3.7, we can remove
  this (and other) OrderedDict usage in favor of just a normal dict.
- Changed default for add and rm slits parameters.
- Doc improvements and removal of old, commented methods.
- Edited function that replaces bad columns in images and added tests.
- Added `pypeit.io` with routines to:
    - manipulate `numpy.recarray` objects and converting them into
      `astropy.fits.BinTableHDU` objects.
    - gzip compress a file
    - general parser to pull lists of items from fits headers
- Added metadata to `MasterFrame` objects written to fits files.
- Added `'observed'` option for wavelength reference frame that skips
  any relative motion corrections.

0.9.3 (28 Feb 2019)
-------------------
- Fixed a bug that was introduced when the binning was switched to the
  PypeIt convention.
- Fixed a bug whereby 2d images were not being saved if no objects were
  detected.
- Revamped the naming convention of output files to have the original
  filename in it.

0.9.2 (25 Feb 2019)
-------------------

- Many doc string updates in top level routines (not core)
- Updates to install and cookbook docs
- Continued the process of requiring spectrograph and par in each base
  class
- More doc + cleaning at top level, e.g. base classes
- Eliminates BPM base class
- Hot fix for flatfield;  illumflat was getting divided into the
  pixelflatnrm image
- Implementation of 2d coadds including a script to perform them.
- Fixed bug in extract.fit_profile that was introduced when implementing
  2d coadds
- Polynomial order for object finding is now part of parset.
- Improved X-shooter object tracing by increasing order.
- Improved determination of threshold determination regions for object
  finding.
- Added S/N floor to ivar determination for image procing.
- Reworked master output for traceslits
- Fixed a bug associated with binned images being proc'd incorrectly.
- Fixed master_key outputs in headers to deal with different detectors.
- Modify -c in pypeit_setup to require a setup (or all) be specified
  when writing, e.g. 'all' or 'A,C'
- Generated a new spectrograph child for LRISr in long-slit read-out
  mode (only 2 amps, 1 per detector)
- Require astropy >=3.1  [required for coadding at the least]
- Fixed a circular import which required move qa from wavecal into
  autoid.
- Fixed a bug in LRIS-R that spectrograph which was not using binning
  for wavelength fwhm.
- Updated docs on add/rm slits.
- Fixed and tuned up fluxing script and fluxing routines.
- Introduce sky_sigrej parameter
- Better handling of ManualExtraction
- Add template for LRISr 600/5000 wavelengths
- PYDL LICENSE and licenses folder
- Updates for new Cooked (v1.0)

0.9.1 (4 Feb 2019)
------------------

- Move write method for sensitivity function
- Modify I/O for detnum parameter
- Modify idx code in SpecObj
- Fixed a bug on datatype formatting
- Reworked masteframe and all base classes to be more homogenous so that
  one only ever overloads the save_master and load_master methods.
- Many changes fixes wavecal/autoid.py to make the lines being used
  explicitly clear. This fixed many bugs in the the wavelength fitting
  that were recently introduced.
- Introduced reidentification algorithm for wavelengths and many
  associated algorithms. Reidentification is now the default for
  x-shooter and NIRES. Other changes to the wavelength interface and
  routines to make them more compatible with echelle.
- Tweaked LA cosmics defaults. Add instrument specific parameters in
  spectrograh classes along with routines that check binning and decide
  on best params for LRIS-RED
- Now updating cosmic ray masking after each global sky subtraction
- Major developments for echelle functionality, including object
  wavelengths, and reduction control flow.
- Introduced wavemodel.py to simulate/extract/ID sky and ThAr spectral
  emission lines.
- Significant refactor of tracing slit/edge orders and new docs+tests
- Changed back BPM image to be aligned with datasec *not* the raw image
  shape (without trimming)
- Renabled ability to add user supplied slits
- Miscellaneious echelle-related advances
- PNGs of X-Shooter fits
- Sped up trace plotting in ginga
- Fussed again with how time is handled in PypeIt.  Hopefully the last
  time..
- dispaxis renamed specaxis and dispflip to specflip
- Lots of VLT/X-Shooter development
- Removed a number of files that had been mistakingly added into the
  repo
- Now running on cooked v=0.92
- Allow for multiple paths to be defined in the pypeit file
- Changed the procedure used to identify instrument configurations and
  identify which frames to use when calibrating science exposures.
- Added configurations, calibration groups, and background index to
- Total revamp of Tilts. Arc line tracing significantly improved.
- Fixes to trace_crude_init, trace_fweight, and trace_gweight.
- Many other small bug fixes and modifications particularly in the
  fitting routines.
- Lots of development related to echelle functionality.
- Major enhancements to fitting routines (in utils)
- Make GMOS south works and update OH line lists, and also add LBT/MODS.
- Introduce calib groups
- Removes setup designation.  Largely replaced with master_key
- Refactor Calibrations class to handle new calib groups
- Refactor QA to handle new calib groups
- Refactor tests to handle new calib groups
- Pushed pieces of run_pypeit into the PypeIt class
- Removed future as a dependency
- Change point step size to 50 pixels in show_slits and show_trace for
  major speed up
- Implemented difference imaging for near-IR reductions for both
  Multislit and Echelle
- Fixed a bug in echelle object finding algorithm.
- Fixed bug in object finding associated with defining the background
  level for bright telluric standards and short slits.
- Implemented using standard stars as crutches for object tracing.
- Reworked the implementation of reuse_masters in the PypeIt class and
  in the Calibrations class.
- New behavior associated with the -o overwrite feature in run_pypeit.
  User prompting feature has been disabled. Existing science files will
  not be re-created unless the -o option is set.
- Fixed a bug where local sky subtraction was crashing when all the
  pixels get masked.
- Nearly resurrected simple_calib
- New method to build the fitstbl of meta data
- Refactor handling of meta data including a data model defining core
  and additional meta data
- Replaces metadata_keys with pypeit_file_keys for output to PypeIt file
- Updates new metadata approach for VLT, Keck, Lick, Gemini instruments
- Remove PypeItSetup call from within PypeIt
- Remove lacosmic specific method in Spectrograph;  replaced with
  config_specific_par
- setup block now required when running on a PypeIt file
- Introduced a new method of determining breakpoint locations for local
  sky subtraction which takes the sampling set by the wavelength tilts
  into account.
- Fixed a major bug in the near-IR difference imaging for the case of
  A-B, i.e. just two images.
- Introduced routines into core.procimg that will be used in 2-d
  co-adding.
- Tweaks to VLT X-SHOOTER spectrograph class to improve reductions.
- Moved methods for imaging processing from scienceimage class to
  processimages class.
- Introduce full_template() method for multi-slit wavelength
  calibrations; includes nsnippet parameter
- Generate full template files for LRIS, DEIMOS, Kastb
- Added a few new Arc lines for DEIMOS in the blue
- Introduce mask_frac_thresh and smash_range parameters for slit
  tracing; modified LRISb 300 defaults
- Updated slit tracing docs
- Introduced --show command in pypeit_chk_edges
- Added echelle specific local_skysub_extract driver.
- Refactored PypeIt and ScienceImage classes and introduced Reduce
  class. ScienceImage now only does proc-ing whereas reduction
  operations are done by Reduce. Reduce is now subclassed in an
  instrument specific way using instantiate_me instead of PypeIt. This
  was necessary to enable using the same reduction functionality for 2d
  coadds.
- Added and improved routines for upcoming coadd2d functionality.
- Fixed bug in weight determination for 1d spectral coadds.
- Major fixes and improvements to Telluric corrections and fluxing
  routines.
- Fluxing now implemented via a script.
- Turned flexure back on for several instruments
- Introduced VLT/FORS2 spectrograph
- Swapped binspec and binspat in parse binning methods
- Extended LRISr 1200_900 arc template
- Modified add/rm slit methods to be spec,spat
- Add an option in coadding to scale the coadded spectrum to a given
  magnitude in a given filter
- Extended DEIMOS 1200G template

0.9.0
-----

- Major refactor to rename most modules and incorporate the PYPIT ->
  PypeIt switch
- Add SlitMask, OpticalModel, and DetectorMap classes.  Implemented
  DEIMOSOpticalModel based on DEEP2 IDL code.
- Improved treatment of large offsets in
  pypeit.core.trace_slits.trace_gweight to be symmetric with
  trace_fweight. Large outlying pixels were breaking object tracing.
- Added thresholding in pypeit.core.tracewave to ensure that tilts are
  never crazy values due to extrapolation of fits which can break sky
  subtraction.
- Turn off 2.7 Travis testing
- Integrated arclines into PypeIt
- Added KDTree algorithm to the wavelength calibration routines
- Modified debug/developer modes
- Update SpecObjs class; ndarray instead of list;  set() method
- Completely revamped object finding, global sky subtraction and local
  sky subtraction with new algorithms.
- Added -s option to run_pypeit for interactive outputs.
- Improved pypeit_show_spec2d script.
- Fixed bug whereby -m --use_master was not being used by run_pypeit
  script.
- Overhaul of general algorithm for wavelength calibration
- Hot fix for bspline + requirements update
- Fixed issue with biases being written to disk as untrimmed.
- Completely reworked flat fielding algorithm.
- Fixed some parsing issues with the .pypeit file for cases where there
  is a whitepsace in the path.
- Implemented interactive plots with the -s option which allow the
  reduction to continue running.
- Modified global sky subtraction significantly to now do a polynomial
  fit. This greatly improves results for large slits.
- Updated loading of spectra and pypeit_show_1dspec script to work with
  new output data model.
- Implemeneted a new peak finding algorithm for arc lines which
  significantly improved wavelength fits.
- Added filtering of saturated arc lines which fixed issues with
  wavelength fits.
- Added algorithms and data files for telluric correction of near-IR
  spectra.
- Revamped flat field roiutine to tweak slit boundaries based on slit
  illumination profile. Reworked calibrations class to accomodate the
  updated slit boundaries and tilts images as well as update the master
  files.
- Include BitMask class from MaNGA DAP.
- Change the way frame types are include in PypeItSetup.fitstbl
- Edited KeckLRISSpectrograph header keywords
- Edited how headers are read from the provided files
- Created metadata.PypeItMetaData class to handle what was previously
  `fitstbl`
- Fussed with date/time driven by GMOS;  date is no longer required in
  `fitstbl`
- Initial work on GMOS;  this is still work-in-progress
- Pushed several arcparam items into the Wavelengths parset
- Series of hacks for when binning is missing from the fitstbl
- CuAr line lists for GMOS
- New option to reduce only 1 det at a time
- Data provided in pypeit file overwrites anything read from the fits
  file headers.
- Filled in fits table reading data for GNIRS
- Demand frametype column in fits table is U8 format
- Further improvements to detect_lines arcline detection algorithm.
- Got rid of arcparam and added info and docs to wavelengths parset.
- Improved and commented autoid.py arclines code.
- Added utilities to wavecalib to compute shift,stretch of two spectra.
- Completely revamped cross-correlation algorithm in wavecalib to give
  roburt results.

0.8.1
-----
- Figuring out how to tag releases

0.8.0
-----

- First major steps on ARMED echelle data reduction pipeline
- APF/Levy and Keck/HIRES implemented
- Updates to blaze function and slit profile fitting
- Initial support for multislit reduction
- Coadding; including docs; and tests
- Now requiring astropy >= v1.3
- raw_input handling for Python 3
- coadd handling of bad input
- coadd bug fix on obj name
- Init local (i.e. object dependent) parameters in coadding
- fix local background logic error in slit masking
- Refactor QA PDF to PNG+HTML
- Add nminima object finding
- Add new parameters for object finding, reduce specific detectors
- Add slit profile QA
- Begin writing header (e.g. RA/DEC) info to spec1d files
- Fix bug in applying BPM for finding slit edges
- Update Ginga hooks
- Enable archiving/loading sensitivity function
- Add new cosmic ray algorithms for coadding (especially pairs of
  spectra)
- Added support for TNG+Dolores long slit spectrograph
- Started removing cython code
- Update line detection algorithm
- Updated flexure and tilt tracing documentation
- Updated docs:added standards.rst, and make a small correction in using
  script pypit_setup in setup.rst
- Fixed travis
- Updated slit trace algorithm
- Improved arc line detection algorithm
- Added functionality for fully automated wavelength calibration with
  arclines
- Switched settings files to allow IRAF style data sections to be
  defined
- Allowed data sections to be extracted from header information
- Significant refactor of routines related to pypit_setup
- Various small improvements, primarly to handle Gemini/GMOS data [not
  yet fully supported in PYPIT]
- Removed majority of cython functionality
- Moved logging to be a package object using the main __init__.py file
- Begin to adhere to PEP8 (mostly)
- setup.py rewritten.  Modeled after
  https://github.com/sdss/marvin/blob/master/setup.py .  Added
  requirements.txt with the package versions required.
- Updates archeck
- Loads NIST arclines from arclines instead of PYPIT
- DEIMOS reduction!
- Bug fix for bspline with bkspace
- Enable loading a sensitivity function with YAML
- Allow for multiple detectors when using `reduce detnum`
- Moved all imports to the start of every file to catch and avoid
  circular imports, removed most `import ... as ...` constructs
- dummy_* removed from arutils as necessary and propagated changes to
  tests
- remove dependency of ararclines functions on slf
- change requirements for astropy to >=1.3.0 so that `overwrite` is
  valid
- include numba in requirements, but actually a requirement of arclines
- Improve cookbook and setup docs
- Faster algorithm for defining object and background regions
- Restore armsgs -d functionality
- Finished cython to python conversions, but more testing needed
- Introduce maskslits array
- Enable multi-slit reduction
- Bug fixes in trace_slits
- Fixes what appears to be a gross error in slit bg_subtraction
  (masking)
- Turns off PCA tilt QA for now [very slow for each slit]
- Several improvements for coadding
- Modify lacosmic to identify tiny CR's
- Enabled writing Arc_fit QA for each slit/order
- Refactored comb_frames
- Refactored load_frames
- Refactored save_master
- Refactored get_datasec_trimmed, get_datasec, pix_to_amp
- Refactored slit_pixels
- Refactored sub_overscan
- Refactored trace_slits (currently named driver_trace_slits) and many
  of its dependencies
- Added parameter trace_slits_medrep for optional smoothing of the trace
  slits image
- Updated a few settings for DEIMOS and LRIS related to tracing slits
- Added a replace_columns() method to arproc.py
- Fixed a bug in new_match_edges()
- Moved tracing docs -> slit_tracing and edited extensively
- Updated docs on DEIMOS, LRIS
- Added the pypit_chk_edges script
- Added BPM for DEIMOS
- Added the code for users to add slits [edgearr_from_users()] but have
  not documented nor made it accessible from the PYPIT file
- Generated tcrude_edgearr() method for using trace crude on the slit
  edges
- Added trace_crude() method that I ported previously for DESI
- Added multi_sync() method for ARMLSD slit synchronization
- Have somewhat deprecated the maxgap method
- Refactored the gen_pixloc() method
- Generate arpixels.py module for holding pixel level algorithms
- Move all methods related to TraceSlits to artraceslits.py
- Introduce the TraceSlits class
- Update armlsd accordingly
- Remove driver_trace_slits and refctor_trace_slits methods
- Making Ginga a true dependency of PYPIT
- Have TraceSlits write/load MasterFrames
- Introduce SetupClass object
- Replace armbase.setup_science() with SetupClass.run()
- Move setup acitivites to inside pypit.py
- doc updates in setup.rst
- Refactor fitsdict -> fitstbl  (variable name not updated everywhere)
- Removed slurped headers from fitsdict (and therefore fitstbl)
- Include SetupClass Notebook
- Move ftype_list from armeta.py to arsort.py
- Bug fix related to fluxing
- Substantial refactor of arsort.py
- Substantial refactor of arsetup.py
- Introduced base-level ProcessImages class
- Introduced abstract MasterFrame class
- Introduced BiasFrame, BPMImage, ArcImage, and TraceImage classes
- Started NormPixelFlat class but have not yet implemented it
- Substantial refactoring of armasters
- Moved arlris, ardeimos to core/
- Moved image processing methods to arprocimg in core/
- Introduced calib_dict to hold calibration frames in armlsd (instead of
  slf)
- Modified ardeimos to load only a single image (if desired)
- Turned off fluxing in this branch;  is 'fixed' in the one that follows
- Moved get_slitid() to artraceslits
- Deprecates ['trace']['combine']['match'] > 0.0 option
- Deprecates ['arc']['combine']['match'] > 0.0 option
- Refactoring of settings and slf out of core methods continues
- Removed _msbias, _msarc, _datasec, _bpix from slf
- New tests and Notebooks
- Introduced FluxSpec class
- Introduce pypit_flux_spec script (and docs)
- Added FluxSpec Notebook
- armlsd has reappeared (momentarily) but is not being used;  it goes
  away again in a future branch
- Added a dict (std_dict) in arms.py to hold standard star extractions
- Reducing standard stars in the main arms loop
- Modified save_1d_spectra to handle loaded SpecObj in addition to
  internally generated ones
- Moved arflux to core and stripped out slf, settings
- Really restricting to nobj when user requests it
- New tests
- Introduces WaveCalib class
- Push ararc.py to core/ after removing slf and settings dependencies
- Further refactor masters including MasterFrame; includes addressing
  previous comment from RC
- Removed armlsd.py again
- Strips wv_calib from ScienceExposure
- Push get_censpec() to ararc.py
- New tests; limited docs
- TraceSlits load method pushed outside the class
- Introduces WaveTilts class
- Significant modification to tilt recipe including deprecation of PCA
- Moved tilt tracing algorithms from artrace.py to artracewave.py in
  core/
- Added 2D Legendre fitting to polyfit2d_general
- New trace slits tilts  settings (for 2D fitting)
- New QA plot
- New pypit_chk_tilts script
- New docs
- New tests
- Introduces FlatField class
- Adds FlatField Notebook, tests
- Pushes flat field algorithms into core/arflat.py
- Main flatfield method broken into a few pieces
- Further refactoring of armasters
- Further refactoring related to settings and ScienceExposure
- WaveImage class
- Strip mswave from ScienceExposure
- New tests
- Push get_calib methods into the individual classes
- Significant refactoring in arms.py followed
- Rename slits_dict -> tslits_dict
- Use tslits_dict in wavetilts.py
- Introduce ScienceImage class
- Substantial refactoring in arms.py followed
- Notebook too
- Reversed exposure/det loops for the (last?) time
- Generated arskysub.py in core/
- Significant portions of arproc.py are now superfluous
- Moved flexure_qa to arwave.py
- Significant refactoring of arsave.py (also moved to core/)
- Removed settings and slf from arspecobj.py
- Refactored trace_objects_in_slit()
- Refactoring of flexure algorithms
- Adds build_crmask() and flat_field() methods to ProcessImages
- Completed the deprecation of arsciexp (RIP)
- Many test updates
- Doc strings improved but no new main docs
- Completed armasters refactor and moved to core/
- Adds bspline_profile() method;  Used here for skysub but will also
  show up in extraction
- Introduces new skysub method;  still a bspline but now the new one
- Adds several methods from the PYDL repository into a pydl.py module
  including bspline Class
- Adds method to generate ximg and edgemask frames
- Adds new trace_slits_trim settings
- Small install edits
- Fixes Travis failure that crept into the previous PR
- Fix bug in bspline
- Adds a demo Notebook for LRISr redux
- Other odds and ends including code flow doc
- Introduce pypit/par and pypit/config directories
- Introduce PypitPar as an initial step toward refactoring the front end
- Final nail in the coffin for cython
- Add API docs
- Add bumpversion
- Adds a demo Notebook for LRISr redux
- Other odds and ends including code flow doc
- Introduce pypit/par and pypit/config directories
- Introduce PypitPar as an initial step toward refactoring the front end
- Move spectrograph specific code into spectographs/ folder
- Introduces the Spectrographs class
- Introduces the Calibrations class with Notebook
- Bug fix in view_fits script
- Handle no-slits-found condition
- Added NIRES to spectrographs folder
- Fixed logic in ArcImage class related to settings and user settings
- Added user settings to some of the other classes.
- Enabled load_raw_frame to take a negative dispersion axis indicating
  flips.
- Major bug fixed in bspline_profile where it was producing gargabe
  results when breakpoints were being rejected.
- Edits to Spectrograph class
- Removed all use of settings in ARMS and its subsequent calls.  ARMS
  now uses PypitPar and its sub parameter sets
- propagated ParSet changes into run_pypit and pypit_setup
- settings/parameters for pypit now set in the pypit file using a
  configuration parameter set
- rewrote pypit file parser
- Included automatically generated documentation of PypitPar when
  running make html in doc/ directory
- Checked orientation of array correct for DATASEC and OSCANSEC in
  DetectorPar for each Spectrograph
- Add SpecObjs class
- Add from_dict and to_dict methods to pydl bspline and update docs
- Updated from_dict method in pydl bspline

0.7 (2017-02-07)
----------------

This file enters the scene.<|MERGE_RESOLUTION|>--- conflicted
+++ resolved
@@ -88,17 +88,14 @@
     - Various improvements in the flow of the code
     - spec1d*.txt is now produced also for coadd2d
 - Scripts to explore the noise residuals in PypeIt
-<<<<<<< HEAD
 - Added Coadd2D HOWTO docs
+    - Fixes a  bug in echelle object finding
+    - Attempt to make the threshold computation for object finding more robust.
+    - Fixed a bug in extraction for echelle spectrographs for IR reductions.
+    - Tuned up preivious refactor of object finding and extraction classes.
+    - Fixed a bug that was introduced in skymask definition.
+    - Fixed a bug where negative objects were not being found for IR reductions of standard stars.
 - Add template wavelength solution for soar_goodman_red 400_SYZY
-=======
--- Fixes a  bug in echelle object finding
--- Attempt to make the threshold computation for object finding more robust.
--- Fixed a bug in extraction for echelle spectrographs for IR reductions.
--- Tuned up preivious refactor of object finding and extraction classes.
--- Fixed a bug that was introduced in skymask definition.
--- Fixed a bug where negative objects were not being found for IR reductions of standard stars.
->>>>>>> c3b23a06
 
 
 1.7.0 (19 Nov 2021)
