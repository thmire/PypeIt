--- conflicted
+++ resolved
@@ -84,13 +84,9 @@
 __all__ = ['Paths', 'load_telluric_grid', 'load_thar_spec',
            'load_sky_spectrum', 'get_reid_arxiv_filepath',
            'get_skisim_filepath', 'get_sensfunc_filepath',
-<<<<<<< HEAD
-           'get_linelist_filepath', 'fetch_remote_file',
-           'search_cache', 'write_file_to_cache']
-=======
-           'get_telgrid_filepath',
-           'fetch_remote_file', 'write_file_to_cache']
->>>>>>> 1af7f551
+           'get_telgrid_filepath', 'get_linelist_filepath',
+           'fetch_remote_file', 'search_cache',
+           'write_file_to_cache']
 
 
 # Package-Data Paths =========================================================#
