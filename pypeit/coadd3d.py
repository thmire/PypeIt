"""
Module containing routines used by 3D datacubes.

.. include:: ../include/links.rst
"""

import os
import copy
import inspect

from astropy import wcs, units
from astropy.io import fits
import erfa
from scipy.interpolate import interp1d
import numpy as np

from pypeit import msgs
from pypeit import alignframe, datamodel, flatfield, io, spec2dobj, utils
from pypeit.core.flexure import calculate_image_phase
from pypeit.core import datacube, extract, flux_calib, parse
from pypeit.spectrographs.util import load_spectrograph

from IPython import embed


class DataCube(datamodel.DataContainer):
    """
    DataContainer to hold the products of a datacube

    The datamodel attributes are:

    .. include:: ../include/class_datamodel_datacube.rst

    Args:
        flux (`numpy.ndarray`_):
            The science datacube (nwave, nspaxel_y, nspaxel_x)
        sig (`numpy.ndarray`_):
            The error datacube (nwave, nspaxel_y, nspaxel_x)
        bpm (`numpy.ndarray`_):
            The bad pixel mask of the datacube (nwave, nspaxel_y, nspaxel_x).
            True values indicate a bad pixel
        wave (`numpy.ndarray`_):
            A 1D numpy array containing the wavelength array for convenience (nwave)
        blaze_wave (`numpy.ndarray`_):
            Wavelength array of the spectral blaze function
        blaze_spec (`numpy.ndarray`_):
            The spectral blaze function
        sensfunc (`numpy.ndarray`_, None):
            Sensitivity function (nwave,). Only saved if the data are fluxed.
        PYP_SPEC (str):
            Name of the PypeIt Spectrograph
        fluxed (bool):
            If the cube has been flux calibrated, this will be set to "True"

    Attributes:
        head0 (`astropy.io.fits.Header`_):
            Primary header
        filename (str):
            Filename to use when loading from file
        spect_meta (:obj:`dict`):
            Parsed meta from the header
        spectrograph (:class:`~pypeit.spectrographs.spectrograph.Spectrograph`):
            Build from PYP_SPEC

    """
    version = '1.2.0'

    datamodel = {'flux': dict(otype=np.ndarray, atype=np.floating,
                              descr='Flux datacube in units of counts/s/Ang/arcsec^2 or '
                                    '10^-17 erg/s/cm^2/Ang/arcsec^2'),
                 'sig': dict(otype=np.ndarray, atype=np.floating,
                             descr='Error datacube (matches units of flux)'),
                 'bpm': dict(otype=np.ndarray, atype=np.uint8,
                             descr='Bad pixel mask of the datacube (0=good, 1=bad)'),
                 'wave': dict(otype=np.ndarray, atype=np.floating,
                              descr='Wavelength of each slice in the spectral direction. '
                                    'The units are Angstroms.'),
                 'blaze_wave': dict(otype=np.ndarray, atype=np.floating,
                                    descr='Wavelength array of the spectral blaze function'),
                 'blaze_spec': dict(otype=np.ndarray, atype=np.floating,
                                    descr='The spectral blaze function'),
                 'sensfunc': dict(otype=np.ndarray, atype=np.floating,
                                  descr='Sensitivity function 10^-17 erg/(counts/cm^2)'),
                 'PYP_SPEC': dict(otype=str, descr='PypeIt: Spectrograph name'),
                 'fluxed': dict(otype=bool, descr='Boolean indicating if the datacube is fluxed.')}

    internals = ['head0',
                 'filename',
                 'spectrograph',
                 'spect_meta'
                ]

    def __init__(self, flux, sig, bpm, wave, PYP_SPEC, blaze_wave, blaze_spec, sensfunc=None,
                 fluxed=None):

        args, _, _, values = inspect.getargvalues(inspect.currentframe())
        _d = dict([(k, values[k]) for k in args[1:]])
        # Setup the DataContainer
        datamodel.DataContainer.__init__(self, d=_d)

    def _bundle(self):
        """
        Over-write default _bundle() method to separate the DetectorContainer
        into its own HDU

        Returns:
            :obj:`list`: A list of dictionaries, each list element is
            written to its own fits extension. See the description
            above.
        """
        d = []
        # Rest of the datamodel
        for key in self.keys():
            # Skip Nones
            if self[key] is None:
                continue
            # Array?
            if self.datamodel[key]['otype'] == np.ndarray:
                tmp = {}
                if self.datamodel[key]['atype'] == np.floating:
                    tmp[key] = self[key].astype(np.float32)
                else:
                    tmp[key] = self[key]
                d.append(tmp)
            else:
                # Add to header of the primary image
                d[0][key] = self[key]
        # Return
        return d

    def to_file(self, ofile, primary_hdr=None, hdr=None, **kwargs):
        """
        Over-load :func:`~pypeit.datamodel.DataContainer.to_file`
        to deal with the header

        Args:
            ofile (:obj:`str`):
                Filename
            primary_hdr (`astropy.io.fits.Header`_, optional):
                Base primary header.  Updated with new subheader keywords.  If
                None, initialized using :func:`~pypeit.io.initialize_header`.
            wcs (`astropy.io.fits.Header`_, optional):
                The World Coordinate System, represented by a fits header
            kwargs (dict):
                Keywords passed directly to parent ``to_file`` function.

        """
        if primary_hdr is None:
            primary_hdr = io.initialize_header()
        # Build the header
        if self.head0 is not None and self.PYP_SPEC is not None:
            spectrograph = load_spectrograph(self.PYP_SPEC)
            subheader = spectrograph.subheader_for_spec(self.head0, self.head0)
        else:
            subheader = {}
        # Add em in
        for key in subheader:
            primary_hdr[key] = subheader[key]
        # Do it
        super(DataCube, self).to_file(ofile, primary_hdr=primary_hdr, hdr=hdr, **kwargs)

    @classmethod
    def from_file(cls, ifile):
        """
        Over-load :func:`~pypeit.datamodel.DataContainer.from_file`
        to deal with the header

        Args:
            ifile (str):  Filename holding the object
        """
        with io.fits_open(ifile) as hdu:
            # Read using the base class
            self = super().from_hdu(hdu)
            # Internals
            self.filename = ifile
            self.head0 = hdu[1].header  # Actually use the first extension here, since it contains the WCS
            # Meta
            self.spectrograph = load_spectrograph(self.PYP_SPEC)
            self.spect_meta = self.spectrograph.parse_spec_header(hdu[0].header)
        return self

    @property
    def ivar(self):
        """
        Utility function to compute the inverse variance cube
        """
        return utils.inverse(self.sig**2)

    @property
    def wcs(self):
        """
        Utility function to provide the world coordinate system of the datacube
        """
        return wcs.WCS(self.head0)


class DARcorrection:
    """
    This class holds all of the functions needed to quickly compute the differential atmospheric refraction correction.
    """
    def __init__(self, airmass, parangle, pressure, temperature, humidity, cosdec, wave_ref=4500.0):
        """
        Args:
            airmass (:obj:`float`):
                The airmass of the observations (unitless)
            parangle (:obj:`float`):
                The parallactic angle of the observations (units=radians, relative to North, towards East is postive)
            pressure (:obj:`float`):
                The atmospheric pressure during the observations in Pascal. Valid range is from 10kPa - 140 kPa.
            temperature (:obj:`float`):
                Temperature in degree Celsius. Valid temperate range is -40 to
                100 degree Celsius.
            humidity (:obj:`float`):
                The humidity during the observations (Expressed as a percentage, not a fraction!).
                Valid range is 0 to 100.
            cosdec (:obj:`float`):
                Cosine of the target declination.
            wave_ref (:obj:`float`, optional):
                Reference wavelength (The DAR correction will be performed relative to this wavelength)
        """
        msgs.info("Preparing the parameters for the DAR correction")

        # Get DAR parameters
        self.airmass = airmass  # unitless
        self.parangle = parangle
        self.pressure = pressure * units.mbar
        self.temperature = temperature * units.deg_C
        self.humidity = humidity/100.0
        self.wave_ref = wave_ref*units.Angstrom
        self.cosdec = cosdec

        # Calculate the coefficients of the correction
        self.refa, self.refb = erfa.refco(self.pressure.to_value(units.hPa), self.temperature.to_value(units.deg_C),
                                          self.humidity, self.wave_ref.to_value(units.micron))

        # Print out the DAR parameters
        msgs.info("DAR correction parameters:" + msgs.newline() +
                  "   Airmass = {0:.2f}".format(self.airmass) + msgs.newline() +
                  "   Pressure = {0:.2f} mbar".format(self.pressure.to_value(units.mbar)) + msgs.newline() +
                  "   Humidity = {0:.2f} %".format(self.humidity*100.0) + msgs.newline() +
                  "   Temperature = {0:.2f} deg C".format(self.temperature.to_value(units.deg_C)) + msgs.newline() +
                  "   Reference wavelength = {0:.2f} Angstrom".format(self.wave_ref.to_value(units.Angstrom)))

    def calculate_dispersion(self, waves):
        """ Calculate the total atmospheric dispersion relative to the reference wavelength

        Parameters
        ----------
        waves : `np.ndarray`_
            1D array of wavelengths (units must be Angstroms)

        Returns
        -------
        full_dispersion : :obj:`float`
            The atmospheric dispersion (in degrees) for each wavelength input
        """

        # Calculate the zenith angle
        z = np.arccos(1.0/self.airmass)

        # Calculate the coefficients of the correction
        # self.refa, self.refb = erfa.refco(self.pressure.to_value(units.hPa), self.temperature.to_value(units.deg_C),
        #                                   self.humidity, self.wave_ref.to_value(units.micron))
        cnsa, cnsb = erfa.refco(self.pressure.to_value(units.hPa), self.temperature.to_value(units.deg_C),
                                self.humidity, (waves*units.Angstrom).to_value(units.micron))
        dar_full = np.rad2deg((self.refa-cnsa) * np.tan(z) + (self.refb-cnsb) * np.tan(z)**3)
        return dar_full

    def correction(self, waves):
        """
        Main routine that computes the DAR correction for both right ascension and declination.

        Parameters
        ----------
        waves : `np.ndarray`_
            1D array of wavelengths (units must be Angstroms)

        Returns
        -------
        ra_corr : `np.ndarray`_
            The RA component of the atmospheric dispersion correction (in degrees) for each wavelength input.
        dec_corr : `np.ndarray`_
            The Dec component of the atmospheric dispersion correction (in degrees) for each wavelength input.
        """
        # Determine the correction angle
        corr_ang = self.parangle - np.pi/2
        # Calculate the full amount of refraction
        dar_full = self.calculate_dispersion(waves)

        # Calculate the correction in dec and RA for each detector pixel
        # These numbers should be ADDED to the original RA and Dec values
        ra_corr = (dar_full/self.cosdec)*np.cos(corr_ang)
        dec_corr = -dar_full*np.sin(corr_ang)
        return ra_corr, dec_corr


class CoAdd3D:
    """
    Main routine to convert processed PypeIt spec2d frames into
    DataCube (spec3d) files. This routine is only used for IFU
    data reduction.

    Algorithm steps are detailed in the coadd routine.
    """
    # Superclass factory method generates the subclass instance
    @classmethod
    def get_instance(cls, spec2dfiles, par, skysub_frame=None, scale_corr=None, ra_offsets=None, dec_offsets=None,
                     spectrograph=None, det=1, overwrite=False, show=False, debug=False):
        """
        Instantiate the subclass appropriate for the provided spectrograph.

        The class to instantiate must match the ``pypeline``
        attribute of the provided ``spectrograph``, and must be a
        subclass of :class:`CoAdd3D`; see the parent class
        instantiation for parameter descriptions.

        Returns:
            :class:`CoAdd3D`: One of the subclasses with
            :class:`CoAdd3D` as its base.
        """

        return next(c for c in cls.__subclasses__()
                    if c.__name__ == (spectrograph.pypeline + 'CoAdd3D'))(
                        spec2dfiles, par, skysub_frame=skysub_frame, scale_corr=scale_corr, ra_offsets=ra_offsets,
                        dec_offsets=dec_offsets, spectrograph=spectrograph, det=det, overwrite=overwrite,
                        show=show, debug=debug)

    def __init__(self, spec2dfiles, par, skysub_frame=None, scale_corr=None, ra_offsets=None, dec_offsets=None,
                 spectrograph=None, det=None, overwrite=False, show=False, debug=False):
        """

        Args:
            spec2dfiles (:obj:`list`):
                List of all spec2D files
            par (:class:`~pypeit.par.pypeitpar.PypeItPar`):
                An instance of the parameter set.  If None, assumes that detector 1
                is the one reduced and uses the default reduction parameters for the
                spectrograph (see
                :func:`~pypeit.spectrographs.spectrograph.Spectrograph.default_pypeit_par`
                for the relevant spectrograph class).
            skysub_frame (:obj:`list`, optional):
                If not None, this should be a list of frames to use for the sky subtraction of each individual
                entry of spec2dfiles. It should be the same length as spec2dfiles.
            scale_corr (:obj:`list`, optional):
                If not None, this should be a list of relative scale correction options. It should be the
                same length as spec2dfiles.
            ra_offsets (:obj:`list`, optional):
                If not None, this should be a list of relative RA offsets of each frame. It should be the
                same length as spec2dfiles.
            dec_offsets (:obj:`list`, optional):
                If not None, this should be a list of relative Dec offsets of each frame. It should be the
                same length as spec2dfiles.
            spectrograph (:obj:`str`, :class:`~pypeit.spectrographs.spectrograph.Spectrograph`, optional):
                The name or instance of the spectrograph used to obtain the data.
                If None, this is pulled from the file header.
            det (:obj:`int`_, optional):
                Detector index
            overwrite (:obj:`bool`, optional):
                Overwrite the output file, if it exists?
            show (:obj:`bool`, optional):
                Show results in ginga
            debug (:obj:`bool`, optional):
                Show QA for debugging.

        """
        # TODO :: Consider loading all calibrations into a single variable within the main CoAdd3D parent class.
        self.spec2d = spec2dfiles
        self.numfiles = len(spec2dfiles)
        self.par = par
        self.overwrite = overwrite
        # Do some quick checks on the input options
        if skysub_frame is not None:
            if len(skysub_frame) != len(spec2dfiles):
                msgs.error("The skysub_frame list should be identical length to the spec2dfiles list")
        if scale_corr is not None:
            if len(scale_corr) != len(spec2dfiles):
                msgs.error("The scale_corr list should be identical length to the spec2dfiles list")
        if ra_offsets is not None:
            if len(ra_offsets) != len(spec2dfiles):
                msgs.error("The ra_offsets list should be identical length to the spec2dfiles list")
        if dec_offsets is not None:
            if len(dec_offsets) != len(spec2dfiles):
                msgs.error("The dec_offsets list should be identical length to the spec2dfiles list")
        # Set the frame-specific options
        self.skysub_frame = skysub_frame
        self.scale_corr = scale_corr
        self.ra_offsets = np.array(ra_offsets) if isinstance(ra_offsets, list) else ra_offsets
        self.dec_offsets = np.array(dec_offsets) if isinstance(dec_offsets, list) else dec_offsets

        # Check on Spectrograph input
        if spectrograph is None:
            with fits.open(spec2dfiles[0]) as hdu:
                spectrograph = hdu[0].header['PYP_SPEC']

        self.spec = load_spectrograph(spectrograph)
        self.specname = self.spec.name

        # Extract some parsets for simplicity
        self.cubepar = self.par['reduce']['cube']
        self.flatpar = self.par['calibrations']['flatfield']
        self.senspar = self.par['sensfunc']

        # Initialise arrays for storage
        self.ifu_ra, self.ifu_dec = np.array([]), np.array([])  # The RA and Dec at the centre of the IFU, as stored in the header
        self.all_ra, self.all_dec, self.all_wave = np.array([]), np.array([]), np.array([])
        self.all_sci, self.all_ivar, self.all_idx, self.all_wghts = np.array([]), np.array([]), np.array([]), np.array([])
        self.all_spatpos, self.all_specpos, self.all_spatid = np.array([], dtype=int), np.array([], dtype=int), np.array([], dtype=int)
        self.all_tilts, self.all_slits, self.all_align = [], [], []
        self.all_wcs, self.all_dar = [], []
        self.weights = np.ones(self.numfiles)  # Weights to use when combining cubes

        self._dspat = None if self.cubepar['spatial_delta'] is None else self.cubepar['spatial_delta'] / 3600.0  # binning size on the sky (/3600 to convert to degrees)
        self._dwv = self.cubepar['wave_delta']  # linear binning size in wavelength direction (in Angstroms)

        # Extract some commonly used variables
        self.method = self.cubepar['method']
        self.combine = self.cubepar['combine']
        self.align = self.cubepar['align']
        # If there is only one frame being "combined" AND there's no reference image, then don't compute the translation.
        if self.numfiles == 1 and self.cubepar["reference_image"] is None:
            if self.align:
                msgs.warn("Parameter 'align' should be False when there is only one frame and no reference image")
                msgs.info("Setting 'align' to False")
            self.align = False
        if self.ra_offsets is not None:
            if not self.align:
                msgs.warn("When 'ra_offset' and 'dec_offset' are set, 'align' must be True.")
                msgs.info("Setting 'align' to True")
            self.align = True
        # TODO :: The default behaviour (combine=False, align=False) produces a datacube that uses the instrument WCS
        #  It should be possible (and perhaps desirable) to do a spatial alignment (i.e. align=True), apply this to the
        #  RA,Dec values of each pixel, and then use the instrument WCS to save the output (or, just adjust the crval).
        #  At the moment, if the user wishes to spatially align the frames, a different WCS is generated.

        # Determine what method is requested
        self.spec_subpixel, self.spat_subpixel = 1, 1
        if self.method == "subpixel":
            msgs.info("Adopting the subpixel algorithm to generate the datacube.")
            self.spec_subpixel, self.spat_subpixel = self.cubepar['spec_subpixel'], self.cubepar['spat_subpixel']
        elif self.method == "ngp":
            msgs.info("Adopting the nearest grid point (NGP) algorithm to generate the datacube.")
        else:
            msgs.error(f"The following datacube method is not allowed: {self.method}")

        # Get the detector number and string representation
        if det is None:
            det = 1 if self.par['rdx']['detnum'] is None else self.par['rdx']['detnum']
        self.detname = self.spec.get_det_name(det)

        # Check if the output file exists
        self.check_outputs()

        # Check the reference cube and image exist, if requested
        self.fluxcal = False
        self.blaze_wave, self.blaze_spec = None, None
        self.blaze_spline, self.flux_spline = None, None
        self.flat_splines = dict()  # A dictionary containing the splines of the flatfield
        if self.cubepar['standard_cube'] is not None:
            self.make_sensfunc()

        # If a reference image has been set, check that it exists
        if self.cubepar['reference_image'] is not None:
            if not os.path.exists(self.cubepar['reference_image']):
                msgs.error("Reference image does not exist:" + msgs.newline() + self.cubepar['reference_image'])

        # Load the default scaleimg frame for the scale correction
        self.scalecorr_default = "none"
        self.relScaleImgDef = np.array([1])
        self.set_default_scalecorr()

        # Load the default sky frame to be used for sky subtraction
        self.skysub_default = "image"
        self.skyImgDef, self.skySclDef = None, None  # This is the default behaviour (i.e. to use the "image" for the sky subtraction)
        self.set_default_skysub()

    def check_outputs(self):
        """
        Check if any of the intended output files already exist. This check should be done near the
        beginning of the coaddition, to avoid any computation that won't be saved in the event that
        files won't be overwritten.
        """
        if self.combine:
            outfile = datacube.get_output_filename("", self.cubepar['output_filename'], self.combine)
            out_whitelight = datacube.get_output_whitelight_filename(outfile)
            if os.path.exists(outfile) and not self.overwrite:
                msgs.error("Output filename already exists:"+msgs.newline()+outfile)
            if os.path.exists(out_whitelight) and self.cubepar['save_whitelight'] and not self.overwrite:
                msgs.error("Output filename already exists:"+msgs.newline()+out_whitelight)
        else:
            # Finally, if there's just one file, check if the output filename is given
            if self.numfiles == 1 and self.cubepar['output_filename'] != "":
                outfile = datacube.get_output_filename("", self.cubepar['output_filename'], True, -1)
                out_whitelight = datacube.get_output_whitelight_filename(outfile)
                if os.path.exists(outfile) and not self.overwrite:
                    msgs.error("Output filename already exists:" + msgs.newline() + outfile)
                if os.path.exists(out_whitelight) and self.cubepar['save_whitelight'] and not self.overwrite:
                    msgs.error("Output filename already exists:" + msgs.newline() + out_whitelight)
            else:
                for ff in range(self.numfiles):
                    outfile = datacube.get_output_filename(self.spec2d[ff], self.cubepar['output_filename'], self.combine, ff+1)
                    out_whitelight = datacube.get_output_whitelight_filename(outfile)
                    if os.path.exists(outfile) and not self.overwrite:
                        msgs.error("Output filename already exists:" + msgs.newline() + outfile)
                    if os.path.exists(out_whitelight) and self.cubepar['save_whitelight'] and not self.overwrite:
                        msgs.error("Output filename already exists:" + msgs.newline() + out_whitelight)

    def set_blaze_spline(self, wave_spl, spec_spl):
        """
        Generate a spline that represents the blaze function. This only needs to be done once,
        because it is used as the reference blaze. It is only important if you are combining
        frames that require a grating correction (i.e. have slightly different grating angles).

        Args:
            wave_spl (`numpy.ndarray`_):
                1D wavelength array where the blaze has been evaluated
            spec_spl (`numpy.ndarray`_):
                1D array (same size as wave_spl), that represents the blaze function for each wavelength.
        """
        # Check if a reference blaze spline exists (either from a standard star if fluxing or from a previous
        # exposure in this for loop)
        if self.blaze_spline is None:
            self.blaze_wave, self.blaze_spec = wave_spl, spec_spl
            self.blaze_spline = interp1d(wave_spl, spec_spl, kind='linear',
                                         bounds_error=False, fill_value="extrapolate")

    def make_sensfunc(self):
        """
        Generate the sensitivity function to be used for the flux calibration.
        """
        self.fluxcal = True
        # The first standard star cube is used as the reference blaze spline
        if self.cubepar['grating_corr']:
            # Load the blaze information
            stdcube = fits.open(self.cubepar['standard_cube'])
            # If a reference blaze spline has not been set, do that now.
            self.set_blaze_spline(stdcube['BLAZE_WAVE'].data, stdcube['BLAZE_SPEC'].data)
        # Generate a spline representation of the sensitivity function
        self.flux_spline = datacube.make_sensfunc(self.cubepar['standard_cube'], self.senspar,
                                                  blaze_wave=self.blaze_wave, blaze_spline=self.blaze_spline,
                                                  grating_corr=self.cubepar['grating_corr'])

    def set_default_scalecorr(self):
        """
        Set the default mode to use for relative spectral scale correction.
        """
        if self.cubepar['scale_corr'] is not None:
            if self.cubepar['scale_corr'] == "image":
                msgs.info("The default relative spectral illumination correction will use the science image")
                self.scalecorr_default = "image"
            else:
                msgs.info("Loading default scale image for relative spectral illumination correction:" +
                          msgs.newline() + self.cubepar['scale_corr'])
                try:
                    spec2DObj = spec2dobj.Spec2DObj.from_file(self.cubepar['scale_corr'], self.detname)
                except Exception as e:
                    msgs.warn(f'Loading spec2d file raised {type(e).__name__}:\n{str(e)}')
                    msgs.warn("Could not load scaleimg from spec2d file:" + msgs.newline() +
                              self.cubepar['scale_corr'] + msgs.newline() +
                              "scale correction will not be performed unless you have specified the correct" + msgs.newline() +
                              "scale_corr file in the spec2d block")
                    self.cubepar['scale_corr'] = None
                    self.scalecorr_default = "none"
                else:
                    self.relScaleImgDef = spec2DObj.scaleimg
                    self.scalecorr_default = self.cubepar['scale_corr']

    def get_current_scalecorr(self, spec2DObj, scalecorr=None):
        """
        Determine the scale correction that should be used to correct
        for the relative spectral scaling of the science frame

        Args:
            spec2DObj (:class:`~pypeit.spec2dobj.Spec2DObj`_):
                2D PypeIt spectra object.
            scalecorr (:obj:`str`, optional):
                A string that describes what mode should be used for the sky subtraction. The
                allowed values are:

                * default: Use the default value, as defined in self.set_default_scalecorr()
                * image: Use the relative scale that was derived from the science frame
                * none: Do not perform relative scale correction

        Returns:
            A tuple (this_scalecorr, relScaleImg) where this_scalecorr is a :obj:`str`_ that describes the
            scale correction mode to be used (see scalecorr description) and relScaleImg is a `numpy.ndarray`_
            (2D, same shape as science frame) containing the relative spectral scaling to apply to the science frame.
        """
        this_scalecorr = self.scalecorr_default
        relScaleImg = self.relScaleImgDef.copy()
        if scalecorr is not None:
            if scalecorr.lower() == 'default':
                if self.scalecorr_default == "image":
                    relScaleImg = spec2DObj.scaleimg
                    this_scalecorr = "image"  # Use the current spec2d for the relative spectral illumination scaling
                else:
                    this_scalecorr = self.scalecorr_default  # Use the default value for the scale correction
            elif scalecorr.lower() == 'image':
                relScaleImg = spec2DObj.scaleimg
                this_scalecorr = "image"  # Use the current spec2d for the relative spectral illumination scaling
            elif scalecorr.lower() == 'none':
                relScaleImg = np.array([1])
                this_scalecorr = "none"  # Don't do relative spectral illumination scaling
            else:
                # Load a user specified frame for sky subtraction
                msgs.info("Loading the following frame for the relative spectral illumination correction:" +
                          msgs.newline() + scalecorr)
                try:
                    spec2DObj_scl = spec2dobj.Spec2DObj.from_file(scalecorr, self.detname)
                except Exception as e:
                    msgs.warn(f'Loading spec2d file raised {type(e).__name__}:\n{str(e)}')
                    msgs.error("Could not load skysub image from spec2d file:" + msgs.newline() + scalecorr)
                else:
                    relScaleImg = spec2DObj_scl.scaleimg
                    this_scalecorr = scalecorr
        if this_scalecorr == "none":
            msgs.info("Relative spectral illumination correction will not be performed.")
        else:
            msgs.info("Using the following frame for the relative spectral illumination correction:" +
                      msgs.newline() + this_scalecorr)
        # Return the scaling correction for this frame
        return this_scalecorr, relScaleImg

    def set_default_skysub(self):
        """
        Set the default mode to use for sky subtraction.
        """
        if self.cubepar['skysub_frame'] in [None, 'none', '', 'None']:
            self.skysub_default = "none"
            self.skyImgDef = np.array([0.0])  # Do not perform sky subtraction
            self.skySclDef = np.array([0.0])  # Do not perform sky subtraction
        elif self.cubepar['skysub_frame'] == "image":
            msgs.info("The sky model in the spec2d science frames will be used for sky subtraction" + msgs.newline() +
                      "(unless specific skysub frames have been specified)")
            self.skysub_default = "image"
        else:
            msgs.info("Loading default image for sky subtraction:" +
                      msgs.newline() + self.cubepar['skysub_frame'])
            try:
                spec2DObj = spec2dobj.Spec2DObj.from_file(self.cubepar['skysub_frame'], self.detname)
                skysub_exptime = fits.open(self.cubepar['skysub_frame'])[0].header['EXPTIME']
            except:
                msgs.error("Could not load skysub image from spec2d file:" + msgs.newline() + self.cubepar['skysub_frame'])
            else:
                self.skysub_default = self.cubepar['skysub_frame']
                self.skyImgDef = spec2DObj.sciimg / skysub_exptime  # Sky counts/second
                # self.skyImgDef = spec2DObj.skymodel/skysub_exptime  # Sky counts/second
                self.skySclDef = spec2DObj.scaleimg

    def get_current_skysub(self, spec2DObj, exptime, opts_skysub=None):
        """
        Determine the sky frame that should be used to subtract from the science frame

        Args:
            spec2DObj (:class:`~pypeit.spec2dobj.Spec2DObj`_):
                2D PypeIt spectra object.
            exptime (:obj:`float`_):
                The exposure time of the science frame (in seconds)
            opts_skysub (:obj:`str`, optional):
                A string that describes what mode should be used for the sky subtraction. The
                allowed values are:
                default - Use the default value, as defined in self.set_default_skysub()
                image - Use the sky model derived from the science frame
                none - Do not perform sky subtraction

        Returns:
            A tuple (this_skysub, skyImg, skyScl) where this_skysub is a :obj:`str`_ that describes the sky subtration
            mode to be used (see opts_skysub description), skyImg is a `numpy.ndarray`_ (2D, same shape as science
            frame) containing the sky frame to be subtracted from the science frame, and skyScl is a `numpy.ndarray`_
            (2D, same shape as science frame) containing the relative spectral scaling that has been applied to the
            returned sky frame.
        """
        this_skysub = self.skysub_default
        if self.skysub_default == "image":
            skyImg = spec2DObj.skymodel
            skyScl = spec2DObj.scaleimg
        else:
            skyImg = self.skyImgDef.copy() * exptime
            skyScl = self.skySclDef.copy()
        # See if there's any changes from the default behaviour
        if opts_skysub is not None:
            if opts_skysub.lower() == 'default':
                if self.skysub_default == "image":
                    skyImg = spec2DObj.skymodel
                    skyScl = spec2DObj.scaleimg
                    this_skysub = "image"  # Use the current spec2d for sky subtraction
                else:
                    skyImg = self.skyImgDef.copy() * exptime
                    skyScl = self.skySclDef.copy() * exptime
                    this_skysub = self.skysub_default  # Use the global value for sky subtraction
            elif opts_skysub.lower() == 'image':
                skyImg = spec2DObj.skymodel
                skyScl = spec2DObj.scaleimg
                this_skysub = "image"  # Use the current spec2d for sky subtraction
            elif opts_skysub.lower() == 'none':
                skyImg = np.array([0.0])
                skyScl = np.array([1.0])
                this_skysub = "none"  # Don't do sky subtraction
            else:
                # Load a user specified frame for sky subtraction
                msgs.info("Loading skysub frame:" + msgs.newline() + opts_skysub)
                try:
                    spec2DObj_sky = spec2dobj.Spec2DObj.from_file(opts_skysub, self.detname)
                    skysub_exptime = fits.open(opts_skysub)[0].header['EXPTIME']
                except:
                    msgs.error("Could not load skysub image from spec2d file:" + msgs.newline() + opts_skysub)
                skyImg = spec2DObj_sky.sciimg * exptime / skysub_exptime  # Sky counts
                skyScl = spec2DObj_sky.scaleimg
                this_skysub = opts_skysub  # User specified spec2d for sky subtraction
        if this_skysub == "none":
            msgs.info("Sky subtraction will not be performed.")
        else:
            msgs.info("Using the following frame for sky subtraction:" + msgs.newline() + this_skysub)
        # Return the skysub params for this frame
        return this_skysub, skyImg, skyScl

    def add_grating_corr(self, flatfile, waveimg, slits, spat_flexure=None):
        """
        Calculate the relative spectral sensitivity correction due to grating shifts with the
        input frames.

        Parameters
        ----------
        flatfile : :obj:`str`
            Unique path of a flatfield frame used to calculate the relative spectral sensitivity
            of the corresponding science frame.
        waveimg : `numpy.ndarray`_
            2D image (same shape as the science frame) indicating the wavelength of each detector pixel.
        slits : :class:`pypeit.slittrace.SlitTraceSet`_):
            Class containing information about the slits
        spat_flexure: :obj:`float`, optional:
            Spatial flexure in pixels
        """
        if flatfile not in self.flat_splines.keys():
            msgs.info("Calculating relative sensitivity for grating correction")
            # Check if the Flat file exists
            if not os.path.exists(flatfile):
                msgs.error("Grating correction requested, but the following file does not exist:" + msgs.newline() + flatfile)
            # Load the Flat file
            flatimages = flatfield.FlatImages.from_file(flatfile)
            total_illum = flatimages.fit2illumflat(slits, finecorr=False, frametype='illum', initial=True, spat_flexure=spat_flexure) * \
                          flatimages.fit2illumflat(slits, finecorr=True, frametype='illum', initial=True, spat_flexure=spat_flexure)
            flatframe = flatimages.pixelflat_raw / total_illum
            if flatimages.pixelflat_spec_illum is None:
                # Calculate the relative scale
                scale_model = flatfield.illum_profile_spectral(flatframe, waveimg, slits,
                                                               slit_illum_ref_idx=self.flatpar['slit_illum_ref_idx'],
                                                               model=None,
                                                               skymask=None, trim=self.flatpar['slit_trim'],
                                                               flexure=spat_flexure,
                                                               smooth_npix=self.flatpar['slit_illum_smooth_npix'])
            else:
                msgs.info("Using relative spectral illumination from FlatImages")
                scale_model = flatimages.pixelflat_spec_illum
            # Extract a quick spectrum of the flatfield
            wave_spl, spec_spl = extract.extract_hist_spectrum(waveimg, flatframe*utils.inverse(scale_model),
                                                               gpm=waveimg != 0, bins=slits.nspec)
            # Store the result
            self.flat_splines[flatfile] = interp1d(wave_spl, spec_spl, kind='linear', bounds_error=False, fill_value="extrapolate")
            self.flat_splines[flatfile + "_wave"] = wave_spl.copy()
            # Finally, if a reference blaze spline has not been set, do that now.
            self.set_blaze_spline(wave_spl, spec_spl)

    def run(self):
        """
        Main entry routine to set the order of operations to coadd the data. For specific
        details of this procedure, see the child routines.
        """
        msgs.bug("This routine should be overridden by child classes.")
        msgs.error("Cannot proceed without coding the run() routine.")


class SlicerIFUCoAdd3D(CoAdd3D):
    """
    Child of CoAdd3D for SlicerIFU data reduction. For documentation, see CoAdd3d parent class above.

    This child class of the IFU datacube creation performs the series of steps that are specific to
    slicer-based IFUs, including the following steps

    Data preparation:

    * Loads individual spec2d files
    * If requested, subtract the sky (either from a dedicated sky frame, or use the sky model stored in the science spec2d file)
    * The sky regions near the spectral edges of the slits are masked
    * Apply a relative spectral illumination correction (scalecorr) that registers all input frames to the scale illumination.
    * Generate a WCS of each individual frame, and calculate the RA and DEC of each individual detector pixel
    * Calculate the astrometric correction that is needed to align spatial positions along the slices
    * Compute the differential atmospheric refraction correction
    * Apply the extinction correction
    * Apply a grating correction (gratcorr) - This corrects for the relative spectral efficiency of combining data taken with multiple different grating angles
    * Flux calibrate

    Data cube generation:

    * If frames are not being combined, individual data cubes are generated and saved as a DataCube object. A white light image is also produced, if requested
    * If frames are being aligned and/or combined, the following steps are followed:
        - The output voxel sampling is computed (this must be consistent for all frames)
        - Frames are aligned (either by user-specified offsets, or by a fancy cross-correlation)
        - The relative weights to each for each detector pixel is computed
        - If frames are not being combined, individual DataCube's will be generated for each frame
        - If frames are being combined, a single DataCube will be generated.
        - White light images are also produced, if requested.

    """
    def __init__(self, spec2dfiles, par, skysub_frame=None, scale_corr=None, ra_offsets=None, dec_offsets=None,
                 spectrograph=None, det=1, overwrite=False, show=False, debug=False):
        super().__init__(spec2dfiles, par, skysub_frame=skysub_frame, scale_corr=scale_corr, ra_offsets=ra_offsets,
                         dec_offsets=dec_offsets, spectrograph=spectrograph, det=det, overwrite=overwrite,
                         show=show, debug=debug)
        self.mnmx_wv = None  # Will be used to store the minimum and maximum wavelengths of every slit and frame.
        self._spatscale = np.zeros((self.numfiles, 2))  # index 0, 1 = pixel scale, slicer scale
        self._specscale = np.zeros(self.numfiles)
        # Loop through all of the frames, load the data, and save datacubes if no combining is required
        self.load()

    def get_alignments(self, spec2DObj, slits, spat_flexure=None):
        """
        Generate and return the spline interpolation fitting functions to be used for
        the alignment frames, as part of the astrometric correction.

        Parameters
        ----------
        spec2DObj : :class:`~pypeit.spec2dobj.Spec2DObj`_
            2D PypeIt spectra object.
        slits : :class:`pypeit.slittrace.SlitTraceSet`_
            Class containing information about the slits
        spat_flexure: :obj:`float`, optional
            Spatial flexure in pixels

        Returns
        -------
        alignSplines : :class:`~pypeit.alignframe.AlignmentSplines`_
            Alignment splines used for the astrometric correction
        """
        # Loading the alignments frame for these data
        alignments = None
        if self.cubepar['astrometric']:
            key = alignframe.Alignments.calib_type.upper()
            if key in spec2DObj.calibs:
                alignfile = os.path.join(spec2DObj.calibs['DIR'], spec2DObj.calibs[key])
                if os.path.exists(alignfile) and self.cubepar['astrometric']:
                    msgs.info("Loading alignments")
                    alignments = alignframe.Alignments.from_file(alignfile)
            else:
                msgs.warn(f'Processed alignment frame not recorded or not found!')
                msgs.info("Using slit edges for astrometric transform")
        else:
            msgs.info("Using slit edges for astrometric transform")
        # If nothing better was provided, use the slit edges
        if alignments is None:
            left, right, _ = slits.select_edges(initial=True, flexure=spat_flexure)
            locations = [0.0, 1.0]
            traces = np.append(left[:, None, :], right[:, None, :], axis=1)
        else:
            locations = self.par['calibrations']['alignment']['locations']
            traces = alignments.traces
        msgs.info("Generating alignment splines")
        return alignframe.AlignmentSplines(traces, locations, spec2DObj.tilts)

    def load(self):
        """
        This is the main function that loads in the data, and performs several frame-specific corrections.
        If the user does not wish to align or combine the individual datacubes, then this routine will also
        produce a spec3d file, which is a DataCube representation of a PypeIt spec2d frame for SlicerIFU data.

        This function should be called in the __init__ method, and initialises multiple variables. The variables
        initialised by this function include:

        * self.ifu_ra  -  The RA of the IFU pointing
        * self.ifu_dec  -  The Dec of the IFU pointing
        * self.mnmx_wv  -  The minimum and maximum wavelengths of every slit and frame.
        * self._spatscale  -  The native spatial scales of all spec2d frames.
        * self._specscale  -  The native spectral scales of all spec2d frames.
        * self.weights  -  Weights to use when combining cubes
        * self.flat_splines  -  Spline representations of the blaze function (based on the illumflat).
        * self.blaze_spline  -  Spline representation of the reference blaze function
        * self.blaze_wave  -  Wavelength array used to construct the reference blaze function
        * self.blaze_spec  -  Spectrum used to construct the reference blaze function

        As well as the primary arrays that store the pixel information for multiple spec2d frames, including:

        * self.all_ra
        * self.all_dec
        * self.all_wave
        * self.all_sci
        * self.all_ivar
        * self.all_idx
        * self.all_wghts
        * self.all_spatpos
        * self.all_specpos
        * self.all_spatid
        * self.all_tilts
        * self.all_slits
        * self.all_align
        * self.all_dar
        * self.all_wcs
        """
        # Load all spec2d files and prepare the data for making a datacube
        for ff, fil in enumerate(self.spec2d):
            # Load it up
            msgs.info("Loading PypeIt spec2d frame:" + msgs.newline() + fil)
            spec2DObj = spec2dobj.Spec2DObj.from_file(fil, self.detname)
            detector = spec2DObj.detector
            spat_flexure = None  # spec2DObj.sci_spat_flexure

            # Load the header
            hdr0 = spec2DObj.head0
            self.ifu_ra = np.append(self.ifu_ra, self.spec.compound_meta([hdr0], 'ra'))
            self.ifu_dec = np.append(self.ifu_dec, self.spec.compound_meta([hdr0], 'dec'))

            # Get the exposure time
            exptime = self.spec.compound_meta([hdr0], 'exptime')

            # Initialise the slit edges
            msgs.info("Constructing slit image")
            slits = spec2DObj.slits
            slitid_img_init = slits.slit_img(pad=0, initial=True, flexure=spat_flexure)
            slits_left, slits_right, _ = slits.select_edges(initial=True, flexure=spat_flexure)

            # The order of operations below proceeds as follows:
            #  (1) Get science image
            #  (2) Subtract sky (note, if a joint fit has been performed, the relative scale correction is applied in the reduction!)
            #  (3) Apply relative scale correction to both science and ivar

            # Set the default behaviour if a global skysub frame has been specified
            this_skysub, skyImg, skyScl = self.get_current_skysub(spec2DObj, exptime,
                                                                  opts_skysub=self.skysub_frame[ff])

            # Load the relative scale image, if something other than the default has been provided
            this_scalecorr, relScaleImg = self.get_current_scalecorr(spec2DObj,
                                                                     scalecorr=self.scale_corr[ff])
            # Prepare the relative scaling factors
            relSclSky = skyScl / spec2DObj.scaleimg  # This factor ensures the sky has the same relative scaling as the science frame
            relScale = spec2DObj.scaleimg / relScaleImg  # This factor is applied to the sky subtracted science frame

            # Extract the relevant information from the spec2d file
            sciImg = (spec2DObj.sciimg - skyImg * relSclSky) * relScale  # Subtract sky and apply relative illumination
            ivar = spec2DObj.ivarraw / relScale ** 2
            waveimg = spec2DObj.waveimg
            bpmmask = spec2DObj.bpmmask

            # Mask the edges of the spectrum where the sky model is bad
            sky_is_good = datacube.make_good_skymask(slitid_img_init, spec2DObj.tilts)

            # TODO :: Really need to write some detailed information in the docs about all of the various corrections that can optionally be applied

            # TODO :: Include a flexure correction from the sky frame? Note, you cannot use the waveimg from a sky frame,
            #  since the heliocentric correction may have been applied to the sky frame. Need to recalculate waveimg using
            #  the slitshifts from a skyimage, and then apply the vel_corr from the science image.

            wnonzero = (waveimg != 0.0)
            if not np.any(wnonzero):
                msgs.error("The wavelength image contains only zeros - You need to check the data reduction.")
            wave0 = waveimg[wnonzero].min()
            # Calculate the delta wave in every pixel on the slit
            waveimp = np.roll(waveimg, 1, axis=0)
            waveimn = np.roll(waveimg, -1, axis=0)
            dwaveimg = np.zeros_like(waveimg)
            # All good pixels
            wnz = np.where((waveimg != 0) & (waveimp != 0))
            dwaveimg[wnz] = np.abs(waveimg[wnz] - waveimp[wnz])
            # All bad pixels
            wnz = np.where((waveimg != 0) & (waveimp == 0))
            dwaveimg[wnz] = np.abs(waveimg[wnz] - waveimn[wnz])
            # All endpoint pixels
            dwaveimg[0, :] = np.abs(waveimg[0, :] - waveimn[0, :])
            dwaveimg[-1, :] = np.abs(waveimg[-1, :] - waveimp[-1, :])
            dwv = np.median(dwaveimg[dwaveimg != 0.0]) if self.cubepar['wave_delta'] is None else self.cubepar['wave_delta']

            msgs.info("Using wavelength solution: wave0={0:.3f}, dispersion={1:.3f} Angstrom/pixel".format(wave0, dwv))

            # Obtain the minimum and maximum wavelength of all slits
            if self.mnmx_wv is None:
                self.mnmx_wv = np.zeros((len(self.spec2d), slits.nslits, 2))
            for slit_idx, slit_spat in enumerate(slits.spat_id):
                onslit_init = (slitid_img_init == slit_spat)
                self.mnmx_wv[ff, slit_idx, 0] = np.min(waveimg[onslit_init])
                self.mnmx_wv[ff, slit_idx, 1] = np.max(waveimg[onslit_init])

            # Find the largest spatial scale of all images being combined
            # TODO :: probably need to put this in the DetectorContainer
            pxscl = detector.platescale * parse.parse_binning(detector.binning)[1] / 3600.0  # This is degrees/pixel
            slscl = self.spec.get_meta_value([spec2DObj.head0], 'slitwid')
            self._spatscale[ff, 0] = pxscl
            self._spatscale[ff, 1] = slscl
            self._specscale[ff] = dwv

            # If the spatial scale has been set by the user, check that it doesn't exceed the pixel or slicer scales
            if self._dspat is not None:
                if pxscl > self._dspat:
                    msgs.warn("Spatial scale requested ({0:f} arcsec) is less than the pixel scale ({1:f} arcsec)".format(
                        3600.0 * self._dspat, 3600.0 * pxscl))
                if slscl > self._dspat:
                    msgs.warn("Spatial scale requested ({0:f} arcsec) is less than the slicer scale ({1:f} arcsec)".format(
                        3600.0 * self._dspat, 3600.0 * slscl))

            # Construct a good pixel mask
            # TODO: This should use the mask function to figure out which elements are masked.
            onslit_gpm = (slitid_img_init > 0) & (bpmmask.mask == 0) & sky_is_good

            # Grab the WCS of this frame
            self.all_wcs.append(self.spec.get_wcs(spec2DObj.head0, slits, detector.platescale, wave0, dwv))

            # Generate the alignment splines, and then retrieve images of the RA and Dec of every pixel,
            # and the number of spatial pixels in each slit
            alignSplines = self.get_alignments(spec2DObj, slits, spat_flexure=spat_flexure)
            raimg, decimg, minmax = slits.get_radec_image(self.all_wcs[ff], alignSplines, spec2DObj.tilts,
                                                          initial=True, flexure=spat_flexure)

            # Get copies of arrays to be saved
            ra_ext = raimg[onslit_gpm]
            dec_ext = decimg[onslit_gpm]
            wave_ext = waveimg[onslit_gpm]
            flux_ext = sciImg[onslit_gpm]
            ivar_ext = ivar[onslit_gpm]
            dwav_ext = dwaveimg[onslit_gpm]

            # From here on out, work in sorted wavelengths
            wvsrt = np.argsort(wave_ext)
            wave_sort = wave_ext[wvsrt]
            dwav_sort = dwav_ext[wvsrt]
            ra_sort = ra_ext[wvsrt]
            dec_sort = dec_ext[wvsrt]
            # Here's an array to get back to the original ordering
            resrt = np.argsort(wvsrt)

            # Compute the DAR correction
            cosdec = np.cos(np.mean(dec_sort) * np.pi / 180.0)
            airmass = self.spec.get_meta_value([spec2DObj.head0], 'airmass')  # unitless
            parangle = self.spec.get_meta_value([spec2DObj.head0], 'parangle')
            pressure = self.spec.get_meta_value([spec2DObj.head0], 'pressure')  # units are pascals
            temperature = self.spec.get_meta_value([spec2DObj.head0], 'temperature')  # units are degrees C
            humidity = self.spec.get_meta_value([spec2DObj.head0], 'humidity')  # Expressed as a percentage (not a fraction!)
            darcorr = DARcorrection(airmass, parangle, pressure, temperature, humidity, cosdec)

            # Perform extinction correction
            msgs.info("Applying extinction correction")
            longitude = self.spec.telescope['longitude']
            latitude = self.spec.telescope['latitude']
            extinct = flux_calib.load_extinction_data(longitude, latitude, self.senspar['UVIS']['extinct_file'])
            # extinction_correction requires the wavelength is sorted
            extcorr_sort = flux_calib.extinction_correction(wave_sort * units.AA, airmass, extinct)

            # Correct for sensitivity as a function of grating angle
            # (this assumes the spectrum of the flatfield lamp has the same shape for all setups)
            gratcorr_sort = 1.0
            if self.cubepar['grating_corr']:
                # Load the flatfield file
                key = flatfield.FlatImages.calib_type.upper()
                if key not in spec2DObj.calibs:
                    msgs.error('Processed flat calibration file not recorded by spec2d file!')
                flatfile = os.path.join(spec2DObj.calibs['DIR'], spec2DObj.calibs[key])
                # Setup the grating correction
                self.add_grating_corr(flatfile, waveimg, slits, spat_flexure=spat_flexure)
                # Calculate the grating correction
                gratcorr_sort = datacube.correct_grating_shift(wave_sort, self.flat_splines[flatfile + "_wave"],
                                                               self.flat_splines[flatfile],
                                                               self.blaze_wave, self.blaze_spline)
            # Sensitivity function
            sensfunc_sort = 1.0
            if self.fluxcal:
                msgs.info("Calculating the sensitivity function")
                sensfunc_sort = self.flux_spline(wave_sort)
            # Convert the flux_sav to counts/s,  correct for the relative sensitivity of different setups
            extcorr_sort *= sensfunc_sort / (exptime * gratcorr_sort)
            # Correct for extinction
            flux_sort = flux_ext[wvsrt] * extcorr_sort
            ivar_sort = ivar_ext[wvsrt] / extcorr_sort ** 2

            # Convert units to Counts/s/Ang/arcsec2
            # Slicer sampling * spatial pixel sampling
            sl_deg = np.sqrt(self.all_wcs[ff].wcs.cd[0, 0] ** 2 + self.all_wcs[ff].wcs.cd[1, 0] ** 2)
            px_deg = np.sqrt(self.all_wcs[ff].wcs.cd[1, 1] ** 2 + self.all_wcs[ff].wcs.cd[0, 1] ** 2)
            scl_units = dwav_sort * (3600.0 * sl_deg) * (3600.0 * px_deg)
            flux_sort /= scl_units
            ivar_sort *= scl_units ** 2

            # Calculate the weights relative to the zeroth cube
            self.weights[ff] = 1.0  # exptime  #np.median(flux_sav[resrt]*np.sqrt(ivar_sav[resrt]))**2

            # Get the slit image and then unset pixels in the slit image that are bad
            this_specpos, this_spatpos = np.where(onslit_gpm)
            this_spatid = slitid_img_init[onslit_gpm]

            ##################################
            # Astrometric alignment to HST frames
            # TODO :: RJC requests this remains here... it is only used by RJC
            _ra_sort, _dec_sort = hst_alignment(ra_sort, dec_sort, wave_sort, flux_sort, ivar_sort, np.max(self._spatscale[ff,:]), self._specscale[ff],
                                              np.ones(ra_sort.size), this_spatpos[wvsrt], this_specpos[wvsrt],
                                              this_spatid[wvsrt], spec2DObj.tilts, slits, alignSplines, darcorr)
            ra_del = np.median(_ra_sort-ra_sort)
            dec_del = np.median(_dec_sort-dec_sort)
            ra_sort = _ra_sort
            dec_sort = _dec_sort
            spec2DObj.head0['RA'] += ra_del
            spec2DObj.head0['DEC'] += dec_del
            ##################################

            # If individual frames are to be output without aligning them,
            # there's no need to store information, just make the cubes now
            numpix = ra_sort.size
            if not self.combine and not self.align:
                # Get the output filename
                if self.numfiles == 1 and self.cubepar['output_filename'] != "":
                    outfile = datacube.get_output_filename("", self.cubepar['output_filename'], True, -1)
                else:
                    outfile = datacube.get_output_filename(fil, self.cubepar['output_filename'], self.combine, ff + 1)
                # Get the coordinate bounds
                slitlength = int(np.round(np.median(slits.get_slitlengths(initial=True, median=True))))
                numwav = int((np.max(waveimg) - wave0) / dwv)
                bins = self.spec.get_datacube_bins(slitlength, minmax, numwav)
                # Generate the output WCS for the datacube
                tmp_crval_wv = (self.all_wcs[ff].wcs.crval[2] * self.all_wcs[ff].wcs.cunit[2]).to(units.Angstrom).value
                tmp_cd_wv = (self.all_wcs[ff].wcs.cd[2,2] * self.all_wcs[ff].wcs.cunit[2]).to(units.Angstrom).value
                crval_wv = self.cubepar['wave_min'] if self.cubepar['wave_min'] is not None else tmp_crval_wv
                cd_wv = self.cubepar['wave_delta'] if self.cubepar['wave_delta'] is not None else tmp_cd_wv
                output_wcs = self.spec.get_wcs(spec2DObj.head0, slits, detector.platescale, crval_wv, cd_wv)
                # Set the wavelength range of the white light image.
                wl_wvrng = None
                if self.cubepar['save_whitelight']:
                    wl_wvrng = datacube.get_whitelight_range(np.max(self.mnmx_wv[ff, :, 0]),
                                                    np.min(self.mnmx_wv[ff, :, 1]),
                                                    self.cubepar['whitelight_range'])
                # Make the datacube
                if self.method in ['subpixel', 'ngp']:
                    # Generate the datacube
                    flxcube, sigcube, bpmcube, wave = \
                        datacube.generate_cube_subpixel(outfile, output_wcs, ra_sort[resrt], dec_sort[resrt], wave_sort[resrt],
                                                        flux_sort[resrt], ivar_sort[resrt], np.ones(numpix),
                                                        this_spatpos, this_specpos, this_spatid,
                                                        spec2DObj.tilts, slits, alignSplines, darcorr, bins, all_idx=None,
                                                        overwrite=self.overwrite, whitelight_range=wl_wvrng,
                                                        spec_subpixel=self.spec_subpixel, spat_subpixel=self.spat_subpixel)
                    # Prepare the header
                    hdr = output_wcs.to_header()
                    if self.fluxcal:
                        hdr['FLUXUNIT'] = (flux_calib.PYPEIT_FLUX_SCALE, "Flux units -- erg/s/cm^2/Angstrom/arcsec^2")
                    else:
                        hdr['FLUXUNIT'] = (1, "Flux units -- counts/s/Angstrom/arcsec^2")
                    # Write out the datacube
                    msgs.info("Saving datacube as: {0:s}".format(outfile))
                    final_cube = DataCube(flxcube, sigcube, bpmcube, wave, self.specname, self.blaze_wave, self.blaze_spec,
                                          sensfunc=None, fluxed=self.fluxcal)
                    final_cube.to_file(outfile, hdr=hdr, overwrite=self.overwrite)
                # No need to proceed and store arrays - we are writing individual datacubes
                continue

            # Store the information if we are combining multiple frames
            self.all_ra = np.append(self.all_ra, ra_sort[resrt])
            self.all_dec = np.append(self.all_dec, dec_sort[resrt])
            self.all_wave = np.append(self.all_wave, wave_sort[resrt])
            self.all_sci = np.append(self.all_sci, flux_sort[resrt])
            self.all_ivar = np.append(self.all_ivar, ivar_sort[resrt].copy())
            self.all_idx = np.append(self.all_idx, ff * np.ones(numpix))
            self.all_wghts = np.append(self.all_wghts, self.weights[ff] * np.ones(numpix) / self.weights[0])
            self.all_spatpos = np.append(self.all_spatpos, this_spatpos)
            self.all_specpos = np.append(self.all_specpos, this_specpos)
            self.all_spatid = np.append(self.all_spatid, this_spatid)
            self.all_tilts.append(spec2DObj.tilts)
            self.all_slits.append(slits)
            self.all_align.append(alignSplines)
            self.all_dar.append(darcorr)

    def run_align(self):
        """
        This routine aligns multiple cubes by using manual input offsets or by cross-correlating white light images.

        Returns:
            `numpy.ndarray`_: A new set of RA values that have been aligned
            `numpy.ndarray`_: A new set of Dec values that has been aligned
        """
        # Grab cos(dec) for convenience
        cosdec = np.cos(np.mean(self.all_dec) * np.pi / 180.0)
        # Register spatial offsets between all frames
        if self.ra_offsets is not None:
            # Calculate the offsets
            new_ra, new_dec = datacube.align_user_offsets(self.all_ra, self.all_dec, self.all_idx,
                                                          self.ifu_ra, self.ifu_dec,
                                                          self.ra_offsets, self.dec_offsets)
        else:
            new_ra, new_dec = self.all_ra.copy(), self.all_dec.copy()
            # Find the wavelength range where all frames overlap
            min_wl, max_wl = datacube.get_whitelight_range(np.max(self.mnmx_wv[:, :, 0]),  # The max blue wavelength
                                                           np.min(self.mnmx_wv[:, :, 1]),  # The min red wavelength
                                                           self.cubepar['whitelight_range'])  # The user-specified values (if any)
            # Get the good whitelight pixels
            ww, wavediff = datacube.get_whitelight_pixels(self.all_wave, min_wl, max_wl)
            # Iterate over white light image generation and spatial shifting
            numiter = 2
            for dd in range(numiter):
                msgs.info(f"Iterating on spatial translation - ITERATION #{dd+1}/{numiter}")
                ref_idx = None  # Don't use an index - This is the default behaviour when a reference image is supplied
                # Generate the WCS
                image_wcs, voxedge, reference_image = \
                    datacube.create_wcs(new_ra[ww], new_dec[ww], self.all_wave[ww], self._dspat, wavediff,
                                        ra_min=self.cubepar['ra_min'], ra_max=self.cubepar['ra_max'],
                                        dec_min=self.cubepar['dec_min'], dec_max=self.cubepar['dec_max'],
                                        wave_min=self.cubepar['wave_min'], wave_max=self.cubepar['wave_max'],
                                        reference=self.cubepar['reference_image'], collapse=True, equinox=2000.0,
                                        specname=self.specname)
                if voxedge[2].size != 2:
                    msgs.error("Spectral range for WCS is incorrect for white light image")

                wl_imgs = datacube.generate_image_subpixel(image_wcs, new_ra[ww], new_dec[ww], self.all_wave[ww],
                                                           self.all_sci[ww], self.all_ivar[ww], self.all_wghts[ww],
                                                           self.all_spatpos[ww], self.all_specpos[ww], self.all_spatid[ww],
                                                           self.all_tilts, self.all_slits, self.all_align, self.all_dar,
                                                           voxedge, all_idx=self.all_idx[ww],
                                                           spec_subpixel=self.spec_subpixel, spat_subpixel=self.spat_subpixel)
                if reference_image is None:
                    # ref_idx will be the index of the cube with the highest S/N
                    ref_idx = np.argmax(self.weights)
                    reference_image = wl_imgs[:, :, ref_idx].copy()
                    msgs.info("Calculating spatial translation of each cube relative to cube #{0:d})".format(ref_idx+1))
                else:
                    msgs.info("Calculating the spatial translation of each cube relative to user-defined 'reference_image'")

                # Calculate the image offsets relative to the reference image
                for ff in range(self.numfiles):
                    # Calculate the shift
                    ra_shift, dec_shift = calculate_image_phase(reference_image.copy(), wl_imgs[:, :, ff], maskval=0.0)
                    # Convert pixel shift to degrees shift
                    ra_shift *= self._dspat/cosdec
                    dec_shift *= self._dspat
                    msgs.info("Spatial shift of cube #{0:d}:".format(ff + 1) + msgs.newline() +
                              "RA, DEC (arcsec) = {0:+0.3f} E, {1:+0.3f} N".format(ra_shift*3600.0, dec_shift*3600.0))
                    # Apply the shift
                    new_ra[self.all_idx == ff] += ra_shift
                    new_dec[self.all_idx == ff] += dec_shift
        return new_ra, new_dec

    def compute_weights(self):
        """
        Compute the relative weights to apply to pixels that are collected into the voxels of the output DataCubes

        Returns:
            `numpy.ndarray`_: The individual pixel weights for each detector pixel, and every frame.
        """
        # Calculate the relative spectral weights of all pixels
        return np.ones_like(self.all_sci) if self.numfiles == 1 else \
            datacube.compute_weights_frompix(self.all_ra, self.all_dec, self.all_wave, self.all_sci, self.all_ivar,
                                                         self.all_idx, self._dspat, self._dwv, self.mnmx_wv, self.all_wghts,
                                                         self.all_spatpos, self.all_specpos, self.all_spatid,
                                                         self.all_tilts, self.all_slits, self.all_align, self.all_dar,
                                                         ra_min=self.cubepar['ra_min'], ra_max=self.cubepar['ra_max'],
                                                         dec_min=self.cubepar['dec_min'], dec_max=self.cubepar['dec_max'],
                                                         wave_min=self.cubepar['wave_min'], wave_max=self.cubepar['wave_max'],
                                                         relative_weights=self.cubepar['relative_weights'],
                                                         whitelight_range=self.cubepar['whitelight_range'],
                                                         reference_image=self.cubepar['reference_image'],
                                                         specname=self.specname)

    def run(self):
        """
        This is the main routine called to convert PypeIt spec2d files into PypeIt DataCube objects. It is specific
        to the SlicerIFU data.

        First the data are loaded and several corrections are made. These include:

        * A sky frame or model is subtracted from the science data, and the relative spectral illumination
          of different slices is corrected.
        * A mask of good pixels is identified
        * A common spaxel scale is determined, and the astrometric correction is derived
        * An RA and Dec image is created for each pixel.
        * Based on atmospheric conditions, a differential atmospheric refraction correction is applied.
        * Extinction correction
        * Flux calibration (optional - this calibration is only applied if a standard star cube is supplied)

        If the input frames will not be combined (combine=False) if they won't be aligned (align=False), then
        each individual spec2d file is converted into a spec3d file (i.e. a PypeIt DataCube object). These fits
        files can be loaded/viewed in other software packages to display or combine multiple datacubes into a
        single datacube. However, note that different software packages use combination algorithms that may not
        conserve flux, or may produce covariance between adjacent voxels.

        If the user wishes to either spatially align multiple exposures (align=True) or combine multiple
        exposures (combine=True), then the next set of operations include:

        * Generate white light images of each individual cube (according to a user-specified wavelength range)
        * Align multiple frames if align=True (either manually by user input, or automatically by cross-correlation)
        * Create the output WCS, and apply the flux calibration to the data
        * Generate individual datacubes (combine=False) or one master datacube containing all exposures (combine=True).
          Note, there are several algorithms used to combine multiple frames. Refer to the subpixellate() routine for
          more details about the combination options.
        """
        # No need to continue if we are not combining nor aligning frames
        if not self.combine and not self.align:
            return

        # If the user is aligning or combining, the spatial scale of the output cubes needs to be consistent.
        # Set the spatial and spectral scales of the output datacube
        self._dspat, self._dwv = datacube.set_voxel_sampling(self._spatscale, self._specscale,
                                                             dspat=self._dspat, dwv=self._dwv)

        # Align the frames
<<<<<<< HEAD
        if self.align and False:
            self.run_align()
=======
        if self.align:
            self.all_ra, self.all_dec = self.run_align()
>>>>>>> b1d6e1f8

        # Compute the relative weights on the spectra
        self.all_wghts = self.compute_weights()

        # Generate the WCS, and the voxel edges
        cube_wcs, vox_edges, _ = \
            datacube.create_wcs(self.all_ra, self.all_dec, self.all_wave, self._dspat, self._dwv,
                                ra_min=self.cubepar['ra_min'], ra_max=self.cubepar['ra_max'],
                                dec_min=self.cubepar['dec_min'], dec_max=self.cubepar['dec_max'],
                                wave_min=self.cubepar['wave_min'], wave_max=self.cubepar['wave_max'],
                                reference=self.cubepar['reference_image'], collapse=False, equinox=2000.0,
                                specname=self.specname)

        sensfunc = None
        if self.flux_spline is not None:
            # Get wavelength of each pixel
            numwav = vox_edges[2].size - 1
            wcs_scale = (1.0 * cube_wcs.spectral.wcs.cunit[0]).to(units.Angstrom).value  # Ensures the WCS is in Angstroms
            senswave = wcs_scale * cube_wcs.spectral.wcs_pix2world(np.arange(numwav), 0)[0]
            sensfunc = self.flux_spline(senswave)

        # Generate a datacube
        if self.method in ['subpixel', 'ngp']:
            # Generate the datacube
            wl_wvrng = None
            if self.cubepar['save_whitelight']:
                wl_wvrng = datacube.get_whitelight_range(np.max(self.mnmx_wv[:, :, 0]),
                                                np.min(self.mnmx_wv[:, :, 1]),
                                                self.cubepar['whitelight_range'])
            if self.combine:
                outfile = datacube.get_output_filename("", self.cubepar['output_filename'], True, -1)
                # Generate the datacube
                flxcube, sigcube, bpmcube, wave = \
                    datacube.generate_cube_subpixel(outfile, cube_wcs, self.all_ra, self.all_dec, self.all_wave,
                                                    self.all_sci, self.all_ivar, np.ones(self.all_wghts.size),
                                                    self.all_spatpos, self.all_specpos, self.all_spatid,
                                                    self.all_tilts, self.all_slits, self.all_align, self.all_dar, vox_edges,
                                                    all_idx=self.all_idx, overwrite=self.overwrite, whitelight_range=wl_wvrng,
                                                    spec_subpixel=self.spec_subpixel, spat_subpixel=self.spat_subpixel)
                # Prepare the header
                hdr = cube_wcs.to_header()
                if self.fluxcal:
                    hdr['FLUXUNIT'] = (flux_calib.PYPEIT_FLUX_SCALE, "Flux units -- erg/s/cm^2/Angstrom/arcsec^2")
                else:
                    hdr['FLUXUNIT'] = (1, "Flux units -- counts/s/Angstrom/arcsec^2")
                # Write out the datacube
                msgs.info("Saving datacube as: {0:s}".format(outfile))
                final_cube = DataCube(flxcube, sigcube, bpmcube, wave, self.specname, self.blaze_wave, self.blaze_spec,
                                      sensfunc=sensfunc, fluxed=self.fluxcal)
                final_cube.to_file(outfile, hdr=hdr, overwrite=self.overwrite)
            else:
                for ff in range(self.numfiles):
                    outfile = datacube.get_output_filename("", self.cubepar['output_filename'], False, ff)
                    ww = np.where(self.all_idx == ff)
<<<<<<< HEAD
                    generate_cube_subpixel(outfile, cube_wcs, self.all_ra[ww], self.all_dec[ww], self.all_wave[ww], self.all_sci[ww],
                                           self.all_ivar[ww], np.ones(self.all_wghts[ww].size),
                                           self.all_spatpos[ww], self.all_specpos[ww], self.all_spatid[ww], self.all_tilts[ff],
                                           self.all_slits[ff], self.all_align[ff], self.all_dar[ff], vox_edges,
                                           all_idx=self.all_idx[ww], overwrite=self.overwrite, blaze_wave=self.blaze_wave,
                                           blaze_spec=self.blaze_spec,
                                           fluxcal=self.fluxcal, sensfunc=sensfunc, specname=self.specname,
                                           whitelight_range=wl_wvrng,
                                           spec_subpixel=self.spec_subpixel, spat_subpixel=self.spat_subpixel)


def generate_image_subpixel(image_wcs, all_ra, all_dec, all_wave, all_sci, all_ivar, all_wghts,
                            all_spatpos, all_specpos, all_spatid, tilts, slits, astrom_trans, all_dar, bins,
                            all_idx=None, spec_subpixel=10, spat_subpixel=10, combine=False):
    """
    Generate a white light image from the input pixels

    Args:
        image_wcs (`astropy.wcs.WCS`_):
            World coordinate system to use for the white light images.
        all_ra (`numpy.ndarray`_):
            1D flattened array containing the right ascension of each pixel
            (units = degrees)
        all_dec (`numpy.ndarray`_):
            1D flattened array containing the declination of each pixel (units =
            degrees)
        all_wave (`numpy.ndarray`_):
            1D flattened array containing the wavelength of each pixel (units =
            Angstroms)
        all_sci (`numpy.ndarray`_):
            1D flattened array containing the counts of each pixel from all
            spec2d files
        all_ivar (`numpy.ndarray`_):
            1D flattened array containing the inverse variance of each pixel
            from all spec2d files
        all_wghts (`numpy.ndarray`_):
            1D flattened array containing the weights of each pixel to be used
            in the combination
        all_spatpos (`numpy.ndarray`_):
            1D flattened array containing the detector pixel location in the
            spatial direction
        all_specpos (`numpy.ndarray`_):
            1D flattened array containing the detector pixel location in the
            spectral direction
        all_spatid (`numpy.ndarray`_):
            1D flattened array containing the spatid of each pixel
        tilts (`numpy.ndarray`_, list):
            2D wavelength tilts frame, or a list of tilt frames (see all_idx)
        slits (:class:`~pypeit.slittrace.SlitTraceSet`, list):
            Information stored about the slits, or a list of SlitTraceSet (see
            all_idx)
        astrom_trans (:class:`~pypeit.alignframe.AlignmentSplines`, list):
            A Class containing the transformation between detector pixel
            coordinates and WCS pixel coordinates, or a list of Alignment
            Splines (see all_idx)
        all_dar (:class:`~pypeit.coadd3d.DARcorrection`, list):
            A Class containing the DAR correction information, or a list of DARcorrection
            classes. If a list, it must be the same length as astrom_trans.
        bins (tuple):
            A 3-tuple (x,y,z) containing the histogram bin edges in x,y spatial
            and z wavelength coordinates
        all_idx (`numpy.ndarray`_, optional):
            If tilts, slits, and astrom_trans are lists, this should contain a
            1D flattened array, of the same length as all_sci, containing the
            index the tilts, slits, and astrom_trans lists that corresponds to
            each pixel. Note that, in this case all of these lists need to be
            the same length.
        spec_subpixel (:obj:`int`, optional):
            What is the subpixellation factor in the spectral direction. Higher
            values give more reliable results, but note that the time required
            goes as (``spec_subpixel * spat_subpixel``). The default value is 5,
            which divides each detector pixel into 5 subpixels in the spectral
            direction.
        spat_subpixel (:obj:`int`, optional):
            What is the subpixellation factor in the spatial direction. Higher
            values give more reliable results, but note that the time required
            goes as (``spec_subpixel * spat_subpixel``). The default value is 5,
            which divides each detector pixel into 5 subpixels in the spatial
            direction.
        combine (:obj:`bool`, optional):
            If True, all of the input frames will be combined into a single
            output. Otherwise, individual images will be generated.

    Returns:
        `numpy.ndarray`_: The white light images for all frames
    """
    # Perform some checks on the input -- note, more complete checks are performed in subpixellate()
    _all_idx = np.zeros(all_sci.size) if all_idx is None else all_idx
    if combine:
        numfr = 1
    else:
        numfr = np.unique(_all_idx).size
        if len(tilts) != numfr or len(slits) != numfr or len(astrom_trans) != numfr or len(all_dar) != numfr:
            msgs.error("The following arguments must be the same length as the expected number of frames to be combined:"
                       + msgs.newline() + "tilts, slits, astrom_trans, all_dar")
    # Prepare the array of white light images to be stored
    numra = bins[0].size-1
    numdec = bins[1].size-1
    all_wl_imgs = np.zeros((numra, numdec, numfr))

    # Loop through all frames and generate white light images
    for fr in range(numfr):
        msgs.info(f"Creating image {fr+1}/{numfr}")
        if combine:
            # Subpixellate
            img, _, _ = subpixellate(image_wcs, all_ra, all_dec, all_wave,
                                     all_sci, all_ivar, all_wghts, all_spatpos,
                                     all_specpos, all_spatid, tilts, slits, astrom_trans, all_dar, bins,
                                     spec_subpixel=spec_subpixel, spat_subpixel=spat_subpixel, all_idx=_all_idx)
        else:
            ww = np.where(_all_idx == fr)
            # Subpixellate
            img, _, _ = subpixellate(image_wcs, all_ra[ww], all_dec[ww], all_wave[ww],
                                     all_sci[ww], all_ivar[ww], all_wghts[ww], all_spatpos[ww],
                                     all_specpos[ww], all_spatid[ww], tilts[fr], slits[fr], astrom_trans[fr],
                                     all_dar[fr], bins, spec_subpixel=spec_subpixel, spat_subpixel=spat_subpixel)
        all_wl_imgs[:, :, fr] = img[:, :, 0]
    # Return the constructed white light images
    return all_wl_imgs


def generate_cube_subpixel(outfile, output_wcs, all_ra, all_dec, all_wave, all_sci, all_ivar, all_wghts,
                           all_spatpos, all_specpos, all_spatid, tilts, slits, astrom_trans, all_dar, bins,
                           all_idx=None, spec_subpixel=10, spat_subpixel=10, overwrite=False, blaze_wave=None,
                           blaze_spec=None, fluxcal=False, sensfunc=None, whitelight_range=None,
                           specname="PYP_SPEC", debug=False):
    """
    Save a datacube using the subpixel algorithm. Refer to the subpixellate()
    docstring for further details about this algorithm

    Args:
        outfile (str):
            Filename to be used to save the datacube
        output_wcs (`astropy.wcs.WCS`_):
            Output world coordinate system.
        all_ra (`numpy.ndarray`_):
            1D flattened array containing the right ascension of each pixel
            (units = degrees)
        all_dec (`numpy.ndarray`_):
            1D flattened array containing the declination of each pixel (units =
            degrees)
        all_wave (`numpy.ndarray`_):
            1D flattened array containing the wavelength of each pixel (units =
            Angstroms)
        all_sci (`numpy.ndarray`_):
            1D flattened array containing the counts of each pixel from all
            spec2d files
        all_ivar (`numpy.ndarray`_):
            1D flattened array containing the inverse variance of each pixel
            from all spec2d files
        all_wghts (`numpy.ndarray`_):
            1D flattened array containing the weights of each pixel to be used
            in the combination
        all_spatpos (`numpy.ndarray`_):
            1D flattened array containing the detector pixel location in the
            spatial direction
        all_specpos (`numpy.ndarray`_):
            1D flattened array containing the detector pixel location in the
            spectral direction
        all_spatid (`numpy.ndarray`_):
            1D flattened array containing the spatid of each pixel
        tilts (`numpy.ndarray`_, list):
            2D wavelength tilts frame, or a list of tilt frames (see all_idx)
        slits (:class:`~pypeit.slittrace.SlitTraceSet`, list):
            Information stored about the slits, or a list of SlitTraceSet (see
            all_idx)
        astrom_trans (:class:`~pypeit.alignframe.AlignmentSplines`, list):
            A Class containing the transformation between detector pixel
            coordinates and WCS pixel coordinates, or a list of Alignment
            Splines (see all_idx)
        all_dar (:class:`~pypeit.coadd3d.DARcorrection`, list):
            A Class containing the DAR correction information, or a list of DARcorrection
            classes. If a list, it must be the same length as astrom_trans.
        bins (tuple):
            A 3-tuple (x,y,z) containing the histogram bin edges in x,y spatial
            and z wavelength coordinates
        all_idx (`numpy.ndarray`_, optional):
            If tilts, slits, and astrom_trans are lists, this should contain a
            1D flattened array, of the same length as all_sci, containing the
            index the tilts, slits, and astrom_trans lists that corresponds to
            each pixel. Note that, in this case all of these lists need to be
            the same length.
        spec_subpixel (int, optional):
            What is the subpixellation factor in the spectral direction. Higher
            values give more reliable results, but note that the time required
            goes as (``spec_subpixel * spat_subpixel``). The default value is 5,
            which divides each detector pixel into 5 subpixels in the spectral
            direction.
        spat_subpixel (int, optional):
            What is the subpixellation factor in the spatial direction. Higher
            values give more reliable results, but note that the time required
            goes as (``spec_subpixel * spat_subpixel``). The default value is 5,
            which divides each detector pixel into 5 subpixels in the spatial
            direction.
        overwrite (bool, optional):
            If True, the output cube will be overwritten.
        blaze_wave (`numpy.ndarray`_, optional):
            Wavelength array of the spectral blaze function
        blaze_spec (`numpy.ndarray`_, optional):
            Spectral blaze function
        fluxcal (bool, optional):
            Are the data flux calibrated? If True, the units are: :math:`{\rm
            erg/s/cm}^2{\rm /Angstrom/arcsec}^2` multiplied by the
            PYPEIT_FLUX_SCALE.  Otherwise, the units are: :math:`{\rm
            counts/s/Angstrom/arcsec}^2`.
        sensfunc (`numpy.ndarray`_, None, optional):
            Sensitivity function that has been applied to the datacube
        whitelight_range (None, list, optional):
            A two element list that specifies the minimum and maximum
            wavelengths (in Angstroms) to use when constructing the white light
            image (format is: [min_wave, max_wave]). If None, the cube will be
            collapsed over the full wavelength range. If a list is provided an
            either element of the list is None, then the minimum/maximum
            wavelength range of that element will be set by the minimum/maximum
            wavelength of all_wave.
        specname (str, optional):
            Name of the spectrograph
        debug (bool, optional):
            If True, a residuals cube will be output. If the datacube generation
            is correct, the distribution of pixels in the residual cube with no
            flux should have mean=0 and std=1.
    """
    # Prepare the header, and add the unit of flux to the header
    hdr = output_wcs.to_header()
    if fluxcal:
        hdr['FLUXUNIT'] = (flux_calib.PYPEIT_FLUX_SCALE, "Flux units -- erg/s/cm^2/Angstrom/arcsec^2")
    else:
        hdr['FLUXUNIT'] = (1, "Flux units -- counts/s/Angstrom/arcsec^2")

    # Subpixellate
    subpix = subpixellate(output_wcs, all_ra, all_dec, all_wave, all_sci, all_ivar, all_wghts, all_spatpos, all_specpos,
                          all_spatid, tilts, slits, astrom_trans, all_dar, bins, all_idx=all_idx,
                          spec_subpixel=spec_subpixel, spat_subpixel=spat_subpixel, debug=debug)
    # Extract the variables that we need
    if debug:
        flxcube, varcube, bpmcube, residcube = subpix
        # Save a residuals cube
        outfile_resid = outfile.replace(".fits", "_resid.fits")
        msgs.info("Saving residuals datacube as: {0:s}".format(outfile_resid))
        hdu = fits.PrimaryHDU(residcube.T, header=hdr)
        hdu.writeto(outfile_resid, overwrite=overwrite)
    else:
        flxcube, varcube, bpmcube = subpix

    # Get wavelength of each pixel, and note that the WCS gives this in m, so convert to Angstroms (x 1E10)
    nspec = flxcube.shape[2]
    wave = 1.0E10 * output_wcs.spectral.wcs_pix2world(np.arange(nspec), 0)[0]  # The factor 1.0E10 convert to Angstroms

    # Check if the user requested a white light image
    if whitelight_range is not None:
        # Grab the WCS of the white light image
        whitelight_wcs = output_wcs.celestial
        # Determine the wavelength range of the whitelight image
        if whitelight_range[0] is None:
            whitelight_range[0] = np.min(all_wave)
        if whitelight_range[1] is None:
            whitelight_range[1] = np.max(all_wave)
        msgs.info("White light image covers the wavelength range {0:.2f} A - {1:.2f} A".format(
            whitelight_range[0], whitelight_range[1]))
        # Get the output filename for the white light image
        out_whitelight = datacube.get_output_whitelight_filename(outfile)
        whitelight_img = datacube.make_whitelight_fromcube(flxcube, wave=wave, wavemin=whitelight_range[0], wavemax=whitelight_range[1])
        msgs.info("Saving white light image as: {0:s}".format(out_whitelight))
        img_hdu = fits.PrimaryHDU(whitelight_img.T, header=whitelight_wcs.to_header())
        img_hdu.writeto(out_whitelight, overwrite=overwrite)

    # Write out the datacube
    msgs.info("Saving datacube as: {0:s}".format(outfile))
    final_cube = DataCube(wave, flxcube.T, np.sqrt(varcube.T), bpmcube.T, specname, blaze_wave, blaze_spec,
                          sensfunc=sensfunc, fluxed=fluxcal)
    final_cube.to_file(outfile, hdr=hdr, overwrite=overwrite)


def subpixellate(output_wcs, all_ra, all_dec, all_wave, all_sci, all_ivar, all_wghts, all_spatpos, all_specpos,
                 all_spatid, tilts, slits, astrom_trans, all_dar, bins, all_idx=None,
                 spec_subpixel=10, spat_subpixel=10, debug=False):
    r"""
    Subpixellate the input data into a datacube. This algorithm splits each
    detector pixel into multiple subpixels, and then assigns each subpixel to a
    voxel. For example, if ``spec_subpixel = spat_subpixel = 10``, then each
    detector pixel is divided into :math:`10^2=100` subpixels. Alternatively,
    when spec_subpixel = spat_subpixel = 1, this corresponds to the nearest grid
    point (NGP) algorithm.

    Important Note: If spec_subpixel > 1 or spat_subpixel > 1, the errors will
    be correlated, and the covariance is not being tracked, so the errors will
    not be (quite) right. There is a tradeoff one has to make between sampling
    and better looking cubes, versus no sampling and better behaved errors.

    Args:
        output_wcs (`astropy.wcs.WCS`_):
            Output world coordinate system.
        all_ra (`numpy.ndarray`_):
            1D flattened array containing the right ascension of each pixel
            (units = degrees)
        all_dec (`numpy.ndarray`_):
            1D flattened array containing the declination of each pixel (units =
            degrees)
        all_wave (`numpy.ndarray`_):
            1D flattened array containing the wavelength of each pixel (units =
            Angstroms)
        all_sci (`numpy.ndarray`_):
            1D flattened array containing the counts of each pixel from all
            spec2d files
        all_ivar (`numpy.ndarray`_):
            1D flattened array containing the inverse variance of each pixel
            from all spec2d files
        all_wghts (`numpy.ndarray`_):
            1D flattened array containing the weights of each pixel to be used
            in the combination
        all_spatpos (`numpy.ndarray`_):
            1D flattened array containing the detector pixel location in the
            spatial direction
        all_specpos (`numpy.ndarray`_):
            1D flattened array containing the detector pixel location in the
            spectral direction
        all_spatid (`numpy.ndarray`_):
            1D flattened array containing the spatid of each pixel
        tilts (`numpy.ndarray`_, list):
            2D wavelength tilts frame, or a list of tilt frames (see all_idx)
        slits (:class:`~pypeit.slittrace.SlitTraceSet`, list):
            Information stored about the slits, or a list of SlitTraceSet (see
            all_idx)
        astrom_trans (:class:`~pypeit.alignframe.AlignmentSplines`, list):
            A Class containing the transformation between detector pixel
            coordinates and WCS pixel coordinates, or a list of Alignment
            Splines (see all_idx)
        all_dar (:class:`~pypeit.coadd3d.DARcorrection`, list):
            A Class containing the DAR correction information, or a list of DARcorrection
            classes. If a list, it must be the same length as astrom_trans.
        bins (tuple):
            A 3-tuple (x,y,z) containing the histogram bin edges in x,y spatial
            and z wavelength coordinates
        all_idx (`numpy.ndarray`_, optional):
            If tilts, slits, and astrom_trans are lists, this should contain a
            1D flattened array, of the same length as all_sci, containing the
            index the tilts, slits, and astrom_trans lists that corresponds to
            each pixel. Note that, in this case all of these lists need to be
            the same length.
        spec_subpixel (:obj:`int`, optional):
            What is the subpixellation factor in the spectral direction. Higher
            values give more reliable results, but note that the time required
            goes as (``spec_subpixel * spat_subpixel``). The default value is 5,
            which divides each detector pixel into 5 subpixels in the spectral
            direction.
        spat_subpixel (:obj:`int`, optional):
            What is the subpixellation factor in the spatial direction. Higher
            values give more reliable results, but note that the time required
            goes as (``spec_subpixel * spat_subpixel``). The default value is 5,
            which divides each detector pixel into 5 subpixels in the spatial
            direction.
        debug (bool):
            If True, a residuals cube will be output. If the datacube generation
            is correct, the distribution of pixels in the residual cube with no
            flux should have mean=0 and std=1.

    Returns:
        :obj:`tuple`: Three or four `numpy.ndarray`_ objects containing (1) the
        datacube generated from the subpixellated inputs, (2) the corresponding
        variance cube, (3) the corresponding bad pixel mask cube, and (4) the
        residual cube.  The latter is only returned if debug is True.
    """
    # Check for combinations of lists or not
    if type(tilts) is list and type(slits) is list and type(astrom_trans) is list and type(all_dar) is list:
        # Several frames are being combined. Check the lists have the same length
        numframes = len(tilts)
        if len(slits) != numframes or len(astrom_trans) != numframes or len(all_dar) != numframes:
            msgs.error("The following lists must have the same length:" + msgs.newline() +
                       "tilts, slits, astrom_trans, all_dar")
        # Check all_idx has been set
        if all_idx is None:
            if numframes != 1:
                msgs.error("Missing required argument for combining frames: all_idx")
            else:
                all_idx = np.zeros(all_sci.size)
        else:
            tmp = np.unique(all_idx).size
            if tmp != numframes:
                msgs.warn("Indices in argument 'all_idx' does not match the number of frames expected.")
        # Store in the following variables
        _tilts, _slits, _astrom_trans, _all_dar = tilts, slits, astrom_trans, all_dar
    elif type(tilts) is not list and type(slits) is not list and \
            type(astrom_trans) is not list and type(all_dar) is not list:
        # Just a single frame - store as lists for this code
        _tilts, _slits, _astrom_trans, _all_dar = [tilts], [slits], [astrom_trans], [all_dar]
        all_idx = np.zeros(all_sci.size)
        numframes = 1
    else:
        msgs.error("The following input arguments should all be of type 'list', or all not be type 'list':" +
                   msgs.newline() + "tilts, slits, astrom_trans, all_dar")
    # Prepare the output arrays
    outshape = (bins[0].size-1, bins[1].size-1, bins[2].size-1)
    binrng = [[bins[0][0], bins[0][-1]], [bins[1][0], bins[1][-1]], [bins[2][0], bins[2][-1]]]
    flxcube, varcube, normcube = np.zeros(outshape), np.zeros(outshape), np.zeros(outshape)
    if debug:
        residcube = np.zeros(outshape)
    # Divide each pixel into subpixels
    spec_offs = np.arange(0.5/spec_subpixel, 1, 1/spec_subpixel) - 0.5  # -0.5 is to offset from the centre of each pixel.
    spat_offs = np.arange(0.5/spat_subpixel, 1, 1/spat_subpixel) - 0.5  # -0.5 is to offset from the centre of each pixel.
    spat_x, spec_y = np.meshgrid(spat_offs, spec_offs)
    num_subpixels = spec_subpixel * spat_subpixel
    area = 1 / num_subpixels
    all_wght_subpix = all_wghts * area
    all_var = utils.inverse(all_ivar)
    # Loop through all exposures
    for fr in range(numframes):
        # Extract tilts and slits for convenience
        this_tilts = _tilts[fr]
        this_slits = _slits[fr]
        # Loop through all slits
        for sl, spatid in enumerate(this_slits.spat_id):
            if numframes == 1:
                msgs.info(f"Resampling slit {sl+1}/{this_slits.nslits}")
            else:
                msgs.info(f"Resampling slit {sl+1}/{this_slits.nslits} of frame {fr+1}/{numframes}")
            this_sl = np.where((all_spatid == spatid) & (all_idx == fr))
            wpix = (all_specpos[this_sl], all_spatpos[this_sl])
            # Generate a spline between spectral pixel position and wavelength
            yspl = this_tilts[wpix]*(this_slits.nspec - 1)
            tiltpos = np.add.outer(yspl, spec_y).flatten()
            wspl = all_wave[this_sl]
            asrt = np.argsort(yspl)
            wave_spl = interp1d(yspl[asrt], wspl[asrt], kind='linear', bounds_error=False, fill_value='extrapolate')
            # Calculate the wavelength at each subpixel
            this_wave = wave_spl(tiltpos)
            # Calculate the DAR correction at each sub pixel
            ra_corr, dec_corr = _all_dar[fr].correction(this_wave)  # This routine needs the wavelengths to be expressed in Angstroms
            # Calculate spatial and spectral positions of the subpixels
            spat_xx = np.add.outer(wpix[1], spat_x.flatten()).flatten()
            spec_yy = np.add.outer(wpix[0], spec_y.flatten()).flatten()
            # Transform this to spatial location
            spatpos_subpix = _astrom_trans[fr].transform(sl, spat_xx, spec_yy)
            spatpos = _astrom_trans[fr].transform(sl, all_spatpos[this_sl], all_specpos[this_sl])
            # Interpolate the RA/Dec over the subpixel spatial positions
            ssrt = np.argsort(spatpos)
            tmp_ra = all_ra[this_sl]
            tmp_dec = all_dec[this_sl]
            ra_spl = interp1d(spatpos[ssrt], tmp_ra[ssrt], kind='linear', bounds_error=False, fill_value='extrapolate')
            dec_spl = interp1d(spatpos[ssrt], tmp_dec[ssrt], kind='linear', bounds_error=False, fill_value='extrapolate')
            this_ra = ra_spl(spatpos_subpix)
            this_dec = dec_spl(spatpos_subpix)
            # Now apply the DAR correction
            this_ra += ra_corr
            this_dec += dec_corr
            # Convert world coordinates to voxel coordinates, then histogram
            vox_coord = output_wcs.wcs_world2pix(np.vstack((this_ra, this_dec, this_wave * 1.0E-10)).T, 0)
            if histogramdd is not None:
                # use the "fast histogram" algorithm, that assumes regular bin spacing
                flxcube += histogramdd(vox_coord, bins=outshape, range=binrng, weights=np.repeat(all_sci[this_sl] * all_wght_subpix[this_sl], num_subpixels))
                varcube += histogramdd(vox_coord, bins=outshape, range=binrng, weights=np.repeat(all_var[this_sl] * all_wght_subpix[this_sl]**2, num_subpixels))
                normcube += histogramdd(vox_coord, bins=outshape, range=binrng, weights=np.repeat(all_wght_subpix[this_sl], num_subpixels))
                if debug:
                    residcube += histogramdd(vox_coord, bins=outshape, range=binrng, weights=np.repeat(all_sci[this_sl] * np.sqrt(all_ivar[this_sl]), num_subpixels))
            else:
                flxcube += np.histogramdd(vox_coord, bins=outshape, weights=np.repeat(all_sci[this_sl] * all_wght_subpix[this_sl], num_subpixels))[0]
                varcube += np.histogramdd(vox_coord, bins=outshape, weights=np.repeat(all_var[this_sl] * all_wght_subpix[this_sl]**2, num_subpixels))[0]
                normcube += np.histogramdd(vox_coord, bins=outshape, weights=np.repeat(all_wght_subpix[this_sl], num_subpixels))[0]
                if debug:
                    residcube += np.histogramdd(vox_coord, bins=outshape, weights=np.repeat(all_sci[this_sl] * np.sqrt(all_ivar[this_sl]), num_subpixels))[0]
    # Normalise the datacube and variance cube
    nc_inverse = utils.inverse(normcube)
    flxcube *= nc_inverse
    varcube *= nc_inverse**2
    bpmcube = (normcube == 0).astype(np.uint8)
    if debug:
        residcube *= nc_inverse
        return flxcube, varcube, bpmcube, residcube
    return flxcube, varcube, bpmcube

def hst_alignment(ra_sort, dec_sort, wave_sort, flux_sort, ivar_sort, dspat, dwave,
                  wghts, spatpos, specpos,
                  all_spatid, tilts, slits, astrom_trans, all_dar,
                  spat_subpixel=10, spec_subpixel=10):
    """
    This is currently only used by RJC. This function adds corrections to the RA and Dec pixels
    to align the daatcubes to an HST image.

    Process:
    * Send away pixel RA, Dec, wave, flux, error.
    * ------
    * Compute emission line map
      - Need to generate full cube around H I gamma
      - Fit to continuum and subtract it off
      - Sum all flux above continuum
      - Estimate error
    * MPFIT HST emission line map to
    * ------
    * Return updated pixel RA, Dec
    """
    from pypeit import astrometry
    ############
    ## STEP 1 ## - Create a datacube around Hgamma
    ############
    # Only use a small wavelength range
    wv_mask = (wave_sort > 4346.0) & (wave_sort < 4358.0)
    # Create a WCS for this subcube
    subcube_wcs, voxedge, reference_image = datacube.create_wcs(ra_sort[wv_mask], dec_sort[wv_mask], wave_sort[wv_mask],
                                                                dspat, dwave)
    # Create the subcube
    flxcube, varcube, bpmcube = subpixellate(subcube_wcs, ra_sort[wv_mask], dec_sort[wv_mask], wave_sort[wv_mask], flux_sort[wv_mask], ivar_sort[wv_mask],
                                             wghts[wv_mask], spatpos[wv_mask], specpos[wv_mask],
                                             all_spatid[wv_mask], tilts, slits, astrom_trans, all_dar,
                                             voxedge, all_idx=None,
                                             spec_subpixel=spec_subpixel, spat_subpixel=spat_subpixel, debug=False)
    if False:
        hdu = fits.PrimaryHDU(flxcube)
        hdu.writeto("tstHg.fits", overwrite=True)

    ############
    ## STEP 2 ## - Create an emission line map of Hgamma
    ############
    # Compute an emission line map that is as consistent as possible to an archival HST image
    HgMap, HgMapErr = astrometry.fit_cube(flxcube.T, varcube.T, subcube_wcs)
    ############
    ## STEP 3 ## - Map the emission line map to an HST image, and vice-versa
    ############
    ra_corr, dec_corr = astrometry.map_image(HgMap, HgMapErr, subcube_wcs, ra_sort, dec_sort)
    # embed()
    return ra_corr, dec_corr
=======
                    # Generate the datacube
                    flxcube, sigcube, bpmcube, wave = \
                        datacube.generate_cube_subpixel(outfile, cube_wcs, self.all_ra[ww], self.all_dec[ww], self.all_wave[ww],
                                                        self.all_sci[ww], self.all_ivar[ww], np.ones(ww[0].size),
                                                        self.all_spatpos[ww], self.all_specpos[ww], self.all_spatid[ww],
                                                        self.all_tilts[ff], self.all_slits[ff], self.all_align[ff], self.all_dar[ff], vox_edges,
                                                        all_idx=self.all_idx[ww], overwrite=self.overwrite, whitelight_range=wl_wvrng,
                                                        spec_subpixel=self.spec_subpixel, spat_subpixel=self.spat_subpixel)
                    # Prepare the header
                    hdr = cube_wcs.to_header()
                    if self.fluxcal:
                        hdr['FLUXUNIT'] = (flux_calib.PYPEIT_FLUX_SCALE, "Flux units -- erg/s/cm^2/Angstrom/arcsec^2")
                    else:
                        hdr['FLUXUNIT'] = (1, "Flux units -- counts/s/Angstrom/arcsec^2")
                    # Write out the datacube
                    msgs.info("Saving datacube as: {0:s}".format(outfile))
                    final_cube = DataCube(flxcube, sigcube, bpmcube, wave, self.specname, self.blaze_wave, self.blaze_spec,
                                          sensfunc=sensfunc, fluxed=self.fluxcal)
                    final_cube.to_file(outfile, hdr=hdr, overwrite=self.overwrite)
>>>>>>> b1d6e1f8
<|MERGE_RESOLUTION|>--- conflicted
+++ resolved
@@ -1291,13 +1291,8 @@
                                                              dspat=self._dspat, dwv=self._dwv)
 
         # Align the frames
-<<<<<<< HEAD
         if self.align and False:
-            self.run_align()
-=======
-        if self.align:
             self.all_ra, self.all_dec = self.run_align()
->>>>>>> b1d6e1f8
 
         # Compute the relative weights on the spectra
         self.all_wghts = self.compute_weights()
@@ -1352,475 +1347,25 @@
                 for ff in range(self.numfiles):
                     outfile = datacube.get_output_filename("", self.cubepar['output_filename'], False, ff)
                     ww = np.where(self.all_idx == ff)
-<<<<<<< HEAD
-                    generate_cube_subpixel(outfile, cube_wcs, self.all_ra[ww], self.all_dec[ww], self.all_wave[ww], self.all_sci[ww],
-                                           self.all_ivar[ww], np.ones(self.all_wghts[ww].size),
-                                           self.all_spatpos[ww], self.all_specpos[ww], self.all_spatid[ww], self.all_tilts[ff],
-                                           self.all_slits[ff], self.all_align[ff], self.all_dar[ff], vox_edges,
-                                           all_idx=self.all_idx[ww], overwrite=self.overwrite, blaze_wave=self.blaze_wave,
-                                           blaze_spec=self.blaze_spec,
-                                           fluxcal=self.fluxcal, sensfunc=sensfunc, specname=self.specname,
-                                           whitelight_range=wl_wvrng,
-                                           spec_subpixel=self.spec_subpixel, spat_subpixel=self.spat_subpixel)
-
-
-def generate_image_subpixel(image_wcs, all_ra, all_dec, all_wave, all_sci, all_ivar, all_wghts,
-                            all_spatpos, all_specpos, all_spatid, tilts, slits, astrom_trans, all_dar, bins,
-                            all_idx=None, spec_subpixel=10, spat_subpixel=10, combine=False):
-    """
-    Generate a white light image from the input pixels
-
-    Args:
-        image_wcs (`astropy.wcs.WCS`_):
-            World coordinate system to use for the white light images.
-        all_ra (`numpy.ndarray`_):
-            1D flattened array containing the right ascension of each pixel
-            (units = degrees)
-        all_dec (`numpy.ndarray`_):
-            1D flattened array containing the declination of each pixel (units =
-            degrees)
-        all_wave (`numpy.ndarray`_):
-            1D flattened array containing the wavelength of each pixel (units =
-            Angstroms)
-        all_sci (`numpy.ndarray`_):
-            1D flattened array containing the counts of each pixel from all
-            spec2d files
-        all_ivar (`numpy.ndarray`_):
-            1D flattened array containing the inverse variance of each pixel
-            from all spec2d files
-        all_wghts (`numpy.ndarray`_):
-            1D flattened array containing the weights of each pixel to be used
-            in the combination
-        all_spatpos (`numpy.ndarray`_):
-            1D flattened array containing the detector pixel location in the
-            spatial direction
-        all_specpos (`numpy.ndarray`_):
-            1D flattened array containing the detector pixel location in the
-            spectral direction
-        all_spatid (`numpy.ndarray`_):
-            1D flattened array containing the spatid of each pixel
-        tilts (`numpy.ndarray`_, list):
-            2D wavelength tilts frame, or a list of tilt frames (see all_idx)
-        slits (:class:`~pypeit.slittrace.SlitTraceSet`, list):
-            Information stored about the slits, or a list of SlitTraceSet (see
-            all_idx)
-        astrom_trans (:class:`~pypeit.alignframe.AlignmentSplines`, list):
-            A Class containing the transformation between detector pixel
-            coordinates and WCS pixel coordinates, or a list of Alignment
-            Splines (see all_idx)
-        all_dar (:class:`~pypeit.coadd3d.DARcorrection`, list):
-            A Class containing the DAR correction information, or a list of DARcorrection
-            classes. If a list, it must be the same length as astrom_trans.
-        bins (tuple):
-            A 3-tuple (x,y,z) containing the histogram bin edges in x,y spatial
-            and z wavelength coordinates
-        all_idx (`numpy.ndarray`_, optional):
-            If tilts, slits, and astrom_trans are lists, this should contain a
-            1D flattened array, of the same length as all_sci, containing the
-            index the tilts, slits, and astrom_trans lists that corresponds to
-            each pixel. Note that, in this case all of these lists need to be
-            the same length.
-        spec_subpixel (:obj:`int`, optional):
-            What is the subpixellation factor in the spectral direction. Higher
-            values give more reliable results, but note that the time required
-            goes as (``spec_subpixel * spat_subpixel``). The default value is 5,
-            which divides each detector pixel into 5 subpixels in the spectral
-            direction.
-        spat_subpixel (:obj:`int`, optional):
-            What is the subpixellation factor in the spatial direction. Higher
-            values give more reliable results, but note that the time required
-            goes as (``spec_subpixel * spat_subpixel``). The default value is 5,
-            which divides each detector pixel into 5 subpixels in the spatial
-            direction.
-        combine (:obj:`bool`, optional):
-            If True, all of the input frames will be combined into a single
-            output. Otherwise, individual images will be generated.
-
-    Returns:
-        `numpy.ndarray`_: The white light images for all frames
-    """
-    # Perform some checks on the input -- note, more complete checks are performed in subpixellate()
-    _all_idx = np.zeros(all_sci.size) if all_idx is None else all_idx
-    if combine:
-        numfr = 1
-    else:
-        numfr = np.unique(_all_idx).size
-        if len(tilts) != numfr or len(slits) != numfr or len(astrom_trans) != numfr or len(all_dar) != numfr:
-            msgs.error("The following arguments must be the same length as the expected number of frames to be combined:"
-                       + msgs.newline() + "tilts, slits, astrom_trans, all_dar")
-    # Prepare the array of white light images to be stored
-    numra = bins[0].size-1
-    numdec = bins[1].size-1
-    all_wl_imgs = np.zeros((numra, numdec, numfr))
-
-    # Loop through all frames and generate white light images
-    for fr in range(numfr):
-        msgs.info(f"Creating image {fr+1}/{numfr}")
-        if combine:
-            # Subpixellate
-            img, _, _ = subpixellate(image_wcs, all_ra, all_dec, all_wave,
-                                     all_sci, all_ivar, all_wghts, all_spatpos,
-                                     all_specpos, all_spatid, tilts, slits, astrom_trans, all_dar, bins,
-                                     spec_subpixel=spec_subpixel, spat_subpixel=spat_subpixel, all_idx=_all_idx)
-        else:
-            ww = np.where(_all_idx == fr)
-            # Subpixellate
-            img, _, _ = subpixellate(image_wcs, all_ra[ww], all_dec[ww], all_wave[ww],
-                                     all_sci[ww], all_ivar[ww], all_wghts[ww], all_spatpos[ww],
-                                     all_specpos[ww], all_spatid[ww], tilts[fr], slits[fr], astrom_trans[fr],
-                                     all_dar[fr], bins, spec_subpixel=spec_subpixel, spat_subpixel=spat_subpixel)
-        all_wl_imgs[:, :, fr] = img[:, :, 0]
-    # Return the constructed white light images
-    return all_wl_imgs
-
-
-def generate_cube_subpixel(outfile, output_wcs, all_ra, all_dec, all_wave, all_sci, all_ivar, all_wghts,
-                           all_spatpos, all_specpos, all_spatid, tilts, slits, astrom_trans, all_dar, bins,
-                           all_idx=None, spec_subpixel=10, spat_subpixel=10, overwrite=False, blaze_wave=None,
-                           blaze_spec=None, fluxcal=False, sensfunc=None, whitelight_range=None,
-                           specname="PYP_SPEC", debug=False):
-    """
-    Save a datacube using the subpixel algorithm. Refer to the subpixellate()
-    docstring for further details about this algorithm
-
-    Args:
-        outfile (str):
-            Filename to be used to save the datacube
-        output_wcs (`astropy.wcs.WCS`_):
-            Output world coordinate system.
-        all_ra (`numpy.ndarray`_):
-            1D flattened array containing the right ascension of each pixel
-            (units = degrees)
-        all_dec (`numpy.ndarray`_):
-            1D flattened array containing the declination of each pixel (units =
-            degrees)
-        all_wave (`numpy.ndarray`_):
-            1D flattened array containing the wavelength of each pixel (units =
-            Angstroms)
-        all_sci (`numpy.ndarray`_):
-            1D flattened array containing the counts of each pixel from all
-            spec2d files
-        all_ivar (`numpy.ndarray`_):
-            1D flattened array containing the inverse variance of each pixel
-            from all spec2d files
-        all_wghts (`numpy.ndarray`_):
-            1D flattened array containing the weights of each pixel to be used
-            in the combination
-        all_spatpos (`numpy.ndarray`_):
-            1D flattened array containing the detector pixel location in the
-            spatial direction
-        all_specpos (`numpy.ndarray`_):
-            1D flattened array containing the detector pixel location in the
-            spectral direction
-        all_spatid (`numpy.ndarray`_):
-            1D flattened array containing the spatid of each pixel
-        tilts (`numpy.ndarray`_, list):
-            2D wavelength tilts frame, or a list of tilt frames (see all_idx)
-        slits (:class:`~pypeit.slittrace.SlitTraceSet`, list):
-            Information stored about the slits, or a list of SlitTraceSet (see
-            all_idx)
-        astrom_trans (:class:`~pypeit.alignframe.AlignmentSplines`, list):
-            A Class containing the transformation between detector pixel
-            coordinates and WCS pixel coordinates, or a list of Alignment
-            Splines (see all_idx)
-        all_dar (:class:`~pypeit.coadd3d.DARcorrection`, list):
-            A Class containing the DAR correction information, or a list of DARcorrection
-            classes. If a list, it must be the same length as astrom_trans.
-        bins (tuple):
-            A 3-tuple (x,y,z) containing the histogram bin edges in x,y spatial
-            and z wavelength coordinates
-        all_idx (`numpy.ndarray`_, optional):
-            If tilts, slits, and astrom_trans are lists, this should contain a
-            1D flattened array, of the same length as all_sci, containing the
-            index the tilts, slits, and astrom_trans lists that corresponds to
-            each pixel. Note that, in this case all of these lists need to be
-            the same length.
-        spec_subpixel (int, optional):
-            What is the subpixellation factor in the spectral direction. Higher
-            values give more reliable results, but note that the time required
-            goes as (``spec_subpixel * spat_subpixel``). The default value is 5,
-            which divides each detector pixel into 5 subpixels in the spectral
-            direction.
-        spat_subpixel (int, optional):
-            What is the subpixellation factor in the spatial direction. Higher
-            values give more reliable results, but note that the time required
-            goes as (``spec_subpixel * spat_subpixel``). The default value is 5,
-            which divides each detector pixel into 5 subpixels in the spatial
-            direction.
-        overwrite (bool, optional):
-            If True, the output cube will be overwritten.
-        blaze_wave (`numpy.ndarray`_, optional):
-            Wavelength array of the spectral blaze function
-        blaze_spec (`numpy.ndarray`_, optional):
-            Spectral blaze function
-        fluxcal (bool, optional):
-            Are the data flux calibrated? If True, the units are: :math:`{\rm
-            erg/s/cm}^2{\rm /Angstrom/arcsec}^2` multiplied by the
-            PYPEIT_FLUX_SCALE.  Otherwise, the units are: :math:`{\rm
-            counts/s/Angstrom/arcsec}^2`.
-        sensfunc (`numpy.ndarray`_, None, optional):
-            Sensitivity function that has been applied to the datacube
-        whitelight_range (None, list, optional):
-            A two element list that specifies the minimum and maximum
-            wavelengths (in Angstroms) to use when constructing the white light
-            image (format is: [min_wave, max_wave]). If None, the cube will be
-            collapsed over the full wavelength range. If a list is provided an
-            either element of the list is None, then the minimum/maximum
-            wavelength range of that element will be set by the minimum/maximum
-            wavelength of all_wave.
-        specname (str, optional):
-            Name of the spectrograph
-        debug (bool, optional):
-            If True, a residuals cube will be output. If the datacube generation
-            is correct, the distribution of pixels in the residual cube with no
-            flux should have mean=0 and std=1.
-    """
-    # Prepare the header, and add the unit of flux to the header
-    hdr = output_wcs.to_header()
-    if fluxcal:
-        hdr['FLUXUNIT'] = (flux_calib.PYPEIT_FLUX_SCALE, "Flux units -- erg/s/cm^2/Angstrom/arcsec^2")
-    else:
-        hdr['FLUXUNIT'] = (1, "Flux units -- counts/s/Angstrom/arcsec^2")
-
-    # Subpixellate
-    subpix = subpixellate(output_wcs, all_ra, all_dec, all_wave, all_sci, all_ivar, all_wghts, all_spatpos, all_specpos,
-                          all_spatid, tilts, slits, astrom_trans, all_dar, bins, all_idx=all_idx,
-                          spec_subpixel=spec_subpixel, spat_subpixel=spat_subpixel, debug=debug)
-    # Extract the variables that we need
-    if debug:
-        flxcube, varcube, bpmcube, residcube = subpix
-        # Save a residuals cube
-        outfile_resid = outfile.replace(".fits", "_resid.fits")
-        msgs.info("Saving residuals datacube as: {0:s}".format(outfile_resid))
-        hdu = fits.PrimaryHDU(residcube.T, header=hdr)
-        hdu.writeto(outfile_resid, overwrite=overwrite)
-    else:
-        flxcube, varcube, bpmcube = subpix
-
-    # Get wavelength of each pixel, and note that the WCS gives this in m, so convert to Angstroms (x 1E10)
-    nspec = flxcube.shape[2]
-    wave = 1.0E10 * output_wcs.spectral.wcs_pix2world(np.arange(nspec), 0)[0]  # The factor 1.0E10 convert to Angstroms
-
-    # Check if the user requested a white light image
-    if whitelight_range is not None:
-        # Grab the WCS of the white light image
-        whitelight_wcs = output_wcs.celestial
-        # Determine the wavelength range of the whitelight image
-        if whitelight_range[0] is None:
-            whitelight_range[0] = np.min(all_wave)
-        if whitelight_range[1] is None:
-            whitelight_range[1] = np.max(all_wave)
-        msgs.info("White light image covers the wavelength range {0:.2f} A - {1:.2f} A".format(
-            whitelight_range[0], whitelight_range[1]))
-        # Get the output filename for the white light image
-        out_whitelight = datacube.get_output_whitelight_filename(outfile)
-        whitelight_img = datacube.make_whitelight_fromcube(flxcube, wave=wave, wavemin=whitelight_range[0], wavemax=whitelight_range[1])
-        msgs.info("Saving white light image as: {0:s}".format(out_whitelight))
-        img_hdu = fits.PrimaryHDU(whitelight_img.T, header=whitelight_wcs.to_header())
-        img_hdu.writeto(out_whitelight, overwrite=overwrite)
-
-    # Write out the datacube
-    msgs.info("Saving datacube as: {0:s}".format(outfile))
-    final_cube = DataCube(wave, flxcube.T, np.sqrt(varcube.T), bpmcube.T, specname, blaze_wave, blaze_spec,
-                          sensfunc=sensfunc, fluxed=fluxcal)
-    final_cube.to_file(outfile, hdr=hdr, overwrite=overwrite)
-
-
-def subpixellate(output_wcs, all_ra, all_dec, all_wave, all_sci, all_ivar, all_wghts, all_spatpos, all_specpos,
-                 all_spatid, tilts, slits, astrom_trans, all_dar, bins, all_idx=None,
-                 spec_subpixel=10, spat_subpixel=10, debug=False):
-    r"""
-    Subpixellate the input data into a datacube. This algorithm splits each
-    detector pixel into multiple subpixels, and then assigns each subpixel to a
-    voxel. For example, if ``spec_subpixel = spat_subpixel = 10``, then each
-    detector pixel is divided into :math:`10^2=100` subpixels. Alternatively,
-    when spec_subpixel = spat_subpixel = 1, this corresponds to the nearest grid
-    point (NGP) algorithm.
-
-    Important Note: If spec_subpixel > 1 or spat_subpixel > 1, the errors will
-    be correlated, and the covariance is not being tracked, so the errors will
-    not be (quite) right. There is a tradeoff one has to make between sampling
-    and better looking cubes, versus no sampling and better behaved errors.
-
-    Args:
-        output_wcs (`astropy.wcs.WCS`_):
-            Output world coordinate system.
-        all_ra (`numpy.ndarray`_):
-            1D flattened array containing the right ascension of each pixel
-            (units = degrees)
-        all_dec (`numpy.ndarray`_):
-            1D flattened array containing the declination of each pixel (units =
-            degrees)
-        all_wave (`numpy.ndarray`_):
-            1D flattened array containing the wavelength of each pixel (units =
-            Angstroms)
-        all_sci (`numpy.ndarray`_):
-            1D flattened array containing the counts of each pixel from all
-            spec2d files
-        all_ivar (`numpy.ndarray`_):
-            1D flattened array containing the inverse variance of each pixel
-            from all spec2d files
-        all_wghts (`numpy.ndarray`_):
-            1D flattened array containing the weights of each pixel to be used
-            in the combination
-        all_spatpos (`numpy.ndarray`_):
-            1D flattened array containing the detector pixel location in the
-            spatial direction
-        all_specpos (`numpy.ndarray`_):
-            1D flattened array containing the detector pixel location in the
-            spectral direction
-        all_spatid (`numpy.ndarray`_):
-            1D flattened array containing the spatid of each pixel
-        tilts (`numpy.ndarray`_, list):
-            2D wavelength tilts frame, or a list of tilt frames (see all_idx)
-        slits (:class:`~pypeit.slittrace.SlitTraceSet`, list):
-            Information stored about the slits, or a list of SlitTraceSet (see
-            all_idx)
-        astrom_trans (:class:`~pypeit.alignframe.AlignmentSplines`, list):
-            A Class containing the transformation between detector pixel
-            coordinates and WCS pixel coordinates, or a list of Alignment
-            Splines (see all_idx)
-        all_dar (:class:`~pypeit.coadd3d.DARcorrection`, list):
-            A Class containing the DAR correction information, or a list of DARcorrection
-            classes. If a list, it must be the same length as astrom_trans.
-        bins (tuple):
-            A 3-tuple (x,y,z) containing the histogram bin edges in x,y spatial
-            and z wavelength coordinates
-        all_idx (`numpy.ndarray`_, optional):
-            If tilts, slits, and astrom_trans are lists, this should contain a
-            1D flattened array, of the same length as all_sci, containing the
-            index the tilts, slits, and astrom_trans lists that corresponds to
-            each pixel. Note that, in this case all of these lists need to be
-            the same length.
-        spec_subpixel (:obj:`int`, optional):
-            What is the subpixellation factor in the spectral direction. Higher
-            values give more reliable results, but note that the time required
-            goes as (``spec_subpixel * spat_subpixel``). The default value is 5,
-            which divides each detector pixel into 5 subpixels in the spectral
-            direction.
-        spat_subpixel (:obj:`int`, optional):
-            What is the subpixellation factor in the spatial direction. Higher
-            values give more reliable results, but note that the time required
-            goes as (``spec_subpixel * spat_subpixel``). The default value is 5,
-            which divides each detector pixel into 5 subpixels in the spatial
-            direction.
-        debug (bool):
-            If True, a residuals cube will be output. If the datacube generation
-            is correct, the distribution of pixels in the residual cube with no
-            flux should have mean=0 and std=1.
-
-    Returns:
-        :obj:`tuple`: Three or four `numpy.ndarray`_ objects containing (1) the
-        datacube generated from the subpixellated inputs, (2) the corresponding
-        variance cube, (3) the corresponding bad pixel mask cube, and (4) the
-        residual cube.  The latter is only returned if debug is True.
-    """
-    # Check for combinations of lists or not
-    if type(tilts) is list and type(slits) is list and type(astrom_trans) is list and type(all_dar) is list:
-        # Several frames are being combined. Check the lists have the same length
-        numframes = len(tilts)
-        if len(slits) != numframes or len(astrom_trans) != numframes or len(all_dar) != numframes:
-            msgs.error("The following lists must have the same length:" + msgs.newline() +
-                       "tilts, slits, astrom_trans, all_dar")
-        # Check all_idx has been set
-        if all_idx is None:
-            if numframes != 1:
-                msgs.error("Missing required argument for combining frames: all_idx")
-            else:
-                all_idx = np.zeros(all_sci.size)
-        else:
-            tmp = np.unique(all_idx).size
-            if tmp != numframes:
-                msgs.warn("Indices in argument 'all_idx' does not match the number of frames expected.")
-        # Store in the following variables
-        _tilts, _slits, _astrom_trans, _all_dar = tilts, slits, astrom_trans, all_dar
-    elif type(tilts) is not list and type(slits) is not list and \
-            type(astrom_trans) is not list and type(all_dar) is not list:
-        # Just a single frame - store as lists for this code
-        _tilts, _slits, _astrom_trans, _all_dar = [tilts], [slits], [astrom_trans], [all_dar]
-        all_idx = np.zeros(all_sci.size)
-        numframes = 1
-    else:
-        msgs.error("The following input arguments should all be of type 'list', or all not be type 'list':" +
-                   msgs.newline() + "tilts, slits, astrom_trans, all_dar")
-    # Prepare the output arrays
-    outshape = (bins[0].size-1, bins[1].size-1, bins[2].size-1)
-    binrng = [[bins[0][0], bins[0][-1]], [bins[1][0], bins[1][-1]], [bins[2][0], bins[2][-1]]]
-    flxcube, varcube, normcube = np.zeros(outshape), np.zeros(outshape), np.zeros(outshape)
-    if debug:
-        residcube = np.zeros(outshape)
-    # Divide each pixel into subpixels
-    spec_offs = np.arange(0.5/spec_subpixel, 1, 1/spec_subpixel) - 0.5  # -0.5 is to offset from the centre of each pixel.
-    spat_offs = np.arange(0.5/spat_subpixel, 1, 1/spat_subpixel) - 0.5  # -0.5 is to offset from the centre of each pixel.
-    spat_x, spec_y = np.meshgrid(spat_offs, spec_offs)
-    num_subpixels = spec_subpixel * spat_subpixel
-    area = 1 / num_subpixels
-    all_wght_subpix = all_wghts * area
-    all_var = utils.inverse(all_ivar)
-    # Loop through all exposures
-    for fr in range(numframes):
-        # Extract tilts and slits for convenience
-        this_tilts = _tilts[fr]
-        this_slits = _slits[fr]
-        # Loop through all slits
-        for sl, spatid in enumerate(this_slits.spat_id):
-            if numframes == 1:
-                msgs.info(f"Resampling slit {sl+1}/{this_slits.nslits}")
-            else:
-                msgs.info(f"Resampling slit {sl+1}/{this_slits.nslits} of frame {fr+1}/{numframes}")
-            this_sl = np.where((all_spatid == spatid) & (all_idx == fr))
-            wpix = (all_specpos[this_sl], all_spatpos[this_sl])
-            # Generate a spline between spectral pixel position and wavelength
-            yspl = this_tilts[wpix]*(this_slits.nspec - 1)
-            tiltpos = np.add.outer(yspl, spec_y).flatten()
-            wspl = all_wave[this_sl]
-            asrt = np.argsort(yspl)
-            wave_spl = interp1d(yspl[asrt], wspl[asrt], kind='linear', bounds_error=False, fill_value='extrapolate')
-            # Calculate the wavelength at each subpixel
-            this_wave = wave_spl(tiltpos)
-            # Calculate the DAR correction at each sub pixel
-            ra_corr, dec_corr = _all_dar[fr].correction(this_wave)  # This routine needs the wavelengths to be expressed in Angstroms
-            # Calculate spatial and spectral positions of the subpixels
-            spat_xx = np.add.outer(wpix[1], spat_x.flatten()).flatten()
-            spec_yy = np.add.outer(wpix[0], spec_y.flatten()).flatten()
-            # Transform this to spatial location
-            spatpos_subpix = _astrom_trans[fr].transform(sl, spat_xx, spec_yy)
-            spatpos = _astrom_trans[fr].transform(sl, all_spatpos[this_sl], all_specpos[this_sl])
-            # Interpolate the RA/Dec over the subpixel spatial positions
-            ssrt = np.argsort(spatpos)
-            tmp_ra = all_ra[this_sl]
-            tmp_dec = all_dec[this_sl]
-            ra_spl = interp1d(spatpos[ssrt], tmp_ra[ssrt], kind='linear', bounds_error=False, fill_value='extrapolate')
-            dec_spl = interp1d(spatpos[ssrt], tmp_dec[ssrt], kind='linear', bounds_error=False, fill_value='extrapolate')
-            this_ra = ra_spl(spatpos_subpix)
-            this_dec = dec_spl(spatpos_subpix)
-            # Now apply the DAR correction
-            this_ra += ra_corr
-            this_dec += dec_corr
-            # Convert world coordinates to voxel coordinates, then histogram
-            vox_coord = output_wcs.wcs_world2pix(np.vstack((this_ra, this_dec, this_wave * 1.0E-10)).T, 0)
-            if histogramdd is not None:
-                # use the "fast histogram" algorithm, that assumes regular bin spacing
-                flxcube += histogramdd(vox_coord, bins=outshape, range=binrng, weights=np.repeat(all_sci[this_sl] * all_wght_subpix[this_sl], num_subpixels))
-                varcube += histogramdd(vox_coord, bins=outshape, range=binrng, weights=np.repeat(all_var[this_sl] * all_wght_subpix[this_sl]**2, num_subpixels))
-                normcube += histogramdd(vox_coord, bins=outshape, range=binrng, weights=np.repeat(all_wght_subpix[this_sl], num_subpixels))
-                if debug:
-                    residcube += histogramdd(vox_coord, bins=outshape, range=binrng, weights=np.repeat(all_sci[this_sl] * np.sqrt(all_ivar[this_sl]), num_subpixels))
-            else:
-                flxcube += np.histogramdd(vox_coord, bins=outshape, weights=np.repeat(all_sci[this_sl] * all_wght_subpix[this_sl], num_subpixels))[0]
-                varcube += np.histogramdd(vox_coord, bins=outshape, weights=np.repeat(all_var[this_sl] * all_wght_subpix[this_sl]**2, num_subpixels))[0]
-                normcube += np.histogramdd(vox_coord, bins=outshape, weights=np.repeat(all_wght_subpix[this_sl], num_subpixels))[0]
-                if debug:
-                    residcube += np.histogramdd(vox_coord, bins=outshape, weights=np.repeat(all_sci[this_sl] * np.sqrt(all_ivar[this_sl]), num_subpixels))[0]
-    # Normalise the datacube and variance cube
-    nc_inverse = utils.inverse(normcube)
-    flxcube *= nc_inverse
-    varcube *= nc_inverse**2
-    bpmcube = (normcube == 0).astype(np.uint8)
-    if debug:
-        residcube *= nc_inverse
-        return flxcube, varcube, bpmcube, residcube
-    return flxcube, varcube, bpmcube
+                    # Generate the datacube
+                    flxcube, sigcube, bpmcube, wave = \
+                        datacube.generate_cube_subpixel(outfile, cube_wcs, self.all_ra[ww], self.all_dec[ww], self.all_wave[ww],
+                                                        self.all_sci[ww], self.all_ivar[ww], np.ones(ww[0].size),
+                                                        self.all_spatpos[ww], self.all_specpos[ww], self.all_spatid[ww],
+                                                        self.all_tilts[ff], self.all_slits[ff], self.all_align[ff], self.all_dar[ff], vox_edges,
+                                                        all_idx=self.all_idx[ww], overwrite=self.overwrite, whitelight_range=wl_wvrng,
+                                                        spec_subpixel=self.spec_subpixel, spat_subpixel=self.spat_subpixel)
+                    # Prepare the header
+                    hdr = cube_wcs.to_header()
+                    if self.fluxcal:
+                        hdr['FLUXUNIT'] = (flux_calib.PYPEIT_FLUX_SCALE, "Flux units -- erg/s/cm^2/Angstrom/arcsec^2")
+                    else:
+                        hdr['FLUXUNIT'] = (1, "Flux units -- counts/s/Angstrom/arcsec^2")
+                    # Write out the datacube
+                    msgs.info("Saving datacube as: {0:s}".format(outfile))
+                    final_cube = DataCube(flxcube, sigcube, bpmcube, wave, self.specname, self.blaze_wave, self.blaze_spec,
+                                          sensfunc=sensfunc, fluxed=self.fluxcal)
+                    final_cube.to_file(outfile, hdr=hdr, overwrite=self.overwrite)
 
 def hst_alignment(ra_sort, dec_sort, wave_sort, flux_sort, ivar_sort, dspat, dwave,
                   wghts, spatpos, specpos,
@@ -1871,25 +1416,4 @@
     ############
     ra_corr, dec_corr = astrometry.map_image(HgMap, HgMapErr, subcube_wcs, ra_sort, dec_sort)
     # embed()
-    return ra_corr, dec_corr
-=======
-                    # Generate the datacube
-                    flxcube, sigcube, bpmcube, wave = \
-                        datacube.generate_cube_subpixel(outfile, cube_wcs, self.all_ra[ww], self.all_dec[ww], self.all_wave[ww],
-                                                        self.all_sci[ww], self.all_ivar[ww], np.ones(ww[0].size),
-                                                        self.all_spatpos[ww], self.all_specpos[ww], self.all_spatid[ww],
-                                                        self.all_tilts[ff], self.all_slits[ff], self.all_align[ff], self.all_dar[ff], vox_edges,
-                                                        all_idx=self.all_idx[ww], overwrite=self.overwrite, whitelight_range=wl_wvrng,
-                                                        spec_subpixel=self.spec_subpixel, spat_subpixel=self.spat_subpixel)
-                    # Prepare the header
-                    hdr = cube_wcs.to_header()
-                    if self.fluxcal:
-                        hdr['FLUXUNIT'] = (flux_calib.PYPEIT_FLUX_SCALE, "Flux units -- erg/s/cm^2/Angstrom/arcsec^2")
-                    else:
-                        hdr['FLUXUNIT'] = (1, "Flux units -- counts/s/Angstrom/arcsec^2")
-                    # Write out the datacube
-                    msgs.info("Saving datacube as: {0:s}".format(outfile))
-                    final_cube = DataCube(flxcube, sigcube, bpmcube, wave, self.specname, self.blaze_wave, self.blaze_spec,
-                                          sensfunc=sensfunc, fluxed=self.fluxcal)
-                    final_cube.to_file(outfile, hdr=hdr, overwrite=self.overwrite)
->>>>>>> b1d6e1f8
+    return ra_corr, dec_corr