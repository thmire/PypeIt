"""
Main driver class for PypeIt run

.. include common links, assuming primary doc root is up one directory
.. include:: ../include/links.rst

"""
from pathlib import Path
import time
import os
import copy
import datetime

from IPython import embed

import numpy as np

from astropy.io import fits
from astropy.table import Table

from pypeit import io
from pypeit import inputfiles
from pypeit.calibframe import CalibFrame
from pypeit.core import parse
from pypeit import msgs
from pypeit import calibrations
from pypeit.images import buildimage
from pypeit.display import display
from pypeit import find_objects
from pypeit import extraction
from pypeit import spec2dobj
from pypeit.core import qa
from pypeit import specobjs
#from pypeit.spectrographs.util import load_spectrograph
from pypeit import slittrace
from pypeit import utils
from pypeit.history import History
#from pypeit.par import PypeItPar
#from pypeit.par.pypeitpar import ql_is_on
from pypeit.metadata import PypeItMetaData
from pypeit.manual_extract import ManualExtractionObj
from pypeit.core import skysub

from linetools import utils as ltu

class PypeIt:
    """
    This class runs the primary calibration and extraction in PypeIt

    .. todo::
        Fill in list of attributes!

    Args:
        pypeit_file (:obj:`str`):
            PypeIt filename.
        verbosity (:obj:`int`, optional):
            Verbosity level of system output.  Can be:

                - 0: No output
                - 1: Minimal output (default)
                - 2: All output

        overwrite (:obj:`bool`, optional):
            Flag to overwrite any existing files/directories.
        reuse_calibs (:obj:`bool`, optional):
            Reuse any pre-existing calibration files
        logname (:obj:`str`, optional):
            The name of an ascii log file with the details of the
            reduction.
        show: (:obj:`bool`, optional):
            Show reduction steps via plots (which will block further
            execution until clicked on) and outputs to ginga. Requires
            remote control ginga session via ``ginga --modules=RC,SlitWavelength &``
        redux_path (:obj:`str`, optional):
            Over-ride reduction path in PypeIt file (e.g. Notebook usage)
        calib_only: (:obj:`bool`, optional):
            Only generate the calibration files that you can

    Attributes:
        pypeit_file (:obj:`str`):
            Name of the pypeit file to read.  PypeIt files have a
            specific set of valid formats. A description can be found
            :ref:`pypeit_file`.
        fitstbl (:obj:`pypeit.metadata.PypeItMetaData`): holds the meta info

    """
    def __init__(self, pypeit_file, verbosity=2, overwrite=True, reuse_calibs=False, logname=None,
                 show=False, redux_path=None, calib_only=False):

        # Set up logging
        self.logname = logname
        self.verbosity = verbosity
        self.pypeit_file = pypeit_file
        
        self.msgs_reset()
        
        # Load up PypeIt file
        self.pypeItFile = inputfiles.PypeItFile.from_file(pypeit_file)
        self.calib_only = calib_only

        # Build the spectrograph and the parameters
        self.spectrograph, self.par, config_specific_file = self.pypeItFile.get_pypeitpar()
        msgs.info(f'Loaded spectrograph {self.spectrograph.name}')
        msgs.info('Setting configuration-specific parameters using '
                  f'{os.path.split(config_specific_file)[1]}.')
<<<<<<< HEAD

#        # Spectrograph
#        spectrograph_name = self.pypeItFile.config['rdx']['spectrograph']
#        self.spectrograph = load_spectrograph(spectrograph_name)
#
#        # --------------------------------------------------------------
#        # Get the full set of PypeIt parameters
#        #   - Grab a science or standard file for configuration specific parameters
#
#        config_specific_file = None
#        for idx, row in enumerate(self.pypeItFile.data):
#            if ('science' in row['frametype']) or ('standard' in row['frametype']):
#                config_specific_file = self.pypeItFile.filenames[idx]
#        # search for arcs, trace if no scistd was there
#        if config_specific_file is None:
#            for idx, row in enumerate(self.pypeItFile.data):
#                if ('arc' in row['frametype']) or ('trace' in row['frametype']):
#                    config_specific_file = self.pypeItFile.filenames[idx]
#        if config_specific_file is not None:
#            msgs.info(
#                'Setting configuration-specific parameters using {0}'.format(os.path.split(config_specific_file)[1]))
#        self.spectrograph._check_extensions(config_specific_file)
#        spectrograph_cfg_lines = self.spectrograph.config_specific_par(config_specific_file).to_config()
#
#        # Addtional parameters, including QL
#        merge = (self.pypeItFile.cfg_lines,)
##        # NOTE: Moved this into the ql script
##        if ql_is_on(self.pypeItFile.config):
##            merge = (self.spectrograph.ql_par(),) + merge
#
#        #   - Build the full set, merging with any user-provided
#        #     parameters
#        self.par = PypeItPar.from_cfg_lines(
#            cfg_lines=spectrograph_cfg_lines, 
#            merge_with=merge)
#        msgs.info('Built full PypeIt parameter set.')
=======
>>>>>>> 38a0e4f0

        # Check the output paths are ready
        if redux_path is not None:
            self.par['rdx']['redux_path'] = redux_path

        # Write the full parameter set here
        # --------------------------------------------------------------
        par_file = pypeit_file.replace(
            '.pypeit', f"_UTC_{datetime.datetime.utcnow().date()}.par")
        self.par.to_config(par_file, include_descr=False)

        # --------------------------------------------------------------
        # Build the meta data
        #   - Re-initilize based on the file data
        msgs.info('Compiling metadata')
        self.fitstbl = PypeItMetaData(self.spectrograph, self.par, 
                                      files=self.pypeItFile.filenames,
                                      usrdata=self.pypeItFile.data, 
                                      strict=True)
        #   - Interpret automated or user-provided data from the PypeIt
        #   file
        self.fitstbl.finalize_usr_build(
            self.pypeItFile.frametypes, 
            self.pypeItFile.setup_name)

        # Other Internals
        self.overwrite = overwrite

        # Currently the runtime argument determines the behavior for
        # reusing calibrations
        self.reuse_calibs = reuse_calibs
        self.show = show

        # Set paths
        self.calibrations_path = os.path.join(self.par['rdx']['redux_path'],
                                              self.par['calibrations']['calib_dir'])

        # Check for calibrations
        if not self.calib_only:
            calibrations.check_for_calibs(self.par, self.fitstbl,
                                          raise_error=self.par['calibrations']['raise_chk_error'])

        # --------------------------------------------------------------
        #   - Write .calib file (For QA naming amongst other things)
        calib_file = pypeit_file.replace('.pypeit', '.calib')
        calibrations.Calibrations.association_summary(calib_file, self.fitstbl, self.spectrograph,
                                                      self.calibrations_path, overwrite=True)

        # Report paths
        msgs.info('Setting reduction path to {0}'.format(self.par['rdx']['redux_path']))
        msgs.info('Calibration frames saved to: {0}'.format(self.calibrations_path))
        msgs.info('Science data output to: {0}'.format(self.science_path))
        msgs.info('Quality assessment plots output to: {0}'.format(self.qa_path))

        # Init
        self.det = None
        self.tstart = None
        self.basename = None
#        self.sciI = None
        self.obstime = None

    @property
    def science_path(self):
        """Return the path to the science directory."""
        return os.path.join(self.par['rdx']['redux_path'], self.par['rdx']['scidir'])

    @property
    def qa_path(self):
        """Return the path to the top-level QA directory."""
        return os.path.join(self.par['rdx']['redux_path'], self.par['rdx']['qadir'])

    def build_qa(self):
        """
        Generate QA wrappers
        """
        msgs.qa_path = self.qa_path
        qa.gen_qa_dir(self.qa_path)
        qa.gen_mf_html(self.pypeit_file, self.qa_path)
        qa.gen_exp_html()

    # TODO: This should go in a more relevant place
    def spec_output_file(self, frame, twod=False):
        """
        Return the path to the spectral output data file.
        
        Args:
            frame (:obj:`int`):
                Frame index from :attr:`fitstbl`.
            twod (:obj:`bool`):
                Name for the 2D output file; 1D file otherwise.
        
        Returns:
            :obj:`str`: The path for the output file
        """
<<<<<<< HEAD
        return self.get_spec_file_name(self.science_path, self.fitstbl.construct_basename(frame))
#        return os.path.join(self.science_path, 'spec{0}d_{1}.fits'.format('2' if twod else '1',
#                                                    self.fitstbl.construct_basename(frame)))
=======
        return self.get_spec_file_name(self.science_path, self.fitstbl.construct_basename(frame),
                                       twod=twod)
>>>>>>> 38a0e4f0

    @staticmethod
    def get_spec_file_name(science_path, basename, twod=False):
        return os.path.join(science_path, f'spec{"2" if twod else "1"}d_{basename}.fits')

    def outfile_exists(self, frame):
        """
        Check whether the 2D outfile of a given frame already exists

        Args:
            frame (int): Frame index from fitstbl

        Returns:
            bool: True if the 2d file exists, False if it does not exist
        """
        return os.path.isfile(self.spec_output_file(frame, twod=True))

    def get_std_outfile(self, standard_frames):
        """
        Return the spec1d file name for a reduced standard to use as a tracing
        crutch.

        The file is either constructed using the provided standard frame indices
        or it is directly pulled from the
        :class:`~pypeit.par.pypeitpar.FindObjPar` parameters in :attr:`par`.
        The latter takes precedence.  If more than one row is provided by
        ``standard_frames``, the first index is used.

        Args:
            standard_frames (array-like):
                Set of rows in :attr:`fitstbl` with standards.

        Returns:
            :obj:`str`: Full path to the standard spec1d output file to use.
        """
        # NOTE: I'm not sure if this is the best place to put this, but it does
        # isolate where the name of the standard-star spec1d file is defined.
        std_outfile = self.par['reduce']['findobj']['std_spec1d']
        if std_outfile is not None:
            if not Path(std_outfile).resolve().exists():
                msgs.error(f'Provided standard spec1d file does not exist: {std_outfile}')
            return std_outfile

        # TODO: Need to decide how to associate standards with
        # science frames in the case where there is more than one
        # standard associated with a given science frame.  Below, I
        # just use the first standard

        std_frame = None if len(standard_frames) == 0 else standard_frames[0]
        # Prepare to load up standard?
        if std_frame is not None:
            std_outfile = self.spec_output_file(std_frame) \
                            if isinstance(std_frame, (int,np.integer)) else None
        if std_outfile is not None and not os.path.isfile(std_outfile):
            msgs.error('Could not find standard file: {0}'.format(std_outfile))
        return std_outfile

    def calib_all(self):
        """
        Process all calibration frames.

        Provides an avenue to reduce a dataset without (or omitting) any
        science/standard frames.
        """
        self.tstart = time.perf_counter()

        # Frame indices
        frame_indx = np.arange(len(self.fitstbl))
        for calib_ID in self.fitstbl.calib_groups:
            # Find all the frames in this calibration group
            in_grp = self.fitstbl.find_calib_group(calib_ID)
            if not any(in_grp):
                continue
            grp_frames = frame_indx[in_grp]

            # Find the detectors to reduce
            detectors = self.select_detectors(self.spectrograph, self.par['rdx']['detnum'],
<<<<<<< HEAD
                                              self.par['rdx']['slitspatnum'])
=======
                                              slitspatnum=self.par['rdx']['slitspatnum'])
>>>>>>> 38a0e4f0
            msgs.info(f'Detectors to work on: {detectors}')

            # Loop on Detectors
            for self.det in detectors:
                msgs.info(f'Working on detector {self.det}')
                # Instantiate Calibrations class
                self.caliBrate = calibrations.Calibrations.get_instance(
                    self.fitstbl, self.par['calibrations'], self.spectrograph,
                    self.calibrations_path, qadir=self.qa_path, reuse_calibs=self.reuse_calibs,
                    show=self.show,
                    user_slits=slittrace.merge_user_slit(self.par['rdx']['slitspatnum'],
                                                         self.par['rdx']['maskIDs']))
                # Do it
                # These need to be separate to accomodate COADD2D
                self.caliBrate.set_config(grp_frames[0], self.det, self.par['calibrations'])

                self.caliBrate.run_the_steps()
                if not self.caliBrate.success:
                    msgs.warn(f'Calibrations for detector {self.det} were unsuccessful!  The step '
                              f'that failed was {self.caliBrate.failed_step}.  Continuing to next '
                              f'detector.')

        # Finish
        self.print_end_time()

    def reduce_all(self):
        """
        Main driver of the entire reduction

        Calibration and extraction via a series of calls to
        :func:`reduce_exposure`.

        """
        # Validate the parameter set
        self.par.validate_keys(required=['rdx', 'calibrations', 'scienceframe', 'reduce',
                                         'flexure'])
        self.tstart = time.perf_counter()

        # Find the standard frames
        is_standard = self.fitstbl.find_frames('standard')
        if np.any(is_standard):
            msgs.info(f'Found {np.sum(is_standard)} standard frames to reduce.')

        # Find the science frames
        is_science = self.fitstbl.find_frames('science')
        if np.any(is_science):
            msgs.info(f'Found {np.sum(is_science)} science frames to reduce.')

        # This will give an error to alert the user that no reduction will be
        # run if there are no science/standard frames and `run_pypeit` is run
        # without -c flag
        if not np.any(is_science) and not np.any(is_standard):
            msgs.error('No science/standard frames provided. Add them to your PypeIt file '
                       'if this is a standard run! Otherwise run calib_only reduction using -c flag')

        # Frame indices
        frame_indx = np.arange(len(self.fitstbl))

        # Standard Star(s) Loop
        # Iterate over each calibration group and reduce the standards
        for calib_ID in self.fitstbl.calib_groups:

            # Find all the frames in this calibration group
            in_grp = self.fitstbl.find_calib_group(calib_ID)

            if not np.any(is_standard & in_grp):
                continue

            # Find the indices of the standard frames in this calibration group:
            grp_standards = frame_indx[is_standard & in_grp]

            msgs.info(f'Found {len(grp_standards)} standard frames in calibration group '
                      f'{calib_ID}.')

            # Reduce all the standard frames, loop on unique comb_id
            u_combid_std = np.unique(self.fitstbl['comb_id'][grp_standards])
            for j, comb_id in enumerate(u_combid_std):
                frames = np.where(self.fitstbl['comb_id'] == comb_id)[0]
                # Find all frames whose comb_id matches the current frames
                # bkg_id (same as for science frames).
                bg_frames = np.where((self.fitstbl['comb_id'] == self.fitstbl['bkg_id'][frames][0])
                                     & (self.fitstbl['comb_id'] >= 0))[0]
                if not self.outfile_exists(frames[0]) or self.overwrite:
                    # Build history to document what contributed to the reduced
                    # exposure
                    history = History(self.fitstbl.frame_paths(frames[0]))
                    history.add_reduce(calib_ID, self.fitstbl, frames, bg_frames)
                    std_spec2d, std_sobjs = self.reduce_exposure(frames, bg_frames=bg_frames)
                    # TODO come up with sensible naming convention for save_exposure for combined files
                    self.save_exposure(frames[0], std_spec2d, std_sobjs, self.basename, history)
                else:
                    msgs.info('Output file: {:s} already exists'.format(self.fitstbl.construct_basename(frames[0])) +
                              '. Set overwrite=True to recreate and overwrite.')

        # Science Frame(s) Loop
        # Iterate over each calibration group again and reduce the science frames
        for calib_ID in self.fitstbl.calib_groups:
            # Find all the frames in this calibration group
            in_grp = self.fitstbl.find_calib_group(calib_ID)

            if not np.any(is_science & in_grp):
                continue

            # Find the indices of the science frames in this calibration group:
            grp_science = frame_indx[is_science & in_grp]
            msgs.info(f'Found {len(grp_science)} science frames in calibration group {calib_ID}.')

            # Associate standards (previously reduced above) for this setup
            std_outfile = self.get_std_outfile(frame_indx[is_standard])
            # Reduce all the science frames; keep the basenames of the science
            # frames for use in flux calibration
            science_basename = [None]*len(grp_science)
            # Loop on unique comb_id
            u_combid = np.unique(self.fitstbl['comb_id'][grp_science])
        
            for j, comb_id in enumerate(u_combid):
                # TODO: This was causing problems when multiple science frames
                # were provided to quicklook and the user chose *not* to stack
                # the frames.  But this means it now won't skip processing the
                # B-A pair when the background image(s) are defined.  Punting
                # for now...
#                # Quicklook mode?
#                if self.par['rdx']['quicklook'] and j > 0:
#                    msgs.warn('PypeIt executed in quicklook mode.  Only reducing science frames '
#                              'in the first combination group!')
#                    break
                #
                frames = np.where(self.fitstbl['comb_id'] == comb_id)[0]
                # Find all frames whose comb_id matches the current frames bkg_id.
                bg_frames = np.where((self.fitstbl['comb_id'] == self.fitstbl['bkg_id'][frames][0])
                                     & (self.fitstbl['comb_id'] >= 0))[0]
                # JFH changed the syntax below to that above, which allows
                # frames to be used more than once as a background image. The
                # syntax below would require that we could somehow list multiple
                # numbers for the bkg_id which is impossible without a comma
                # separated list
#                bg_frames = np.where(self.fitstbl['bkg_id'] == comb_id)[0]
                if not self.outfile_exists(frames[0]) or self.overwrite:

                    # Build history to document what contributd to the reduced
                    # exposure
                    history = History(self.fitstbl.frame_paths(frames[0]))
                    history.add_reduce(calib_ID, self.fitstbl, frames, bg_frames)

                    # TODO -- Should we reset/regenerate self.slits.mask for a new exposure
                    sci_spec2d, sci_sobjs = self.reduce_exposure(frames, bg_frames=bg_frames,
                                                                 std_outfile=std_outfile)
                    science_basename[j] = self.basename

                    # TODO: come up with sensible naming convention for
                    # save_exposure for combined files
                    if len(sci_spec2d.detectors) > 0:
                        self.save_exposure(frames[0], sci_spec2d, sci_sobjs, self.basename, history)
                    else:
                        msgs.warn('No spec2d and spec1d saved to file because the '
                                  'calibration/reduction was not successful for all the detectors')
                else:
                    msgs.warn(f'Output file: {self.fitstbl.construct_basename(frames[0])} already '
                              'exists. Set overwrite=True to recreate and overwrite.')

            msgs.info(f'Finished calibration group {calib_ID}')

        # Finish
        self.print_end_time()

    @staticmethod
<<<<<<< HEAD
    def select_detectors(spectrograph, detnum, slitspatnum):
=======
    def select_detectors(spectrograph, detnum, slitspatnum=None):
>>>>>>> 38a0e4f0
        """
        Get the set of detectors to be reduced.

        This is mostly a wrapper for
        :func:`~pypeit.spectrographs.spectrograph.Spectrograph.select_detectors`,
        except that it applies any limitations set by the
        :class:`~pypeit.par.pypeitpar.ReduxPar` parameters.

<<<<<<< HEAD
=======
        Args:
            spectrograph (:class:`~pypeit.spectrographs.spectrograph.Spectrograph):
                Spectrograph instance that defines the allowed
                detectors/mosaics.
            detnum (:obj:`int`, :obj:`tuple`):
                The detectors/mosaics to parse
            slitspatnum (:obj:`str`, optional):
                Used to restrict the reduction to a specified slit.  See
                :class:`~pypeit.par.pypeitpar.ReduxPar`.

>>>>>>> 38a0e4f0
        Returns:
            :obj:`list`: List of unique detectors or detector mosaics to be
            reduced.
        """
        return spectrograph.select_detectors(subset=detnum if slitspatnum is None else slitspatnum)

    def reduce_exposure(self, frames, bg_frames=None, std_outfile=None):
        """
        Reduce a single exposure

        Args:
            frames (:obj:`list`):
                List of 0-indexed rows in :attr:`fitstbl` with the frames to
                reduce.
            bg_frames (:obj:`list`, optional):
                List of frame indices for the background.
            std_outfile (:obj:`str`, optional):
                File with a previously reduced standard spectrum from
                PypeIt.

        Returns:
            dict: The dictionary containing the primary outputs of
            extraction.

        """

        # if show is set, clear the ginga channels at the start of each new sci_ID
        if self.show:
            # TODO: Put this in a try/except block?
            display.clear_all(allow_new=True)

        has_bg = True if bg_frames is not None and len(bg_frames) > 0 else False
        # Is this an b/g subtraction reduction?
        if has_bg:
            self.bkg_redux = True
            # The default is to find_negative objects if the bg_frames are
            # classified as "science", and to not find_negative objects if the
            # bg_frames are classified as "sky". This can be explicitly
            # overridden if par['reduce']['findobj']['find_negative'] is set to
            # something other than the default of None.
            self.find_negative = (('science' in self.fitstbl['frametype'][bg_frames[0]]) |
                                  ('standard' in self.fitstbl['frametype'][bg_frames[0]])) \
                            if self.par['reduce']['findobj']['find_negative'] is None else \
                                self.par['reduce']['findobj']['find_negative']
        else:
            self.bkg_redux = False
            self.find_negative= False

        # Container for all the Spec2DObj
        all_spec2d = spec2dobj.AllSpec2DObj()
        all_spec2d['meta']['bkg_redux'] = self.bkg_redux
        all_spec2d['meta']['find_negative'] = self.find_negative
        # TODO -- Should we reset/regenerate self.slits.mask for a new exposure

        # container for specobjs during first loop (objfind)
        all_specobjs_objfind = specobjs.SpecObjs()
        # container for specobjs during second loop (extraction)
        all_specobjs_extract = specobjs.SpecObjs()
        # list of global_sky obtained during objfind and used in extraction
        initial_sky_list = []
        # list of sciImg
        sciImg_list = []
        # List of detectors with successful calibration
        calibrated_det = []
        # list of successful slits calibrations to be used in the extraction loop
        calib_slits = []
        # List of objFind objects
        objFind_list = []

        # Print status message
        msgs_string = 'Reducing target {:s}'.format(self.fitstbl['target'][frames[0]]) + msgs.newline()
        # TODO: Print these when the frames are actually combined,
        # backgrounds are used, etc?
        msgs_string += 'Combining frames:' + msgs.newline()
        for iframe in frames:
            msgs_string += '{0:s}'.format(self.fitstbl['filename'][iframe]) + msgs.newline()
        msgs.info(msgs_string)
        if has_bg:
            bg_msgs_string = ''
            for iframe in bg_frames:
                bg_msgs_string += '{0:s}'.format(self.fitstbl['filename'][iframe]) + msgs.newline()
            bg_msgs_string = msgs.newline() + 'Using background from frames:' + msgs.newline() + bg_msgs_string
            msgs.info(bg_msgs_string)

        # Find the detectors to reduce
        detectors = self.select_detectors(self.spectrograph, self.par['rdx']['detnum'],
<<<<<<< HEAD
                                          self.par['rdx']['slitspatnum'])
=======
                                          slitspatnum=self.par['rdx']['slitspatnum'])
>>>>>>> 38a0e4f0
        msgs.info(f'Detectors to work on: {detectors}')

        # Loop on Detectors -- Calibrate, process image, find objects
        # TODO: Attempt to put in a multiprocessing call here?
        for self.det in detectors:
            msgs.info(f'Reducing detector {self.det}')
            # run calibration
            self.caliBrate = self.calib_one(frames, self.det)
            if not self.caliBrate.success:
                msgs.warn(f'Calibrations for detector {self.det} were unsuccessful!  The step '
                          f'that failed was {self.caliBrate.failed_step}.  Continuing by '
                          f'skipping this detector.')
                continue

            # we save only the detectors that had a successful calibration,
            # and we use only those in the extract loop below
            calibrated_det.append(self.det)
            # we also save the successful slit calibrations because they are used and modified
            # in the slitmask stuff in between the two loops
            calib_slits.append(self.caliBrate.slits)
            # global_sky, skymask and sciImg are needed in the extract loop
            initial_sky, sobjs_obj, sciImg, objFind = self.objfind_one(
                frames, self.det, bg_frames=bg_frames, std_outfile=std_outfile)
            if len(sobjs_obj)>0:
                all_specobjs_objfind.add_sobj(sobjs_obj)
            initial_sky_list.append(initial_sky)
            sciImg_list.append(sciImg)
            objFind_list.append(objFind)

        # slitmask stuff
        if len(calibrated_det) > 0 and self.par['reduce']['slitmask']['assign_obj']:
            # get object positions from slitmask design and slitmask offsets for all the detectors
            spat_flexure = np.array([ss.spat_flexure for ss in sciImg_list])
            # Grab platescale with binning
            bin_spec, bin_spat = parse.parse_binning(self.binning)
            platescale = np.array([ss.detector.platescale*bin_spat for ss in sciImg_list])
            # get the dither offset if available and if desired
            dither_off = None
            if self.par['reduce']['slitmask']['use_dither_offset']:
                if 'dithoff' in self.fitstbl.keys():
                    dither_off = self.fitstbl['dithoff'][frames[0]]

            calib_slits = slittrace.get_maskdef_objpos_offset_alldets(
                all_specobjs_objfind, calib_slits, spat_flexure, platescale,
                self.par['calibrations']['slitedges']['det_buffer'],
                self.par['reduce']['slitmask'], dither_off=dither_off)
            # determine if slitmask offsets exist and compute an average offsets over all the detectors
            calib_slits = slittrace.average_maskdef_offset(
                calib_slits, platescale[0], self.spectrograph.list_detectors(mosaic='MSC' in calib_slits[0].detname))
            # slitmask design matching and add undetected objects
            all_specobjs_objfind = slittrace.assign_addobjs_alldets(
                all_specobjs_objfind, calib_slits, spat_flexure, platescale,
                self.par['reduce']['slitmask'], self.par['reduce']['findobj']['find_fwhm'])

        # Extract
        for i, self.det in enumerate(calibrated_det):
            # re-run (i.e., load) calibrations
            self.caliBrate = self.calib_one(frames, self.det)
            self.caliBrate.slits = calib_slits[i]

            detname = sciImg_list[i].detector.name

            # TODO: pass back the background frame, pass in background
            # files as an argument. extract one takes a file list as an
            # argument and instantiates science within
            if all_specobjs_objfind.nobj > 0:
                all_specobjs_on_det = all_specobjs_objfind[all_specobjs_objfind.DET == detname]
            else:
                all_specobjs_on_det = all_specobjs_objfind

            # Extract
            all_spec2d[detname], tmp_sobjs \
                    = self.extract_one(frames, self.det, sciImg_list[i], objFind_list[i],
                                       initial_sky_list[i], all_specobjs_on_det)
            # Hold em
            if tmp_sobjs.nobj > 0:
                all_specobjs_extract.add_sobj(tmp_sobjs)
            # JFH TODO write out the background frame?

            # TODO -- Save here?  Seems like we should.  Would probably need to use update_det=True

        # Return
        return all_spec2d, all_specobjs_extract

    def get_sci_metadata(self, frame, det):
        """
        Grab the meta data for a given science frame and specific detector

        Args:
            frame (int): Frame index
            det (int): Detector index

        Returns:
            5 objects are returned::
                - str: Object type;  science or standard
                - str: Setup/configuration string
                - astropy.time.Time: Time of observation
                - str: Basename of the frame
                - str: Binning of the detector

        """

        # Set binning, obstime, basename, and objtype
        binning = self.fitstbl['binning'][frame]
        obstime  = self.fitstbl.construct_obstime(frame)
        basename = self.fitstbl.construct_basename(frame, obstime=obstime)
        types  = self.fitstbl['frametype'][frame].split(',')
        if 'science' in types:
            objtype_out = 'science'
        elif 'standard' in types:
            objtype_out = 'standard'
        else:
            msgs.error('get_sci_metadata() should only be run on standard or science frames.  '
                       f'Types of this frame are: {types}')
        calib_key = CalibFrame.construct_calib_key(self.fitstbl['setup'][frame],
                                                   self.fitstbl['calib'][frame],
                                                   self.spectrograph.get_det_name(det))
        return objtype_out, calib_key, obstime, basename, binning

    def calib_one(self, frames, det):
        """
        Run Calibration for a single exposure/detector pair

        Args:
            frames (:obj:`list`):
                List of frames to extract; stacked if more than one
                is provided
            det (:obj:`int`):
                Detector number (1-indexed)

        Returns:
            caliBrate (:class:`pypeit.calibrations.Calibrations`)

        """

        msgs.info(f'Building/loading calibrations for detector {det}')
        # Instantiate Calibrations class
        caliBrate = calibrations.Calibrations.get_instance(
            self.fitstbl, self.par['calibrations'], self.spectrograph,
            self.calibrations_path, qadir=self.qa_path, 
            reuse_calibs=self.reuse_calibs, show=self.show, 
            user_slits=slittrace.merge_user_slit(
                self.par['rdx']['slitspatnum'], self.par['rdx']['maskIDs']))
            #slitspat_num=self.par['rdx']['slitspatnum'])
        # These need to be separate to accomodate COADD2D
        caliBrate.set_config(frames[0], det, self.par['calibrations'])
        caliBrate.run_the_steps()

        return caliBrate

    def objfind_one(self, frames, det, bg_frames=None, std_outfile=None):
        """
        Reduce + Find Objects in a single exposure/detector pair

        sci_ID and det need to have been set internally prior to calling this method

        Parameters
        ----------
        frames : :obj:`list`
            List of frames to extract; stacked if more than one is provided
        det : :obj:`int`
            Detector number (1-indexed)
        bg_frames : :obj:`list`, optional
            List of frames to use as the background. Can be empty.
        std_outfile : :obj:`str`, optional
            Filename for the standard star spec1d file. Passed directly to
            :func:`get_std_trace`.

        Returns
        -------
        global_sky : `numpy.ndarray`_
            Initial global sky model
        sobjs_obj : :class:`~pypeit.specobjs.SpecObjs`
            List of objects found
        sciImg : :class:`~pypeit.images.pypeitimage.PypeItImage`
            Science image
        objFind : :class:`~pypeit.find_objects.FindObjects`
            Object finding speobject

        """
        # Grab some meta-data needed for the reduction from the fitstbl
        self.objtype, self.setup, self.obstime, self.basename, self.binning \
                = self.get_sci_metadata(frames[0], det)

        msgs.info("Object finding begins for {} on det={}".format(self.basename, det))

        # Is this a standard star?
        self.std_redux = self.objtype == 'standard'
        frame_par = self.par['calibrations']['standardframe'] if self.std_redux else self.par['scienceframe']
        # Get the standard trace if need be

        if self.std_redux is False and std_outfile is not None:
            std_trace = specobjs.get_std_trace(self.spectrograph.get_det_name(det), std_outfile)
        else:
            std_trace = None

        # Build Science image
        sci_files = self.fitstbl.frame_paths(frames)
        sciImg = buildimage.buildimage_fromlist(
            self.spectrograph, det, frame_par,
            sci_files, bias=self.caliBrate.msbias, bpm=self.caliBrate.msbpm,
            dark=self.caliBrate.msdark,
            flatimages=self.caliBrate.flatimages,
            slits=self.caliBrate.slits,  # For flexure correction
            ignore_saturation=False)

        # Background Image?
        if bg_frames is not None and len(bg_frames) > 0:
            bg_file_list = self.fitstbl.frame_paths(bg_frames)
            bgimg = buildimage.buildimage_fromlist(self.spectrograph, det, frame_par, bg_file_list,
                                                   bpm=self.caliBrate.msbpm,
                                                   bias=self.caliBrate.msbias,
                                                   dark=self.caliBrate.msdark,
                                                   flatimages=self.caliBrate.flatimages,
                                                   slits=self.caliBrate.slits,
                                                   ignore_saturation=False)

            # NOTE: If the spatial flexure exists for sciImg, the subtraction
            # function propagates that to the subtracted image, ignoring any
            # spatial flexure determined for the background image.
            sciImg = sciImg.sub(bgimg)

        # Build the initial sky mask
        initial_skymask = self.load_skyregions(initial_slits=self.spectrograph.pypeline != 'IFU',
                                               scifile=sciImg.files[0], frame=frames[0])

        # Deal with manual extraction
        row = self.fitstbl[frames[0]]
        manual_obj = ManualExtractionObj.by_fitstbl_input(
            row['filename'], row['manual'], self.spectrograph) if len(row['manual'].strip()) > 0 else None

        # Instantiate Reduce object
        # Required for pypeline specific object
        # At instantiaton, the fullmask in self.sciImg is modified
        objFind = find_objects.FindObjects.get_instance(sciImg, self.caliBrate.slits,
                                                        self.spectrograph, self.par, self.objtype,
                                                        wv_calib=self.caliBrate.wv_calib,
                                                        waveTilts=self.caliBrate.wavetilts,
                                                        initial_skymask=initial_skymask,
                                                        bkg_redux=self.bkg_redux,
                                                        manual=manual_obj,
                                                        find_negative=self.find_negative,
                                                        std_redux=self.std_redux,
                                                        show=self.show,
                                                        basename=self.basename)

        # Do it
        initial_sky, sobjs_obj = objFind.run(std_trace=std_trace, show_peaks=self.show)

        # Return
        return initial_sky, sobjs_obj, sciImg, objFind

    def load_skyregions(self, initial_slits=False, scifile=None, frame=None):
        """
        Generate or load sky regions, if defined by the user.

        Sky regions are defined by the internal provided parameters; see
        ``user_regions`` in :class:`~pypeit.par.pypeitpar.SkySubPar`.  If
<<<<<<< HEAD
        included in the in the pypeit file like so, 
=======
        included in the pypeit file like so, 
>>>>>>> 38a0e4f0

        .. code-block:: ini

            [reduce]
                [[skysub]]
                    user_regions = :25,75:

        The first and last 25% of all slits are used as sky.  If the user has
        used the ``pypeit_skysub_regions`` GUI to generate a sky mask for a
        given frame, this can be searched for and loaded by setting the
        parameter to ``user``:

        .. code-block:: ini

            [reduce]
                [[skysub]]
                    user_regions = user

        Parameters
        ----------
        initial_slits : :obj:`bool`, optional
            Flag to use the initial slits before any tweaking based on the
            slit-illumination profile; see
            :func:`~pypeit.slittrace.SlitTraceSet.select_edges`.
        scifile : :obj:`str`, optional
            The file name used to define the user-based sky regions.  Only used
            if ``user_regions = user``.
        frame : :obj:`int`, optional
            The index of the frame used to construct the calibration key.  Only
            used if ``user_regions = user``.

        Returns
        -------
        skymask : `numpy.ndarray`_
<<<<<<< HEAD
            A boolean array of used to select sky pixels; i.e., True is a pixel
=======
            A boolean array used to select sky pixels; i.e., True is a pixel
>>>>>>> 38a0e4f0
            that corresponds to a sky region.  If the ``user_regions`` parameter
            is not set (or an empty string), the returned value is None.
        """
        if self.par['reduce']['skysub']['user_regions'] in [None, '']:
            return None

        # First priority given to user_regions first
        if self.par['reduce']['skysub']['user_regions'] == 'user':
            # Build the file name
<<<<<<< HEAD
            setup = self.fitstbl['setup'][frame]
            calib_id = CalibFrame.ingest_calib_id(self.fitstbl['calib'][frame])
            detname = self.spectrograph.get_det_name(self.det)
            calib_key = CalibFrame.construct_calib_key(setup, calib_id, detname)
=======
            calib_key = CalibFrame.construct_calib_key(
                                self.fitstbl['setup'][frame],
                                CalibFrame.ingest_calib_id(self.fitstbl['calib'][frame]),
                                self.spectrograph.get_det_name(self.det))
>>>>>>> 38a0e4f0
            regfile = buildimage.SkyRegions.construct_file_name(calib_key,
                                                                calib_dir=self.calibrations_path,
                                                                basename=io.remove_suffix(scifile))
            regfile = Path(regfile).resolve()
            if not regfile.exists():
                msgs.error(f'Unable to find SkyRegions file: {regfile} . Create a SkyRegions '
                           'frame using pypeit_skysub_regions, or change the user_regions to '
                           'the percentage format.  See documentation.')
            msgs.info(f'Loading SkyRegions file: {regfile}')
            return buildimage.SkyRegions.from_file(regfile).image.astype(bool)

        # Flexure
        spat_flexure = None
        if (self.objtype == 'science'
                and self.par['scienceframe']['process']['spat_flexure_correct']) or \
           (self.objtype == 'standard'
                and self.par['calibrations']['standardframe']['process']['spat_flexure_correct']):
            spat_flexure = sciImg.spat_flexure

        skyregtxt = self.par['reduce']['skysub']['user_regions']
        if isinstance(skyregtxt, list):
            skyregtxt = ",".join(skyregtxt)
        msgs.info(f'Generating skysub mask based on the user defined regions: {skyregtxt}')
        # The resolution probably doesn't need to be a user parameter
        slits_left, slits_right, _ \
            = self.caliBrate.slits.select_edges(initial=initial_slits, flexure=spat_flexure)

        maxslitlength = np.max(slits_right-slits_left)
        # Get the regions
        status, regions = skysub.read_userregions(skyregtxt, self.caliBrate.slits.nslits,
                                                  maxslitlength)
        # Generate and return image
<<<<<<< HEAD
        # TODO: Is this applying the spatial flexure twice?
=======
        # TODO: Is this applying the spatial flexure twice?  I.e., once above
        # when calling select_edges, and once below when passed to
        # generate_mask?
>>>>>>> 38a0e4f0
        return skysub.generate_mask(self.spectrograph.pypeline, regions, self.caliBrate.slits,
                                    slits_left, slits_right, spat_flexure=spat_flexure)

    def extract_one(self, frames, det, sciImg, objFind, initial_sky, sobjs_obj):
        """
        Extract Objects in a single exposure/detector pair

        sci_ID and det need to have been set internally prior to calling this method

        Args:
            frames (:obj:`list`):
                List of frames to extract; stacked if more than one
                is provided
            det (:obj:`int`):
                Detector number (1-indexed)
            sciImg (:class:`PypeItImage`):
                Data container that holds a single image from a
                single detector its related images (e.g. ivar, mask)
            objFind : :class:`~pypeit.find_objects.FindObjects`
                Object finding object
            initial_sky (`numpy.ndarray`_):
                Initial global sky model
            sobjs_obj (:class:`pypeit.specobjs.SpecObjs`):
                List of objects found during `run_objfind`

        Returns:
            tuple: Returns six `numpy.ndarray`_ objects and a
            :class:`pypeit.specobjs.SpecObjs` object with the
            extracted spectra from this exposure/detector pair. The
            six `numpy.ndarray`_ objects are (1) the science image,
            (2) its inverse variance, (3) the sky model, (4) the
            object model, (5) the model inverse variance, and (6) the
            mask.
        """
        # Grab some meta-data needed for the reduction from the fitstbl
        self.objtype, self.setup, self.obstime, self.basename, self.binning \
                = self.get_sci_metadata(frames[0], det)
        # Is this a standard star?
        self.std_redux = 'standard' in self.objtype

        ## TODO JFH I think all of this about determining the final global sky should be moved out of this method
        ## and preferably into the FindObjects class. I see why we are doing it like this since for multislit we need
        # to find all of the objects first using slitmask meta data,  but this comes at the expense of a much more complicated
        # control sctucture.

        # Update the global sky
        if 'standard' in self.fitstbl['frametype'][frames[0]] or \
                self.par['reduce']['findobj']['skip_final_global'] or \
                self.par['reduce']['skysub']['user_regions'] is not None:
            final_global_sky = initial_sky
        else:
            # Update the skymask
            skymask = objFind.create_skymask(sobjs_obj)
            final_global_sky = objFind.global_skysub(previous_sky=initial_sky, skymask=skymask, show=self.show)
        scaleImg = objFind.scaleimg

        # Each spec2d file includes the slits object with unique flagging
        #  for extraction failures.  So we make a copy here before those flags
        #  are modified.
        maskdef_designtab = self.caliBrate.slits.maskdef_designtab
        slits = copy.deepcopy(self.caliBrate.slits)
        slits.maskdef_designtab = None


        # update here slits.mask since global_skysub modify reduce_bpm and we need to propagate it into extraction
        flagged_slits = np.where(objFind.reduce_bpm)[0]
        if len(flagged_slits) > 0:
            slits.mask[flagged_slits] = \
                slits.bitmask.turn_on(slits.mask[flagged_slits], 'BADSKYSUB')

        msgs.info("Extraction begins for {} on det={}".format(self.basename, det))

        # Instantiate Reduce object
        # Required for pypeline specific object
        # At instantiaton, the fullmask in self.sciImg is modified
        # TODO Are we repeating steps in the init for FindObjects and Extract??
        self.exTract = extraction.Extract.get_instance(
            sciImg, slits, sobjs_obj, self.spectrograph,
            self.par, self.objtype, global_sky=final_global_sky, waveTilts=self.caliBrate.wavetilts, wv_calib=self.caliBrate.wv_calib,
            bkg_redux=self.bkg_redux, return_negative=self.par['reduce']['extraction']['return_negative'],
            std_redux=self.std_redux, basename=self.basename, show=self.show)

        if not self.par['reduce']['extraction']['skip_extraction']:
            # Perform the extraction
            skymodel, objmodel, ivarmodel, outmask, sobjs, waveImg, tilts = self.exTract.run()
            # Apply a reference frame correction to each object and the waveimg
            self.exTract.refframe_correct(self.fitstbl["ra"][frames[0]], self.fitstbl["dec"][frames[0]], self.obstime,
                                          sobjs=self.exTract.sobjs)
        else:
            # Since the extraction was not performed, fill the arrays with the best available information
            self.exTract.refframe_correct(self.fitstbl["ra"][frames[0]], self.fitstbl["dec"][frames[0]], self.obstime)
            skymodel = final_global_sky
            objmodel = np.zeros_like(self.exTract.sciImg.image)
            ivarmodel = np.copy(self.exTract.sciImg.ivar)
            outmask = self.exTract.sciImg.fullmask
            sobjs = sobjs_obj
            waveImg = self.exTract.waveimg
            tilts = self.exTract.tilts

        # TODO -- Do this upstream
        # Tack on detector and wavelength RMS
        for sobj in sobjs:
            sobj.DETECTOR = sciImg.detector
            iwv = np.where(self.caliBrate.wv_calib.spat_ids == sobj.SLITID)[0][0]
            sobj.WAVE_RMS =self.caliBrate.wv_calib.wv_fits[iwv].rms

        # Construct table of spectral flexure
        spec_flex_table = Table()
        spec_flex_table['spat_id'] = slits.spat_id
        spec_flex_table['sci_spec_flexure'] = self.exTract.slitshift

        # Construct the Spec2DObj
        spec2DObj = spec2dobj.Spec2DObj(sciimg=sciImg.image,
                                        ivarraw=sciImg.ivar,
                                        skymodel=skymodel,
                                        objmodel=objmodel,
                                        ivarmodel=ivarmodel,
                                        scaleimg=scaleImg,
                                        waveimg=waveImg,
                                        bpmmask=outmask,
                                        detector=sciImg.detector,
                                        sci_spat_flexure=sciImg.spat_flexure,
                                        sci_spec_flexure=spec_flex_table,
                                        vel_corr=self.exTract.vel_corr,
                                        vel_type=self.par['calibrations']['wavelengths']['refframe'],
                                        tilts=tilts,
                                        slits=slits,
                                        wavesol=self.caliBrate.wv_calib.wave_diagnostics(print_diag=False),
                                        maskdef_designtab=maskdef_designtab)
        spec2DObj.process_steps = sciImg.process_steps

        spec2DObj.calibs = calibrations.Calibrations.get_association(
                                    self.fitstbl, self.spectrograph, self.calibrations_path,
                                    self.fitstbl[frames[0]]['setup'],
                                    self.fitstbl.find_frame_calib_groups(frames[0])[0], det,
                                    must_exist=True, proc_only=True)

        # QA
        spec2DObj.gen_qa()

        # Return
        return spec2DObj, sobjs

    def save_exposure(self, frame, all_spec2d, all_specobjs, basename, history=None):
        """
        Save the outputs from extraction for a given exposure

        Args:
            frame (:obj:`int`):
                0-indexed row in the metadata table with the frame
                that has been reduced.
            all_spec2d(:class:`pypeit.spec2dobj.AllSpec2DObj`):
            sci_dict (:obj:`dict`):
                Dictionary containing the primary outputs of
                extraction
            basename (:obj:`str`):
                The root name for the output file.
            history (:obj:`pypeit.history.History`):
                History entries to be added to fits header
        Returns:
            None or SpecObjs:  All of the objects saved to disk

        """
        # TODO: Need some checks here that the exposure has been reduced?

        # Determine the headers
        row_fitstbl = self.fitstbl[frame]
        # Need raw file header information
        rawfile = self.fitstbl.frame_paths(frame)
        head2d = fits.getheader(rawfile, ext=self.spectrograph.primary_hdrext)

        # Check for the directory
        if not os.path.isdir(self.science_path):
            os.makedirs(self.science_path)

        # NOTE: There are some gymnastics here to keep from altering
        # self.par['rdx']['detnum'].  I.e., I can't just set update_det =
        # self.par['rdx']['detnum'] because that can alter the latter if I don't
        # deepcopy it...
        if self.par['rdx']['detnum'] is None:
            update_det = None
        elif isinstance(self.par['rdx']['detnum'], list):
            update_det = [self.spectrograph.allowed_mosaics.index(d)+1 
                            if isinstance(d, tuple) else d for d in self.par['rdx']['detnum']]
        else:
            update_det = self.par['rdx']['detnum']

        subheader = self.spectrograph.subheader_for_spec(row_fitstbl, head2d)
        # 1D spectra
        if all_specobjs.nobj > 0 and not self.par['reduce']['extraction']['skip_extraction']:
            # Spectra
            outfile1d = os.path.join(self.science_path, 'spec1d_{:s}.fits'.format(basename))
            # TODO
            #embed(header='deal with the following for maskIDs;  713 of pypeit')
            all_specobjs.write_to_fits(subheader, outfile1d,
                                       update_det=update_det,
                                       slitspatnum=self.par['rdx']['slitspatnum'],
                                       history=history)
            # Info
            outfiletxt = os.path.join(self.science_path, 'spec1d_{:s}.txt'.format(basename))
            # TODO: Note we re-read in the specobjs from disk to deal with situations where
            # only a single detector is run in a second pass but in the same reduction directory.
            # Thiw was to address Issue #1116 in PR #1154. Slightly inefficient, but only other
            # option is to re-work write_info to also "append"
            sobjs = specobjs.SpecObjs.from_fitsfile(outfile1d, chk_version=False)
            sobjs.write_info(outfiletxt, self.spectrograph.pypeline)
            #all_specobjs.write_info(outfiletxt, self.spectrograph.pypeline)

        # 2D spectra
        outfile2d = os.path.join(self.science_path, 'spec2d_{:s}.fits'.format(basename))
        # Build header
        pri_hdr = all_spec2d.build_primary_hdr(head2d, self.spectrograph,
                                               redux_path=self.par['rdx']['redux_path'],
                                               calib_dir=self.caliBrate.calib_dir,
                                               subheader=subheader,
                                               history=history)

        # Write
        all_spec2d.write_to_fits(outfile2d, pri_hdr=pri_hdr,
                                 update_det=update_det,
                                 slitspatnum=self.par['rdx']['slitspatnum'])

    def msgs_reset(self):
        """
        Reset the msgs object
        """

        # Reset the global logger
        msgs.reset(log=self.logname, verbosity=self.verbosity)
        msgs.pypeit_file = self.pypeit_file

    def print_end_time(self):
        """
        Print the elapsed time
        """
        # Capture the end time and print it to user
        msgs.info(utils.get_time_string(time.perf_counter()-self.tstart))

    # TODO: Move this to fitstbl?
    def show_science(self):
        """
        Simple print of science frames
        """
        indx = self.fitstbl.find_frames('science')
        print(self.fitstbl[['target','ra','dec','exptime','dispname']][indx])

    def __repr__(self):
        # Generate sets string
        return '<{:s}: pypeit_file={}>'.format(self.__class__.__name__, self.pypeit_file)

<|MERGE_RESOLUTION|>--- conflicted
+++ resolved
@@ -103,45 +103,6 @@
         msgs.info(f'Loaded spectrograph {self.spectrograph.name}')
         msgs.info('Setting configuration-specific parameters using '
                   f'{os.path.split(config_specific_file)[1]}.')
-<<<<<<< HEAD
-
-#        # Spectrograph
-#        spectrograph_name = self.pypeItFile.config['rdx']['spectrograph']
-#        self.spectrograph = load_spectrograph(spectrograph_name)
-#
-#        # --------------------------------------------------------------
-#        # Get the full set of PypeIt parameters
-#        #   - Grab a science or standard file for configuration specific parameters
-#
-#        config_specific_file = None
-#        for idx, row in enumerate(self.pypeItFile.data):
-#            if ('science' in row['frametype']) or ('standard' in row['frametype']):
-#                config_specific_file = self.pypeItFile.filenames[idx]
-#        # search for arcs, trace if no scistd was there
-#        if config_specific_file is None:
-#            for idx, row in enumerate(self.pypeItFile.data):
-#                if ('arc' in row['frametype']) or ('trace' in row['frametype']):
-#                    config_specific_file = self.pypeItFile.filenames[idx]
-#        if config_specific_file is not None:
-#            msgs.info(
-#                'Setting configuration-specific parameters using {0}'.format(os.path.split(config_specific_file)[1]))
-#        self.spectrograph._check_extensions(config_specific_file)
-#        spectrograph_cfg_lines = self.spectrograph.config_specific_par(config_specific_file).to_config()
-#
-#        # Addtional parameters, including QL
-#        merge = (self.pypeItFile.cfg_lines,)
-##        # NOTE: Moved this into the ql script
-##        if ql_is_on(self.pypeItFile.config):
-##            merge = (self.spectrograph.ql_par(),) + merge
-#
-#        #   - Build the full set, merging with any user-provided
-#        #     parameters
-#        self.par = PypeItPar.from_cfg_lines(
-#            cfg_lines=spectrograph_cfg_lines, 
-#            merge_with=merge)
-#        msgs.info('Built full PypeIt parameter set.')
-=======
->>>>>>> 38a0e4f0
 
         # Check the output paths are ready
         if redux_path is not None:
@@ -236,14 +197,8 @@
         Returns:
             :obj:`str`: The path for the output file
         """
-<<<<<<< HEAD
-        return self.get_spec_file_name(self.science_path, self.fitstbl.construct_basename(frame))
-#        return os.path.join(self.science_path, 'spec{0}d_{1}.fits'.format('2' if twod else '1',
-#                                                    self.fitstbl.construct_basename(frame)))
-=======
         return self.get_spec_file_name(self.science_path, self.fitstbl.construct_basename(frame),
                                        twod=twod)
->>>>>>> 38a0e4f0
 
     @staticmethod
     def get_spec_file_name(science_path, basename, twod=False):
@@ -321,11 +276,7 @@
 
             # Find the detectors to reduce
             detectors = self.select_detectors(self.spectrograph, self.par['rdx']['detnum'],
-<<<<<<< HEAD
-                                              self.par['rdx']['slitspatnum'])
-=======
                                               slitspatnum=self.par['rdx']['slitspatnum'])
->>>>>>> 38a0e4f0
             msgs.info(f'Detectors to work on: {detectors}')
 
             # Loop on Detectors
@@ -492,11 +443,7 @@
         self.print_end_time()
 
     @staticmethod
-<<<<<<< HEAD
-    def select_detectors(spectrograph, detnum, slitspatnum):
-=======
     def select_detectors(spectrograph, detnum, slitspatnum=None):
->>>>>>> 38a0e4f0
         """
         Get the set of detectors to be reduced.
 
@@ -505,8 +452,6 @@
         except that it applies any limitations set by the
         :class:`~pypeit.par.pypeitpar.ReduxPar` parameters.
 
-<<<<<<< HEAD
-=======
         Args:
             spectrograph (:class:`~pypeit.spectrographs.spectrograph.Spectrograph):
                 Spectrograph instance that defines the allowed
@@ -517,7 +462,6 @@
                 Used to restrict the reduction to a specified slit.  See
                 :class:`~pypeit.par.pypeitpar.ReduxPar`.
 
->>>>>>> 38a0e4f0
         Returns:
             :obj:`list`: List of unique detectors or detector mosaics to be
             reduced.
@@ -604,11 +548,7 @@
 
         # Find the detectors to reduce
         detectors = self.select_detectors(self.spectrograph, self.par['rdx']['detnum'],
-<<<<<<< HEAD
-                                          self.par['rdx']['slitspatnum'])
-=======
                                           slitspatnum=self.par['rdx']['slitspatnum'])
->>>>>>> 38a0e4f0
         msgs.info(f'Detectors to work on: {detectors}')
 
         # Loop on Detectors -- Calibrate, process image, find objects
@@ -867,11 +807,7 @@
 
         Sky regions are defined by the internal provided parameters; see
         ``user_regions`` in :class:`~pypeit.par.pypeitpar.SkySubPar`.  If
-<<<<<<< HEAD
-        included in the in the pypeit file like so, 
-=======
         included in the pypeit file like so, 
->>>>>>> 38a0e4f0
 
         .. code-block:: ini
 
@@ -906,11 +842,7 @@
         Returns
         -------
         skymask : `numpy.ndarray`_
-<<<<<<< HEAD
-            A boolean array of used to select sky pixels; i.e., True is a pixel
-=======
             A boolean array used to select sky pixels; i.e., True is a pixel
->>>>>>> 38a0e4f0
             that corresponds to a sky region.  If the ``user_regions`` parameter
             is not set (or an empty string), the returned value is None.
         """
@@ -920,17 +852,10 @@
         # First priority given to user_regions first
         if self.par['reduce']['skysub']['user_regions'] == 'user':
             # Build the file name
-<<<<<<< HEAD
-            setup = self.fitstbl['setup'][frame]
-            calib_id = CalibFrame.ingest_calib_id(self.fitstbl['calib'][frame])
-            detname = self.spectrograph.get_det_name(self.det)
-            calib_key = CalibFrame.construct_calib_key(setup, calib_id, detname)
-=======
             calib_key = CalibFrame.construct_calib_key(
                                 self.fitstbl['setup'][frame],
                                 CalibFrame.ingest_calib_id(self.fitstbl['calib'][frame]),
                                 self.spectrograph.get_det_name(self.det))
->>>>>>> 38a0e4f0
             regfile = buildimage.SkyRegions.construct_file_name(calib_key,
                                                                 calib_dir=self.calibrations_path,
                                                                 basename=io.remove_suffix(scifile))
@@ -963,13 +888,9 @@
         status, regions = skysub.read_userregions(skyregtxt, self.caliBrate.slits.nslits,
                                                   maxslitlength)
         # Generate and return image
-<<<<<<< HEAD
-        # TODO: Is this applying the spatial flexure twice?
-=======
         # TODO: Is this applying the spatial flexure twice?  I.e., once above
         # when calling select_edges, and once below when passed to
         # generate_mask?
->>>>>>> 38a0e4f0
         return skysub.generate_mask(self.spectrograph.pypeline, regions, self.caliBrate.slits,
                                     slits_left, slits_right, spat_flexure=spat_flexure)
 
