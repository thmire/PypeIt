"""
This script allows the user to manually select the sky background regions
"""

import os
import numpy as np
import matplotlib
import matplotlib.pyplot as plt
from matplotlib.widgets import Button
import matplotlib.transforms as mtransforms

from pypeit import msgs
from pypeit.core import skysub
from pypeit.images import buildimage

operations = dict({'cursor': "Add sky region (LMB drag)\n" +
                   "         Remove sky region (RMB drag)\n" +
                   "         Note: If you would like to pan or zoom, you need to activate\n" +
                   "         the pan/zoom tool with the 'p' key, or by selecting the\n" +
                   "         pan/zoom tool on the Matplotlib navigation tool menu. You\n" +
                   "         can also zoom using the magnifying glass (select this option\n" +
                   "         from the Matplotlib navigation tool menu). While the pan/zoom\n" +
                   "         feature is enabled, you will not be able to update sky regions.\n",
                   'c': "Center the window at the location of the mouse",
                   'd': "Delete all sky regions and start again",
                   'h/r': "Return zoom to the original plotting limits",
                   'p': "Toggle pan/zoom with the cursor",
                   '?': "Display the available options",
                   })


class SkySubGUI:
    """
    GUI to interactively define the sky regions. The GUI can be run within
    PypeIt during data reduction, or as a standalone script outside of
    PypeIt. To initialize the GUI, call the initialize() function in this
    file.
    """

    def __init__(self, canvas, image, frame, outname, det, slits, axes, pypeline, spectrograph, printout=False,
                 runtime=False, resolution=None, initial=False, flexure=None, overwrite=False):
        """Controls for the interactive sky regions definition tasks in PypeIt.

        The main goal of this routine is to interactively select sky background
        regions.

        Parameters
        ----------
        canvas : Matploltib figure canvas
            The canvas on which all axes are contained
        image : AxesImage
            The image plotted to screen
        frame : ndarray
            The image data
        outname : str
            The output filename to save the sky regions mask
        det : int
            Detector to add a slit on
        slits : :class:`~pypeit.slittrace.SlitTraceSet`
            Object with the image coordinates of the slit edges
        axes : dict
            Dictionary of four Matplotlib axes instances (Main
            spectrum panel, two for residuals, one for information)
        pypeline : str
            Name of the instrument pipeline
        spectrograph : str
            Name of the spectrograph
        printout : bool
            Should the results be printed to screen
        initial : bool, optional
            To use the initial edges regardless of the presence of
            the tweaked edges, set this to True.
        flexure : float, optional
            If provided, offset each slit by this amount
        runtime : bool
            Is the GUI being launched during data reduction?
        resolution : int
            The resolution of the skysub definitions. It is the
            number of pixels to divide the slit width by (i.e. 1000
            pixels means a resolution of 0.1% of the slit width).
        """
        # Store the axes
        self._det = det
        self.image = image
        self.frame = frame
        self.pypeline = pypeline
        self.spectrograph = spectrograph
        self._outname = outname
        self._overwrite = overwrite
        self.nspec, self.nspat = frame.shape[0], frame.shape[1]
        self._spectrace = np.arange(self.nspec)
        self._printout = printout
        self._runtime = runtime
        self.axes = axes
        self._currslit = -1
        self.slits = slits
        self._nslits = slits.nslits
        self._maxslitlength = np.max(self.slits.get_slitlengths(initial=initial))
        self._resolution = int(10.0 * self._maxslitlength) if resolution is None else int(resolution)
        self._allreg = np.zeros(int(self._resolution), dtype=bool)
        self._specx = np.arange(int(self._resolution))
        self._start = [0, 0]
        self._end = [0, 0]

        # Unset some of the matplotlib keymaps
        for key in plt.rcParams.keys():
            if 'keymap' in key:
                plt.rcParams[key] = []
        # Enable some useful ones, though
        matplotlib.pyplot.rcParams['keymap.home'] = ['h', 'r', 'home']
        matplotlib.pyplot.rcParams['keymap.pan'] = ['p']

        # Initialise the main canvas tools
        canvas.mpl_connect('draw_event', self.draw_callback)
        canvas.mpl_connect('button_press_event', self.button_press_callback)
        canvas.mpl_connect('key_press_event', self.key_press_callback)
        canvas.mpl_connect('button_release_event', self.button_release_callback)
        canvas.mpl_connect('motion_notify_event',  self.mouse_move_callback)
        self.canvas = canvas

        # Interaction variables

        # Does the user need to provide a response before any other
        # operation will be permitted? Once the user responds, the
        # second element of this array provides the action to be
        # performed.
        self._respreq = [False, None]

        self._qconf = False  # Confirm quit message
        self._changes = False
        self._use_updates = True
        self._inslit = -1  # Which slit is the mouse in
        self.mmx, self.mmy = 0, 0
        self._fitr = []  # Matplotlib shaded fit region
        self._fita = None

        self.slits_left, self.slits_right, _ = slits.select_edges(initial=initial, flexure=flexure)
        self.initialize_menu()
        self.reset_regions()

        # Draw the spectrum
        self.canvas.draw()

#        self.reset_regions()

    @classmethod
    def initialize(cls, det, frame, slits, pypeline, spectrograph, outname="skyregions.fits",
                   overwrite=False, initial=False,
                   flexure=None, runtime=False, printout=False):
        """
        Initialize the 'ObjFindGUI' window for interactive object tracing

        Parameters
        ----------
        det : int
            Detector index
        frame : ndarray
            Sky subtracted science image
        slits : :class:`~pypeit.slittrace.SlitTraceSet`
            Object with the image coordinates of the slit edges
        pypeline : str
            Name of the reduction pipeline
        spectrograph : str
            Name of the spectrograph
        printout : bool
            Should the results be printed to screen
        runtime : bool
            Is this GUI being launched during a data reduction?

        Returns
        -------
        srgui : :class:`SkySubGUI`
            Returns an instance of the :class:`SkySubGUI` class
        """
        # NOTE: SlitTraceSet objects always store the left and right
        # traces as 2D arrays, even if there's only one slit.
        nslit = slits.nslits
        lordloc, rordloc, _ = slits.select_edges(initial=initial, flexure=flexure)

        # Determine the scale of the image
        med = np.median(frame)
        mad = np.median(np.abs(frame - med))
        vmin = med - 3 * mad
        vmax = med + 3 * mad

        # Add the main figure axis
        fig, ax = plt.subplots(figsize=(16, 9), facecolor="white")
        plt.subplots_adjust(bottom=0.05, top=0.85, left=0.05, right=0.8)
        image = ax.imshow(frame, aspect='auto', cmap='Greys', vmin=vmin, vmax=vmax)

        # Overplot the slit traces
        specarr = np.arange(lordloc.shape[0])
        for sl in range(nslit):
            ax.plot(lordloc[:, sl], specarr, 'g-')
            ax.plot(rordloc[:, sl], specarr, 'b-')

        # Add an information GUI axis
        axinfo = fig.add_axes([0.15, .92, .7, 0.07])
        axinfo.get_xaxis().set_visible(False)
        axinfo.get_yaxis().set_visible(False)
        axinfo.text(0.5, 0.5, "Press '?' to list the available options", transform=axinfo.transAxes,
                    horizontalalignment='center', verticalalignment='center')
        axinfo.set_xlim((0, 1))
        axinfo.set_ylim((0, 1))

        axes = dict(main=ax, info=axinfo)
        # Initialise the object finding window and display to screen
        fig.canvas.manager.set_window_title('PypeIt - Sky regions')
        srgui = SkySubGUI(fig.canvas, image, frame, outname, det, slits, axes, pypeline, spectrograph,
                          printout=printout, runtime=runtime, initial=initial, flexure=flexure, overwrite=overwrite)
        plt.show()

        return srgui

    def finalize(self):
        plt.rcdefaults()
        plt.close()

    def region_help(self):
        print("You can enter the regions in the text box, as a comma separated")
        print("list of percentages. For example, typing  :10,35:65,80:  in the")
        print("text box and pressing enter will add sky regions to the left 10%,")
        print("the inner 30%, and the right 20% of each slit.")
        print("")

    def print_help(self):
        """Print the keys and descriptions that can be used for Identification
        """
        keys = operations.keys()
        print("===============================================================")
        print("Define the sky background regions in each slit by using the left")
        print("mouse button to click and drag over the sky background region.")
        print("Use the right mouse button (click and drag) to delete a region.")
        print("If you click 'Continue (and save changes)' the sky background")
        print("regions file will be saved to the Calibrations directory.")
        print("")
        print("To assign regions to all slits simultaneously, click and drag")
        print("over the gray regions on the right toolbar. Alternatively,")
        self.region_help()
        print("thin green/blue lines  = slit edges")
        print("thin green/blue lines  = slit edges")
        print("")
        print("thin green/blue lines  = slit edges")
        print("shaded red regions     = selected sky regions")
        print("===============================================================")
        print("       OTHER OPERATIONS")
        for key in keys:
            print("{0:6s} : {1:s}".format(key, operations[key]))
        print("---------------------------------------------------------------")

    def initialize_menu(self):
        """Initialize the menu buttons
        """
        axcolor = 'lightgoldenrodyellow'
        # Continue with reduction (using updated specobjs)
        ax_cont = plt.axes([0.82, 0.85, 0.15, 0.05])
        self._ax_cont = Button(ax_cont, "Continue (and save changes)", color=axcolor,
                               hovercolor='y')
        self._ax_cont.on_clicked(self.button_cont)
        # Continue with reduction (using original specobjs)
        ax_exit = plt.axes([0.82, 0.79, 0.15, 0.05])
        self._ax_exit = Button(ax_exit, "Continue (don't save changes)", color=axcolor,
                               hovercolor='y')
        self._ax_exit.on_clicked(self.button_exit)
        # Frame for the axis
        self.axes['allslitreg'] = plt.axes([0.82, 0.68, 0.15, 0.04], facecolor='black',
                                           title="Assign sky regions to all slits")
        self.axes['allslitreg'].get_xaxis().set_ticks([])
        self.axes['allslitreg'].get_yaxis().set_ticks([])
        self.axes['allslitreg'].axvspan(0, self._resolution-1, color='lightgrey')
        self.axes['allslitreg'].set_xlim(-self._resolution/10,
                                         self._resolution + self._resolution/10)
        self.axes['allslitreg'].set_ylim(0, 1)
        # Text box
        ax_regb = plt.axes([0.82, 0.62, 0.15, 0.05])
        self._ax_regb = Button(ax_regb, "Enter regions", color=axcolor, hovercolor='y')
        self._ax_regb.on_clicked(self.button_regb)

    def button_regb(self, event):
        """Allow for text to be entered in the terminal. If the
        text is valid, and then apply to all slits. The text should
        be a comma separated list of percentages to apply to all slits
        Example: The following string   :10, 35:65, 80:
        would select the first 10%, the inner 30%, and the final 20% of all slits

        Args:
            event : Event
                A matplotlib event instance
        """
        self.update_infobox(message='Enter regions in the terminal (see terminal for help)', yesno=False)
        print("")
        self.region_help()
        print("To exit this tool, enter no text, and press enter.")
        while True:
            print("")
            text = input("Enter the regions: ")
            status, reg = skysub.read_userregions(text, self._nslits, self._maxslitlength)
            if status == 0:
                print("Regions parsed successfully")
                for rr in range(len(reg)):
                    # Apply to all slits
                    for sl in range(self._nslits):
                        self._skyreg[sl] = reg[rr].copy()
                self.replot()
                break
            elif status == 1:
                print('Region definition should be a comma-separated list of percentages (see help)')
            elif status == 2:
                print('Region definition should contain a semi-colon (see help)')
            # Break out of the loop if no text is entered
            if len(text.strip()) == 0: break
        return

    def button_cont(self, event):
        """What to do when the 'exit and save' button is clicked

        Args:
            event : Event
                A matplotlib event instance
        """
        self._respreq = [True, "exit_update"]
        self.update_infobox(message='Are you sure you want to exit and save the newly defined '
                                    'sky regions?', yesno=True)

    def button_exit(self, event):
        """What to do when the 'exit and do not save changes' button is clicked

        Args:
            event : Event
                A matplotlib event instance
        """
        self._respreq = [True, "exit_restore"]
        self.update_infobox(message='Are you sure you want to exit without saving the  sky '
                                    'regions?', yesno=True)

    def replot(self):
        """Redraw the entire canvas
        """
        self.canvas.restore_region(self.background)
        self.draw_regions()
        self.canvas.draw()

    def draw_regions(self):
        """Refresh the fit regions
        """
        # Remove the regions and reset the patches
        for rr in range(len(self._fitr)):
            self._fitr[rr].remove()
        if self._fita is not None:
            self._fita.remove()
        self._fitr = []
        # Loop through all slits:
        for sl in range(self._nslits):
            # Fill fraction of the slit
            diff = self.slits_right[:, sl] - self.slits_left[:,sl]
            tmp = np.zeros(self._resolution+2)
            tmp[1:-1] = self._skyreg[sl]
            wl = np.where(tmp[1:] > tmp[:-1])[0]
            wr = np.where(tmp[1:] < tmp[:-1])[0]
            for rr in range(wl.size):
                left = self.slits_left[:, sl] + wl[rr]*diff/(self._resolution-1.0)
                righ = self.slits_left[:, sl] + wr[rr]*diff/(self._resolution-1.0)
                self._fitr.append(self.axes['main'].fill_betweenx(self._spectrace, left, righ,
                                                                  facecolor='red', alpha=0.5))
        # Plot the region on top of the "all slits" panel
        trans = mtransforms.blended_transform_factory(self.axes['allslitreg'].transData,
                                                      self.axes['allslitreg'].transAxes)
        self._fita = self.axes['allslitreg'].fill_between(self._specx, 0, 1, transform=trans,
                                                          where=self._allreg, facecolor='red',
                                                          alpha=0.5, zorder=10)

    def draw_callback(self, event):
        """Draw callback (i.e. everytime the canvas is being drawn/updated)

        Args:
            event : Event
                A matplotlib event instance
        """
        # Get the background
        self.background = self.canvas.copy_from_bbox(self.axes['main'].bbox)
        self.draw_regions()

    def get_current_slit(self, event):
        """Get the index of the slit closest to the cursor

        Args:
            event : Event
                Matplotlib event instance containing information about the event
        """
        # Find the current slit
        self._currslit = -1
        yv = np.argmin(np.abs(event.ydata-self._spectrace))
        wsl = np.where((event.xdata > self.slits_left[yv, :]) &
                       (event.xdata < self.slits_right[yv, :]))[0]
        # Double check there's only one solution
        if wsl.size == 1:
            self._currslit = int(wsl[0])
        return

    def get_axisID(self, event):
        """Get the ID of the axis where an event has occurred

        Args:
            event : Event
                Matplotlib event instance containing information about the event

        Returns:
            int, None: Axis where the event has occurred
        """
        if event.inaxes == self.axes['main']:
            return 0
        elif event.inaxes == self.axes['info']:
            return 1
        elif event.inaxes == self.axes['allslitreg']:
            return 2
        return None

    def mouse_move_callback(self, event):
        """Store the locations of mouse as it moves across the canvas
        """
        if event.inaxes is None:
            return
        if event.inaxes == self.axes['main']:
            self.mmx, self.mmy = event.xdata, event.ydata

    def button_press_callback(self, event):
        """What to do when the mouse button is pressed

        Args:
            event : Event
                Matplotlib event instance containing information about the event
        """
        if event.inaxes is None:
            return
        if self.canvas.toolbar.mode != "":
            return
        if event.button == 1:
            self._addsub = 1
            self.get_current_slit(event)
        elif event.button == 3:
            self._addsub = 0
            self.get_current_slit(event)
        if event.inaxes == self.axes['main']:
            self._start = [event.xdata, event.ydata]
        elif event.inaxes == self.axes['allslitreg']:
            self._start = [int(round(event.xdata)), event.ydata]

    def button_release_callback(self, event):
        """What to do when the mouse button is released

        Args:
            event : Event
                Matplotlib event instance containing information about the event
        """
        if event.inaxes is None:
            return
        if event.inaxes == self.axes['info']:
            if (event.xdata > 0.8) and (event.xdata < 0.9):
                answer = "y"
            elif event.xdata >= 0.9:
                answer = "n"
            else:
                return
            self.operations(answer, -1)
            self.update_infobox(default=True)
            return
        elif self._respreq[0]:
            # The user is trying to do something before they have responded to a question
            return
        if self.canvas.toolbar.mode != "":
            return
        # Draw an actor
        axisID = self.get_axisID(event)
        if axisID is not None:
            if axisID == 2:
                # Set the slide l value
                self._end = [int(round(event.xdata)), event.ydata]
                self.add_region_all()
            else:
                self._end = [event.xdata, event.ydata]
                if (self._end[0] == self._start[0]) and (self._end[1] == self._start[1]):
                    # The mouse button was pressed (not dragged)
                    pass
                elif self._end != self._start:
                    # The mouse button was dragged
                    if axisID == 0:
                        if self._start[0] > self._end[0]:
                            self._start[0], self._end[0] = self._end[0], self._start[0]
                        # Now do something
                        self.add_region()
        self.replot()

    def key_press_callback(self, event):
        """What to do when a key is pressed

        Args:
            event : Event
                Matplotlib event instance containing information about the event
        """
        # Check that the event is in an axis...
        if not event.inaxes:
            return
        # ... but not the information box!
        if event.inaxes == self.axes['info']:
            return
        axisID = self.get_axisID(event)
        self.operations(event.key, axisID)

    def operations(self, key, axisID):
        """Canvas operations

        Args:
            key : str
                Which key has been pressed
            axisID : int
                The index of the axis where the key has been pressed (see get_axisID)
        """
        # Check if the user really wants to quit
        if key == 'q' and self._qconf:
            if self._changes:
                self.update_infobox(message='WARNING: There are unsaved changes!!\nPress q '
                                            'again to exit', yesno=False)
                self._qconf = True
            else:
                msgs.bug("Need to change this to kill and return the results to PypeIt")
                plt.close()
        elif self._qconf:
            self.update_infobox(default=True)
            self._qconf = False

        # Manage responses from questions posed to the user.
        if self._respreq[0]:
            if key != "y" and key != "n":
                return
            else:
                # Switch off the required response
                self._respreq[0] = False
                # Deal with the response
                if self._respreq[1] == "exit_update" and key == "y":
                    self._use_updates = True
                    self.operations("qu", None)
                elif self._respreq[1] == "exit_restore" and key == "y":
                    self._use_updates = False
                    self.operations("qr", None)
                else:
                    return
            # Reset the info box
            self.update_infobox(default=True)
            return

        if key == '?':
            self.print_help()
        elif key == 'd':
            if axisID == 0:
                # If this is pressed on the main window
                self.reset_regions()
        elif key == 'c':
            if axisID == 0:
                # If this is pressed on the main window
                self.recenter()
        elif key == 'qu' or key == 'qr':
            if self._changes:
                self.update_infobox(message='WARNING: There are unsaved changes!!\nPress q '
                                            'again to exit', yesno=False)
                self._qconf = True
            else:
                plt.close()
        self.replot()

    def get_result(self):
        """Save a mask containing the skysub regions, and print information
        for what the user should include in their .pypeit file
        """
        # Only do this if the user wishes to save the result
        if self._use_updates:
            # Generate the mask
            inmask = skysub.generate_mask(self.pypeline, self._skyreg, self.slits, self.slits_left, self.slits_right)
            # Save the mask
            outfil = self._outname
            if os.path.exists(self._outname) and not self._overwrite:
                outfil = 'temp.fits'
                msgs.warn("File exists:\n{0:s}\nSaving regions to 'temp.fits'")
                self._overwrite = True
            msskyreg = buildimage.SkyRegions(image=inmask.astype(float), PYP_SPEC=self.spectrograph)
            msskyreg.to_file(file_path=outfil)

    def recenter(self):
        xlim = self.axes['main'].get_xlim()
        ylim = self.axes['main'].get_ylim()
        xmin = self.mmx - 0.5*(xlim[1]-xlim[0])
        xmax = self.mmx + 0.5*(xlim[1]-xlim[0])
        ymin = self.mmy - 0.5*(ylim[1]-ylim[0])
        ymax = self.mmy + 0.5*(ylim[1]-ylim[0])
        self.axes['main'].set_xlim([xmin, xmax])
        self.axes['main'].set_ylim([ymin, ymax])

    def update_infobox(self, message="Press '?' to list the available options",
                       yesno=True, default=False):
        """Send a new message to the information window at the top of the canvas

        Args:
            message : str
                Message to be displayed
            yesno : bool
                Is a yes/no option desired?
            default : bool
                Would you like to refresh the info box and just display the default message
        """
        self.axes['info'].clear()
        if default:
            self.axes['info'].text(0.5, 0.5, "Press '?' to list the available options",
                                   transform=self.axes['info'].transAxes,
                                   horizontalalignment='center', verticalalignment='center')
            self.canvas.draw()
            return
        # Display the message
        self.axes['info'].text(0.5, 0.5, message, transform=self.axes['info'].transAxes,
                      horizontalalignment='center', verticalalignment='center')
        if yesno:
            self.axes['info'].fill_between([0.8, 0.9], 0, 1, facecolor='green', alpha=0.5,
                                           transform=self.axes['info'].transAxes)
            self.axes['info'].fill_between([0.9, 1.0], 0, 1, facecolor='red', alpha=0.5,
                                           transform=self.axes['info'].transAxes)
            self.axes['info'].text(0.85, 0.5, "YES", transform=self.axes['info'].transAxes,
                          horizontalalignment='center', verticalalignment='center')
            self.axes['info'].text(0.95, 0.5, "NO", transform=self.axes['info'].transAxes,
                          horizontalalignment='center', verticalalignment='center')
        self.axes['info'].set_xlim((0, 1))
        self.axes['info'].set_ylim((0, 1))
        self.canvas.draw()

    def add_region(self):
        """ Add/subtract a defined region
        """
        # Figure out the locations of the start values
        ys = np.argmin(np.abs(self._start[1]-self._spectrace))
        difs = self.slits_right[ys, self._currslit] - self.slits_left[ys, self._currslit]
        sval = (self._start[0]-self.slits_left[ys, self._currslit]) / difs
        sidx = int(round(self._resolution*sval))
        # Figure out the locations of the start values
        yf = np.argmin(np.abs(self._end[1]-self._spectrace))
        diff = self.slits_right[yf, self._currslit] - self.slits_left[yf, self._currslit]
        fval = (self._end[0]-self.slits_left[yf, self._currslit]) / diff
        fidx = int(round(self._resolution*fval))
        # Switch the indices if needed
        if sidx > fidx:
            sidx, fidx = fidx, sidx
        # Check that we are within bounds
        if sidx < 0:
            sidx = 0
        if fidx > self._resolution:
            fidx = self._resolution
        # Assign the sky regions
        self._skyreg[self._currslit][sidx:fidx] = self._addsub
        # If some regions are removed, remove this from the "all slits" regions, as well
        if self._addsub == 0:
            self._allreg[sidx:fidx] = 0

    def add_region_all(self):
        """ Set the sky regions for all slits simultaneously
        """
        # Do some checks
        xmin, xmax = self._start[0], self._end[0]
        if xmax < xmin:
            xmin, xmax = xmax, xmin
        if xmin < 0:
            xmin = 0
        if xmax > self._resolution:
            xmax = self._resolution
        # Apply to all slits
        for sl in range(self._nslits):
            self._skyreg[sl][xmin:xmax] = self._addsub
        # Set the all regions parameter
        self._allreg[xmin:xmax] = self._addsub

    def reset_regions(self):
        """ Reset the sky regions for all slits simultaneously
        """
<<<<<<< HEAD
        self._skyreg = [np.zeros(self._resolution, dtype=bool) for all in range(self._nslits)]
        self._allreg[:] = False
=======
        self._skyreg = [np.zeros(self._resolution, dtype=np.bool) for all in range(self._nslits)]
        self._allreg[:] = False
>>>>>>> 0d2e2196
<|MERGE_RESOLUTION|>--- conflicted
+++ resolved
@@ -676,10 +676,5 @@
     def reset_regions(self):
         """ Reset the sky regions for all slits simultaneously
         """
-<<<<<<< HEAD
         self._skyreg = [np.zeros(self._resolution, dtype=bool) for all in range(self._nslits)]
         self._allreg[:] = False
-=======
-        self._skyreg = [np.zeros(self._resolution, dtype=np.bool) for all in range(self._nslits)]
-        self._allreg[:] = False
->>>>>>> 0d2e2196
