""" Module for finding patterns in arc line spectra

.. include:: ../include/links.rst
"""
import copy
import itertools

import astropy.stats
import astropy.table
import numpy as np
import scipy.interpolate
import scipy.ndimage
import scipy.spatial

from linetools import utils as ltu

from IPython import embed


from pypeit.par import pypeitpar
from pypeit.core.wavecal import kdtree_generator
from pypeit.core.wavecal import waveio
from pypeit.core.wavecal import patterns
from pypeit.core.wavecal import wv_fitting
from pypeit.core.wavecal import wvutils
from pypeit.core import arc
from pypeit.core import fitting

from pypeit.core import pca
from pypeit import utils

from pypeit import msgs

from matplotlib import pyplot as plt
from matplotlib import gridspec
from mpl_toolkits.axes_grid1 import make_axes_locatable
from matplotlib import colorbar
import matplotlib.colors
from matplotlib.backends.backend_pdf import PdfPages
from matplotlib.patches import Patch


def arc_fit_qa(waveFit,
               outfile=None, ids_only=False, title=None,
               log=True):
    """
    QA for Arc spectrum

    Args:
        waveFit (:class:`pypeit.core.wavecal.wv_fitting.WaveFit`):
            Wavelength solution object
        outfile (:obj:`str`, optional):
            Name of output file or 'show' to show on screen
        ids_only (bool, optional):
            ??
        title (:obj:`str`, optional):
            Add a title to the spectrum plot
        log (:obj:`bool`, optional):
            If True, use log scaling for the spectrum
    """
    plt.rcdefaults()
    plt.rcParams['font.family']= 'serif'

    arc_spec = waveFit['spec']

    # Begin
    plt.close('all')
    if ids_only:
        nrows, ncols = 1,1
        figsize =(11,8.5)
        idfont = 'small'
    else:
        nrows, ncols = 2,2
        if outfile is None:
            figsize = (16,8)
            idfont = 'small'
        else:
            figsize = (8,4)
            idfont = 'xx-small'
    fig = plt.figure(figsize=figsize)
    gs = gridspec.GridSpec(nrows,ncols)#, figure = fig)

    # log is True by default, but if a large part of spectrum is < 0, the log plot will look very bad
    neg_values = np.where(arc_spec < 0)[0]
    if neg_values.size > 0.3 * len(arc_spec):
        log = False


    # Simple spectrum plot
    ax_spec = plt.subplot(gs[:,0])
    ax_spec.minorticks_on()
    ax_spec.plot(np.arange(len(arc_spec)), arc_spec)
    ymin, ymax = np.min(arc_spec), np.max(arc_spec)
    if log:
        ymax *= 4
        ymin = max(1., ymin)
    ysep = ymax*0.03
    yscl = (1.2, 1.5, 1.7)

    # Label all found lines
    for kk, x in enumerate(waveFit.tcent):
        ind_left = np.fmax(int(x)-2, 0)
        ind_righ = np.fmin(int(x)+2,arc_spec.size-1)
        yline = np.max(arc_spec[ind_left:ind_righ])
        # Tick mark
        if log:
            ax_spec.plot([x,x], [yline*yscl[0], yline*yscl[1]], '-', color='gray')
        else:
            ax_spec.plot([x,x], [yline+ysep*0.25, yline+ysep], '-', color='gray')

    # Label the ID'd lines
    for kk, x in enumerate(waveFit.pixel_fit):
        ind_left = np.fmax(int(x)-2, 0)
        ind_righ = np.fmin(int(x)+2,arc_spec.size-1)
        yline = np.max(arc_spec[ind_left:ind_righ])
        # Tick mark
        if log:
            ax_spec.plot([x,x], [yline*yscl[0], yline*yscl[1]], 'g-')
        else:
            ax_spec.plot([x,x], [yline+ysep*0.25, yline+ysep], 'g-')
        # label
        if log:
            ypos = yline*yscl[2]
        else:
            ypos = yline+ysep*1.3
        ax_spec.text(x, ypos, '{:s} {:g}'.format(waveFit.ions[kk],
                                                          waveFit.wave_fit[kk]),
                     ha='center', va='bottom',size=idfont,
                     rotation=90., color='green')

    # Axes
    ax_spec.set_xlim(0., len(arc_spec))
    if not log:
        ax_spec.set_ylim(1.05*ymin, ymax*1.2)
    else:
        ax_spec.set_ylim(ymin, ymax)
    ax_spec.set_xlabel('Pixel')
    ax_spec.set_ylabel('Flux')
    if log:
        ax_spec.set_yscale('log')

    # Title
    if title is not None:
        ax_spec.text(0.04, 0.93, title,
                     transform=ax_spec.transAxes,
                     size='x-large', ha='left')#, bbox={'facecolor':'white'})
    if ids_only:
        plt.tight_layout(pad=0.2, h_pad=0.0, w_pad=0.0)
        if outfile is None:
            plt.show()
        else:
            plt.savefig(outfile, dpi=800)
        plt.close()
        return

    # Arc Fit
    ax_fit = plt.subplot(gs[0, 1])
    # Points
    ax_fit.scatter(waveFit.pixel_fit,waveFit.wave_fit, marker='x')
    # Rejections?
    gpm = waveFit.pypeitfit.bool_gpm
    bpm = np.logical_not(gpm)
    if np.any(bpm):
        xrej = waveFit.pixel_fit[bpm]
        yrej = waveFit.wave_fit[bpm]
        ax_fit.scatter(xrej, yrej, marker='o', edgecolor='gray', facecolor='none')
    # Solution
    xval = np.arange(len(arc_spec))
    ax_fit.plot(xval, waveFit.wave_soln, 'r-')
    xmin, xmax = 0., len(arc_spec)
    ax_fit.set_xlim(xmin, xmax)
    ymin,ymax = np.min(waveFit.wave_soln)*.95,  np.max(waveFit.wave_soln)*1.05
    ax_fit.set_ylim((ymin, ymax))
    ax_fit.set_ylabel('Wavelength')
    ax_fit.get_xaxis().set_ticks([]) # Suppress labeling
    ax_fit.minorticks_on()
    ax_fit.tick_params(axis="y", which='both', right=True)

    # Stats
    wave_soln_fit = waveFit.pypeitfit.eval(waveFit.pixel_fit/waveFit.xnorm)#, 'legendre',minx=fit['fmin'], maxx=fit['fmax'])
    ax_fit.text(0.1, 0.9, r'$\Delta\lambda$={:.3f}$\AA$ (per pix)'.format(waveFit.cen_disp), size='small', transform=ax_fit.transAxes)
    ax_fit.text(0.1, 0.8, 'RMS={:.3f} (pixels)'.format(waveFit.rms), size='small', transform=ax_fit.transAxes)
    # Arc Residuals
    ax_res = plt.subplot(gs[1,1])
    res = waveFit.wave_fit-wave_soln_fit
    ax_res.scatter(waveFit.pixel_fit[gpm], res[gpm]/waveFit.cen_disp, marker='x')
    ax_res.plot([xmin,xmax], [0.,0], 'k--')
    ax_res.set_xlim(xmin, xmax)
    ax_res.set_xlabel('Pixel')
    ax_res.set_ylabel('Residuals (Pix)')
    ax_res.minorticks_on()
    ax_res.tick_params(axis="y", which='both', right=True)

    # Finish
    plt.tight_layout(pad=0.2, h_pad=0.0, w_pad=0.0)
    if outfile is None:
        plt.show()
    else:
        plt.savefig(outfile, dpi=400)
    plt.close('all')

    plt.rcdefaults()

    return


def arc_fwhm_qa(fwhmFit, spat_id, slit_txt="slit", outfile=None, show_QA=False):
    """
    QA for spectral FWHM fitting

    Args:
        fwhmFit (:class:`pypeit.core.fitting.PypeItFit`):
            2D fit (spatial+spectral) to the measured spectral FWHM (usually based on the arc lines).
        spat_id (int):
            The spatial ID of the slit. It is the spatial midpoint of the slit,
            halfway along the spectral direction.
        slit_txt (:obj:`str`, optional):
            String indicating if the QA should use "slit" (MultiSlit, IFU) or "order" (Echelle)
        outfile (:obj:`str`, optional):
            Name of output file or 'show' to show on screen
        show_QA (bool, optional):
            If True, the generated QA will be shown on the screen (default is False)
    """
    spec_order, spat_order = (fwhmFit.fitc.shape[0]-1, fwhmFit.fitc.shape[1]-1)
    plt.rcdefaults()
    plt.rcParams['font.family']= 'serif'
    # Calculate the model spectral FWHM at the measured positions, and the RMS of the fit
    model = fwhmFit.eval(fwhmFit.xval, fwhmFit.x2)
    gpm = (fwhmFit.gpm == 0)
    dev = (model-fwhmFit.yval)[gpm]
    med = np.median(dev)
    rms = 1.4826 * np.median(np.abs(dev-med))
    # Calculate the typical fractional error
    dev = (model/fwhmFit.yval)[gpm] - 1
    med = np.median(dev)
    rmsfwhm = 1.4826 * np.median(np.abs(dev-med))
    # Determine the unique spatial positions where the spectral FWHM was measured
    unq = np.unique(fwhmFit.x2)
    colors = plt.cm.Spectral(unq)
    spec_vec = np.linspace(0, fwhmFit.xval.max(), 10)
    # Begin
    plt.close('all')
    # Show the fit
    fig, ax = plt.subplots(figsize=(6, 9))
    ax.cla()
    # Plot this for all spatial locations considered
    # ax.scatter(fwhmFit.x2, fwhmFit.yval-model, s=200, c=fwhmFit.xval, cmap='Spectral')
    # Plot the model fits with the same colors
    for uu in range(unq.size):
        # The mask to use for this spatial location
        this_fitmask = (fwhmFit.gpm == 1) & (fwhmFit.x2 == unq[uu])
        this_rejmask = (fwhmFit.gpm == 0) & (fwhmFit.x2 == unq[uu])
        # Plot the data
        ax.scatter(fwhmFit.xval[this_rejmask], fwhmFit.yval[this_rejmask], s=50, facecolors='none', edgecolors=colors[uu])
        ax.scatter(fwhmFit.xval[this_fitmask], fwhmFit.yval[this_fitmask], s=50, facecolors=colors[uu], edgecolors='none')
        this_model = fwhmFit.eval(spec_vec, unq[uu]*np.ones(spec_vec.size))
        ax.plot(spec_vec, this_model, color=colors[uu])
    # Finalise the plot details
    mdiff = np.max(model)-np.min(model)
    ymin = np.min(model)-0.5*mdiff
    ymax = np.max(model)+0.5*mdiff
    ax.set_ylim((ymin, ymax))
    ax.set_xlabel('Spectral coordinate (pixels)', fontsize=12)
    ax.set_ylabel('Spectral FWHM (pixels)', fontsize=12)
    titletxt = f'Spectral FWHM residual map for {slit_txt} {spat_id}\n' \
               f'spat_order, spec_order = {spat_order}, {spec_order}\n' \
               f'rms={rms:.2f}, rms/FWHM={rmsfwhm:.2f}\n' \
               f'filled (unfilled) symbols = included (excluded) in fit'
    ax.set_title(titletxt, fontsize=12)

    if unq.size >= 2:
        # Make a colorbar to illustrate the spectral FWHM along the slit in the spatial direction
        cmap = matplotlib.colors.ListedColormap(colors)
        divider = make_axes_locatable(ax)
        cax = divider.append_axes("right", size="5%", pad=0.05)
        cbar = colorbar.Colorbar(cax,
                                 orientation='vertical',
                                 cmap=cmap,
                                 norm=plt.Normalize(unq[0]-0.5*(unq[1]-unq[0]), unq[-1]+0.5*(unq[-1]-unq[-2])))
        cbar_labels = [f"{uu:.3f}" for uu in unq]
        cbar.set_ticks(unq)
        cbar.ax.set_yticklabels(cbar_labels, fontsize=10)
        cbar.solids.set_edgecolor('black')
        cbar.set_label(label='Fraction along the slit in the spatial direction', weight='bold', fontsize=12)

    plt.tight_layout(pad=0.2, h_pad=0.0, w_pad=0.0)
    if outfile is not None:
        plt.savefig(outfile, dpi=400)

    if show_QA:
        plt.show()

    plt.close()
    plt.rcdefaults()


def match_qa(arc_spec, tcent, line_list, IDs, scores, outfile = None, title=None, path=None):
    """
    Parameters
    ----------
    arc_spec
    tcent
    line_list
    IDs
    scores
    outfile
    title
    path

    Returns
    -------

    """


    # Plot
    plt.figure(figsize=(11, 8.5))
    plt.clf()
    gs = gridspec.GridSpec(1, 1)
    idfont = 'small'

    # Simple spectrum plot
    ax_spec = plt.subplot(gs[0])
    ax_spec.plot(np.arange(len(arc_spec)), arc_spec, 'k')
    ymin, ymax = np.min(arc_spec), np.max(arc_spec)
    ysep = ymax*0.03
    mn_yline = 1e9

    # Standard IDs
    clrs = dict(Perfect='green', Good='orange', Ok='red')
    clrs['Very Good'] = 'blue'
    for kk, score in enumerate(scores):
        x = tcent[kk]
        # Color
        try:
            clr = clrs[score]
        except KeyError:
            clr = 'gray'
        yline = np.max(arc_spec[int(x)-2:int(x)+2])
        mn_yline = min(mn_yline, yline)
        # Tick mark
        ax_spec.plot([x,x], [yline+ysep*0.25, yline+ysep], '-', color=clr)
        if score in ['Good', 'Ok', 'Perfect', 'Very Good']:
            # Label
            imin = np.argmin(np.abs(line_list['wave']-IDs[kk]))
            row = line_list[imin]
            lbl = '{:s} {:.4f}'.format(row['ion'], row['wave'])
            # label
            ax_spec.text(x, yline+ysep*1.3, '{:s}'.format(lbl), ha='center', va='bottom',
                size=idfont, rotation=90., color=clr)
    # Overplot the line classification legened
    clrs['Not reidentified'] ='gray'
    legend_elements = []
    for key, clr in clrs.items():
        legend_elements.append(Patch(facecolor=clr, edgecolor=clr,label=key))

    # Axes
    ax_spec.set_xlim(0., len(arc_spec))
    ax_spec.set_ylim(ymin*1.05, ymax*1.3)
    ax_spec.set_xlabel('Pixel')
    ax_spec.minorticks_on()
    ax_spec.set_ylabel('Counts')
    plt.legend(handles=legend_elements)
    if title is not None:
        ax_spec.text(0.04, 0.93, title, transform=ax_spec.transAxes,
                     size='x-large', ha='left')#, bbox={'facecolor':'white'})
    # Finish
    plt.tight_layout(pad=0.2, h_pad=0.0, w_pad=0.0)
    if outfile is None:
        plt.show()
    else:
        pp = PdfPages(outfile)
        pp.savefig(bbox_inches='tight')
        pp.close()

    plt.close()
    return


def reidentify(spec, spec_arxiv_in, wave_soln_arxiv_in, line_list, 
               nreid_min, det_arxiv=None, 
               detections=None, cc_thresh=0.8, cc_local_thresh=0.8,
               match_toler=2.0, nlocal_cc=11, nonlinear_counts=1e10,
               sigdetect=5.0, fwhm=4.0, debug_xcorr=False, debug_reid=False, debug_peaks = False):
    """ Determine  a wavelength solution for a set of spectra based on archival wavelength solutions

    Parameters
    ----------
    spec:  float ndarray shape (nspec)
       Arc spectrum for which wavelength identifications are desired.

    spec_arxiv:  float ndarray shape (nspec, narxiv) or (nspec)
       Collection of archival arc spectra for which wavelength solution and line identifications are known

    wave_soln_arxiv:  float ndarray shape (nspec, narxiv) or (nspec)
       Wavelength solutions for the archival arc spectra spec_arxiv

    line_list: astropy table
       The arc line list used for thew wavelength solution in pypeit format.

    nreid_min: int
       Minimum number of times that a given candidate reidentified line must be properly matched with a line in the arxiv
       to be considered a good reidentification. If there is a lot of duplication in the arxiv of the spectra in question
       (i.e. multislit) set this to a number like 2-4. For echelle this depends on the number of solutions in the arxiv.
       For fixed format echelle (ESI, X-SHOOTER, NIRES) set this 1. For an echelle with a tiltable grating, it will depend
       on the number of solutions in the arxiv.

    Optional Parameters
    -------------------

    det_arxiv (optional):  dict, the dict has narxiv keys which are '0','1', ... up to str(narxiv-1). det_arxiv['0'] points to an
                an ndarray of size determined by the number of lines that were detected.

       Arc line pixel locations in the spec_arxiv spectra that were used in combination with line identifications from the
       line list to determine the wavelength solution wave_soln_arxiv.

    detections: float ndarray, default = None
       An array containing the pixel centroids of the lines in the arc as computed by the pypeit.core.arc.detect_lines
       code. If this is set to None, the line detection will be run inside the code.

    cc_thresh: float, default = 0.8
       Threshold for the *global* cross-correlation coefficient between an input spectrum and member of the archive required to
       attempt reidentification. Spectra from the archive with a lower cross-correlation are not used for reidentification

    cc_local_thresh: float, default = 0.8
       Threshold for the *local* cross-correlation coefficient, evaluated at each reidentified line,  between an input
       spectrum and the shifted and stretched archive spectrum above which a line must be to be considered a good line for
       reidentification. The local cross-correlation is evaluated at each candidate reidentified line
       (using a window of nlocal_cc), and is then used to score the the reidentified lines to arrive at the final set of
       good reidentifications

    match_toler: float, default = 2.0
       Matching tolerance in pixels for a line reidentification. A good line match must match within this tolerance to the
       the shifted and stretched archive spectrum, and the archive wavelength solution at this match must be within
       match_toler dispersion elements from the line in line list.

    n_local_cc: int, defualt = 11
       Size of pixel window used for local cross-correlation computation for each arc line. If not an odd number one will
       be added to it to make it odd.


    debug_xcorr: bool, default = False
       Show plots useful for debugging the cross-correlation used for shift/stretch computation

    debug_reid: bool, default = False
       Show plots useful for debugging the line reidentification

    sigdetect: float, default = 5.0
        Threshold for detecting arcliens

    fwhm: float, default = 4.0
        Full width at half maximum for the arc lines

    Returns
    -------
    (detections, spec_cont_sub, patt_dict)

    detections: ndarray,
       Pixel locations of arc lines detected.
    spec_cont_sub: ndarray
       Array of continuum subtracted arc spectra
    patt_dict: dict
       Arc lines pattern dictionary with some information about the IDs as well as the cross-correlation values

    Revision History
    ----------------
    November 2018 by J.F. Hennawi. Built from an initial version of cross_match code written by Ryan Cooke.
    """
    # TODO -- Break up this morass into multiple methods

    # Determine the seed for scipy.optimize.differential_evolution optimizer. Just take the sum of all the elements
    # and round that to an integer
    
    seed = np.fmin(int(np.abs(np.sum(spec[np.isfinite(spec)]))),2**32-1)
    random_state = np.random.RandomState(seed = seed)

    nlocal_cc_odd = nlocal_cc + 1 if nlocal_cc % 2 == 0 else nlocal_cc
    window = 1.0/nlocal_cc_odd* np.ones(nlocal_cc_odd)

    # Generate the wavelengths from the line list and sort
    wvdata = np.array(line_list['wave'].data)  # Removes mask if any
    wvdata.sort()
    # Determine whether wavelengths correlate or anti-correlation with pixels for patt_dicts. This is not used
    # but just comptued for compatibility

    # Do some input checking
    if spec.ndim == 1:
        nspec = spec.size
    else:
        msgs.error('spec must be a one dimensional numpy array ')

    if spec_arxiv_in.ndim != wave_soln_arxiv_in.ndim:
        msgs.error('spec arxiv and wave_soln_arxiv must have the same dimensions')

    if spec_arxiv_in.ndim == 1:
        spec_arxiv1 = spec_arxiv_in.reshape(spec_arxiv_in.size,1)
        wave_soln_arxiv1 = wave_soln_arxiv_in.reshape(wave_soln_arxiv_in.size,1)
    elif spec_arxiv_in.ndim == 2:
        spec_arxiv1 = spec_arxiv_in.copy()
        wave_soln_arxiv1 = wave_soln_arxiv_in.copy()
    else:
        msgs.error('Unrecognized shape for spec_arxiv. It must be either a one dimensional or two dimensional numpy array')

    # TODO: JFH I would like to take these calls out. This reidentify code should only ever be run by comparing
    # data with the same binning. That would then allow me to drop the requirement that this code operate
    # on arrays of same number of pixels. I'm a big confused on how that interacts with stretch though so postponing
    # these changes for now.
    spec_arxiv = arc.resize_spec(spec_arxiv1, nspec)
    wave_soln_arxiv = arc.resize_spec(wave_soln_arxiv1, nspec)

    nspec_arxiv, narxiv = spec_arxiv.shape

    this_soln = wave_soln_arxiv[:,0]
    sign = 1 if (this_soln[this_soln.size // 2] > this_soln[this_soln.size // 2 - 1]) else -1

    xrng = np.arange(nspec)
    if nspec_arxiv != nspec:
        msgs.error('Spectrum sizes do not match. Something is very wrong!')

    # Search for lines no matter what to continuum subtract the input arc
    tcent, ecent, cut_tcent, icut, spec_cont_sub = wvutils.arc_lines_from_spec(
        spec, sigdetect=sigdetect,nonlinear_counts=nonlinear_counts, fwhm = fwhm, debug = debug_peaks)
    # If the detections were not passed in measure them
    if detections is None:
        detections = tcent[icut]

    spec_arxiv_cont_sub = np.zeros_like(spec_arxiv)

    # Search for lines no matter what to continuum subtract the arxiv arc, also determine the central wavelength and
    # dispersion of wavelength arxiv
    det_arxiv1 = {}
    for iarxiv in range(narxiv):
        tcent_arxiv, ecent_arxiv, cut_tcent_arxiv, icut_arxiv, spec_cont_sub_now = wvutils.arc_lines_from_spec(
            spec_arxiv[:,iarxiv], sigdetect=sigdetect,nonlinear_counts=nonlinear_counts, fwhm = fwhm, debug = debug_peaks)
        spec_arxiv_cont_sub[:,iarxiv] = spec_cont_sub_now
        det_arxiv1[str(iarxiv)] = tcent_arxiv[icut_arxiv]

    if det_arxiv is None:
        det_arxiv = det_arxiv1

    wvc_arxiv = np.zeros(narxiv, dtype=float)
    disp_arxiv = np.zeros(narxiv, dtype=float)

    # Determine the central wavelength and dispersion of wavelength arxiv
    for iarxiv in range(narxiv):
        wvc_arxiv[iarxiv] = wave_soln_arxiv[nspec//2, iarxiv]
        igood = wave_soln_arxiv[:,iarxiv] > 1.0
        disp_arxiv[iarxiv] = np.median(wave_soln_arxiv[igood,iarxiv] - np.roll(wave_soln_arxiv[igood,iarxiv], 1))

    marker_tuple = ('o','v','<','>','8','s','p','P','*','X','D','d','x')
    color_tuple = ('black','green','red','cyan','magenta','blue','darkorange','yellow','dodgerblue','purple','lightgreen','cornflowerblue')
    marker = itertools.cycle(marker_tuple)
    colors = itertools.cycle(color_tuple)

    # Cross-correlate with each arxiv spectrum to identify lines
    line_indx = np.array([], dtype=int)
    det_indx = np.array([], dtype=int)
    line_cc = np.array([], dtype=float)
    line_iarxiv = np.array([], dtype=int)
    wcen = np.zeros(narxiv)
    disp = np.zeros(narxiv)
    shift_vec = np.zeros(narxiv)
    stretch_vec = np.zeros(narxiv)
    ccorr_vec = np.zeros(narxiv)
    for iarxiv in range(narxiv):
        msgs.info('Cross-correlating with arxiv slit # {:d}'.format(iarxiv))
        this_det_arxiv = det_arxiv[str(iarxiv)]
        # Match the peaks between the two spectra. This code attempts to compute the stretch if cc > cc_thresh
        success, shift_vec[iarxiv], stretch_vec[iarxiv], ccorr_vec[iarxiv], _, _ = \
            wvutils.xcorr_shift_stretch(spec_cont_sub, spec_arxiv[:, iarxiv],
                                        cc_thresh=cc_thresh, fwhm=fwhm, seed=random_state,
                                        debug=debug_xcorr)
        # If cc < cc_thresh or if this optimization failed, don't reidentify from this arxiv spectrum
        if success != 1:
            continue
        # Estimate wcen and disp for this slit based on its shift/stretch relative to the archive slit
        disp[iarxiv] = disp_arxiv[iarxiv] / stretch_vec[iarxiv]
        wcen[iarxiv] = wvc_arxiv[iarxiv] - shift_vec[iarxiv]*disp[iarxiv]
        # For each peak in the arxiv spectrum, identify the corresponding peaks in the input spectrum. Do this by
        # transforming these arxiv slit line pixel locations into the (shifted and stretched) input spectrum frame
        det_arxiv_ss = this_det_arxiv*stretch_vec[iarxiv] + shift_vec[iarxiv]
        spec_arxiv_ss = wvutils.shift_and_stretch(spec_arxiv[:, iarxiv], shift_vec[iarxiv], stretch_vec[iarxiv])

        if debug_xcorr:
            plt.figure(figsize=(14, 6))
            tampl_slit = np.interp(detections, xrng, spec_cont_sub)
            plt.plot(xrng, spec_cont_sub, color='red', drawstyle='steps-mid', label='input arc',linewidth=1.0, zorder=10)
            plt.plot(detections, tampl_slit, 'r.', markersize=10.0, label='input arc lines', zorder=10)
            tampl_arxiv = np.interp(this_det_arxiv, xrng, spec_arxiv[:, iarxiv])
            plt.plot(xrng, spec_arxiv[:, iarxiv], color='black', drawstyle='steps-mid', linestyle=':',
                     label='arxiv arc', linewidth=0.5)
            plt.plot(this_det_arxiv, tampl_arxiv, 'k+', markersize=8.0, label='arxiv arc lines')
            # tampl_ss = np.interp(gsdet_ss, xrng, gdarc_ss)
            for iline in range(det_arxiv_ss.size):
                plt.plot([this_det_arxiv[iline], det_arxiv_ss[iline]], [tampl_arxiv[iline], tampl_arxiv[iline]],
                         color='cornflowerblue', linewidth=1.0)
            plt.plot(xrng, spec_arxiv_ss, color='black', drawstyle='steps-mid', label='arxiv arc shift/stretch',linewidth=1.0)
            plt.plot(det_arxiv_ss, tampl_arxiv, 'k.', markersize=10.0, label='predicted arxiv arc lines')
            plt.title(
                'Cross-correlation of input slit and arxiv slit # {:d}'.format(iarxiv + 1) +
                ': ccor = {:5.3f}'.format(ccorr_vec[iarxiv]) +
                ', shift = {:6.1f}'.format(shift_vec[iarxiv]) +
                ', stretch = {:5.4f}'.format(stretch_vec[iarxiv]) +
                ', wv_cen = {:7.1f}'.format(wcen[iarxiv]) +
                ', disp = {:5.3f}'.format(disp[iarxiv]))
            plt.ylim(1.2*spec_cont_sub.min(), 1.5 *spec_cont_sub.max())
            plt.legend()
            plt.show()


        # Calculate wavelengths for all of the this_det_arxiv detections. This step could in principle be done more accurately
        # with the polynomial solution itself, but the differences are 1e-12 of a pixel, and this interpolate of the tabulated
        # solution makes the code more general.
        wvval_arxiv = (scipy.interpolate.interp1d(xrng, wave_soln_arxiv[:, iarxiv], kind='cubic'))(this_det_arxiv)

        # Compute a "local" zero lag correlation of the slit spectrum and the shifted and stretch arxiv spectrum over a
        # a nlocal_cc_odd long segment of spectrum. We will then uses spectral similarity as a further criteria to
        # decide which lines are good matches
        prod_smooth = scipy.ndimage.convolve1d(spec_cont_sub*spec_arxiv_ss, window)
        spec2_smooth = scipy.ndimage.convolve1d(spec_cont_sub**2, window)
        arxiv2_smooth = scipy.ndimage.convolve1d(spec_arxiv_ss**2, window)
        denom = np.sqrt(spec2_smooth*arxiv2_smooth)
        corr_local = np.zeros_like(denom)
        corr_local[denom > 0] = prod_smooth[denom > 0]/denom[denom > 0]
        corr_local[denom == 0.0] = -1.0

        # Loop over the current slit line pixel detections and find the nearest arxiv spectrum line
        # JFH added this if statement to prevent crashes for cases where no arc lines where found. This is because
        # full_template keeps passing in tiny snippets of mostly junk padded spectra that cause all kind of crashes.
        # A better approach would be to fix full_template so as to not enter reidentify unless the "arxiv_arcs"
        # are not almost entirely zero padded snippets.
        if det_arxiv_ss.size > 0:
            for iline in range(detections.size):
                # match to pixel in shifted/stretch arxiv spectrum
                pdiff = np.abs(detections[iline] - det_arxiv_ss)
                bstpx = np.argmin(pdiff)
                # If a match is found within 2 pixels, consider this a successful match
                if pdiff[bstpx] < match_toler:
                    # Using the arxiv arc wavelength solution, search for the nearest line in the line list
                    bstwv = np.abs(wvdata - wvval_arxiv[bstpx])
                    # This is a good wavelength match if it is within match_toler disperion elements
                    if bstwv[np.argmin(bstwv)] < match_toler*disp_arxiv[iarxiv]:
                        line_indx = np.append(line_indx, np.argmin(bstwv))  # index in the line list array wvdata of this match
                        det_indx = np.append(det_indx, iline)             # index of this line in the detected line array detections
                        line_cc = np.append(line_cc,np.interp(detections[iline],xrng,corr_local)) # local cross-correlation at this match
                        line_iarxiv = np.append(line_iarxiv,iarxiv)

    narxiv_used = np.sum(wcen != 0.0)

    # Initialise the patterns dictionary, sigdetect not used anywhere
    if (narxiv_used == 0) or (len(np.unique(line_indx)) < 3):
        patt_dict_slit = patterns.empty_patt_dict(detections.size)
        patt_dict_slit['sigdetect'] = sigdetect
        return detections, spec_cont_sub, patt_dict_slit

    # Finalize the best guess of each line
    patt_dict_slit = patterns.solve_xcorr(
        detections, wvdata, det_indx, line_indx, line_cc,
        nreid_min=nreid_min,cc_local_thresh=cc_local_thresh)
    patt_dict_slit['sign'] = sign # This is not used anywhere
    patt_dict_slit['bwv'] = np.median(wcen[wcen != 0.0])
    patt_dict_slit['bdisp'] = np.median(disp[disp != 0.0])
    patt_dict_slit['sigdetect'] = sigdetect


    if debug_reid:
        plt.figure(figsize=(14, 6))
        # Plot a summary of the local x-correlation values for each line on each slit
        for iarxiv in range(narxiv):
            # Only plot those that we actually tried to reidentify (i.e. above cc_thresh)
            if wcen[iarxiv] != 0.0:
                this_iarxiv = line_iarxiv == iarxiv
                plt.plot(wvdata[line_indx[this_iarxiv]], line_cc[this_iarxiv], marker=next(marker), color=next(colors),
                         linestyle='', markersize=5.0, label='arxiv slit={:d}'.format(iarxiv))

        plt.hlines(cc_local_thresh, wvdata[line_indx].min(), wvdata[line_indx].max(), color='red', linestyle='--',
                   label='Local xcorr threshhold')
        plt.title('Local x-correlation for reidentified lines from narxiv_used={:d}'.format(narxiv_used) +
                  ' arxiv slits. Requirement: nreid_min={:d}'.format(nreid_min) + ' matches > threshold')
        plt.xlabel('wavelength from line list')
        plt.ylabel('Local x-correlation coefficient')
        # plt.ylim((0.0, 1.2))
        plt.legend()
        plt.show()
        # QA Plot ofthe reidentifications
        match_qa(spec_cont_sub, detections, line_list, patt_dict_slit['IDs'], patt_dict_slit['scores'])

    # Use only the perfect IDs
    iperfect = np.array(patt_dict_slit['scores']) != 'Perfect'
    patt_dict_slit['mask'][iperfect] = False
    patt_dict_slit['nmatch'] = np.sum(patt_dict_slit['mask'])
    if patt_dict_slit['nmatch'] < 3:
        patt_dict_slit['acceptable'] = False

    return detections, spec_cont_sub, patt_dict_slit


def match_to_arxiv(lamps:list, spec:np.ndarray, wv_guess:np.ndarray,
                   spec_arxiv:np.ndarray, wave_arxiv:np.ndarray, nreid_min:int,
                   match_toler=2.0, nonlinear_counts=1e10, sigdetect=5.0, fwhm=4.0,
                   debug_peaks:bool=False, use_unknowns:bool=False):
    """ Algorithm to match an input arc spectrum to an archival arc spectrum
    using a set wavelength guess for the input.  This is an alternative to
    shifting/stretching to match to the archival arc spectrum as we (hopefully)
    have a good guess of the wavelength solution for the input spectrum.

    Used only for missing orders of echelle spectrographs (so far)

    Args:
        lamps (list): List of lamps used in the arc
        spec (np.ndarray): Spectrum to match
        wv_guess (np.ndarray): Wavelength solution guess for the input arc spectrum
        spec_arxiv (np.ndarray): Archival spectrum to match to
        wave_arxiv (np.ndarray): Wavelegnth solution for the archival spectrum
        nreid_min (int): 
            Minimum number of times that a given candidate reidentified line must be properly matched with a line in the arxiv
            to be considered a good reidentification. If there is a lot of duplication in the arxiv of the spectra in question
            (i.e. multislit) set this to a number like 2-4. For echelle this depends on the number of solutions in the arxiv.
            For fixed format echelle (ESI, X-SHOOTER, NIRES) set this 1. For an echelle with a tiltable grating, it will depend
            on the number of solutions in the arxiv.
        match_toler (float, optional): Defaults to 2.0.
            Matching tolerance in pixels for a line reidentification. A good line match must match within this tolerance to the
            the shifted and stretched archive spectrum, and the archive wavelength solution at this match must be within
            match_toler dispersion elements from the line in line list.
        nonlinear_counts (float, optional): Defaults to 1e10.
            For arc line detection: Arc lines above this saturation
            threshold are not used in wavelength solution fits because
            they cannot be accurately centroided
        sigdetect (float, optional): Defaults to 5.0.
            Threshold for detecting arcliens
        fwhm (float, optional): Defaults to 4.0.
            Full width at half maximum for the arc lines
        debug_peaks (bool, optional): Defaults to False.
        use_unknowns (bool, optional): Defaults to False.
            If True, use the unknowns in the solution (not recommended)

    Returns:
        tuple: tcent (np.ndarray; centroid of lines), spec_cont_sub (np.ndarray; subtracted continuum), 
            patt_dict_slit (dict; dictionary on the lines), tot_line_list (astropy.table.Table; line list)
    """
    # Load line list
    tot_line_list, _, _ = waveio.load_line_lists(lamps, include_unknown=use_unknowns)


    # Generate the wavelengths from the line list and sort
    wvdata = np.array(tot_line_list['wave'].data)  # Removes mask if any
    wvdata.sort()

    # Search for lines in the input arc
    tcent, ecent, cut_tcent, icut, spec_cont_sub = wvutils.arc_lines_from_spec(
        spec, sigdetect=sigdetect,
        nonlinear_counts=nonlinear_counts, 
        fwhm=fwhm, debug = debug_peaks)
    # If there are no lines in the input arc, return
    if tcent.size == 0:
        return None

    # Search for lines in the arxiv arc
    tcent_arxiv, ecent_arxiv, cut_tcent_arxiv, icut_arxiv, spec_cont_sub_now = wvutils.arc_lines_from_spec(
            spec_arxiv, sigdetect=sigdetect,
            nonlinear_counts=nonlinear_counts, fwhm = fwhm, debug = debug_peaks)
    # If there are no lines in the arxiv arc, return
    if tcent_arxiv.size == 0:
        return None

    # Interpolate the input wavelengths
    fwv_guess = scipy.interpolate.interp1d(np.arange(len(wv_guess)), wv_guess, 
                                   kind='cubic', bounds_error=False, 
                                   fill_value='extrapolate')
    # Interpolate the arxiv both ways
    fpix_arxiv = scipy.interpolate.interp1d(wave_arxiv, np.arange(len(wave_arxiv)), 
                                   kind='cubic', bounds_error=False, 
                                   fill_value='extrapolate')
    fwv_arxiv = scipy.interpolate.interp1d(np.arange(len(wave_arxiv)), wave_arxiv, 
                                   kind='cubic', bounds_error=False, 
                                   fill_value='extrapolate')
    # Find the wavelengths of the input arc lines and then the pixels
    wv_cent = fwv_guess(tcent)
    pix_arxiv = fpix_arxiv(wv_cent)

    # Other bits
    wvc_arxiv = wave_arxiv[wave_arxiv.size//2]
    igood = wave_arxiv > 1.0
    disp_arxiv = np.median(wave_arxiv[igood] - np.roll(wave_arxiv[igood], 1))

    line_indx = np.array([], dtype=int)
    det_indx = np.array([], dtype=int)
    line_cc = np.array([], dtype=float)
    #line_iarxiv = np.array([], dtype=int)

    # Match with tolerance
    for ss, ipix_arxiv in enumerate(pix_arxiv):
        pdiff = np.abs(ipix_arxiv - tcent_arxiv)
        bstpx = np.argmin(pdiff)
        # If a match is found within 2 pixels, consider this a successful match
        if pdiff[bstpx] < match_toler:
            # Using the arxiv arc wavelength solution, search for the nearest line in the line list
            bstwv = np.abs(wvdata - fwv_arxiv(tcent_arxiv[bstpx]))
            # This is a good wavelength match if it is within match_toler disperion elements
            if bstwv[np.argmin(bstwv)] < match_toler*disp_arxiv:
                line_indx = np.append(line_indx, np.argmin(bstwv))  # index in the line list array wvdata of this match
                det_indx = np.append(det_indx, ss)     # index of this line in the detected line array detections
                #line_iarxiv = np.append(line_iarxiv,iarxiv)
                line_cc = np.append(line_cc,1.) # Fakery

    # Initialise the patterns dictionary, sigdetect not used anywhere
    if (len(np.unique(line_indx)) < 3):
        patt_dict_slit = patterns.empty_patt_dict(pix_arxiv.size)
        patt_dict_slit['sigdetect'] = sigdetect
    else:
        # Finalize the best guess of each line
        patt_dict_slit = patterns.solve_xcorr(
            tcent, wvdata, det_indx, line_indx, line_cc,
            nreid_min=nreid_min,cc_local_thresh=-1)
        patt_dict_slit['bwv'] = wvc_arxiv
        patt_dict_slit['bdisp'] = disp_arxiv
        patt_dict_slit['sigdetect'] = sigdetect

    return tcent, spec_cont_sub, patt_dict_slit, tot_line_list

def map_fwhm(image, gpm, slits_left, slits_right, slitmask, npixel=None, nsample=None, sigdetect=10., specord=1,
             spatord=0, fwhm=5., box_rad=3.0, slit_bpm=None):
    """
    Map the spectral FWHM at all spectral and spatial locations of all slits, using an input image (usually an arc)

    Args:
        image (`numpy.ndarray`_):
            Arc image (nspec, nspat)
        gpm (`numpy.ndarray`_):
            Good pixel mask corresponding to the input arc image (nspec, nspat)
        slits_left (`numpy.ndarray`_):
            Left slit edges
        slits_right (`numpy.ndarray`_):
            Right slit edges
        slitmask (`numpy.ndarray`_):
            2D array indicating which pixels are on the slit
        npixel (int, None, optional):
            Number of spatial detector pixels between each estimate of the FWHM
            Only nsample or npixel should be specified. Precedence is given to nsample.
        nsample (int, None, optional):
            Number of positions along the spatial direction of the slit to estimate the FWHM.
            Only nsample or npixel should be specified. Precedence is given to nsample.
        sigdetect (:obj:`float`, optional):
            Sigma threshold above fluctuations for arc-line detection.
            Used by :func:`pypeit.core.arc.detect_lines`.
        specord (tuple, optional):
            The spectral polynomial order to use in the 2D polynomial fit to the
            FWHM of the arc lines. See also, spatord.
        spatord (tuple, optional):
            The spatial polynomial order to use in the 2D polynomial fit to the
            FWHM of the arc lines. See also, specord.
        fwhm (:obj:`float`, optional):
            Number of pixels per FWHM resolution element.
            Used by :func:`pypeit.core.arc.detect_lines`.

    Returns:
        `numpy.ndarray`_: Numpy array of PypeItFit objects that provide the spectral FWHM (in pixels) given a
        spectral pixel and the spatial coordinate (expressed as a fraction along the slit in the spatial direction)
    """
    nslits = slits_left.shape[1]
    scale = 2 * np.sqrt(2 * np.log(2))
    _npixel = 10 if npixel is None else npixel  # Sample every 10 pixels unless the argument is set (Note: this is only used if nsample is not set)
    _ord = (specord, spatord)  # The 2D polynomial orders to fit to the resolution map.
    _slit_bpm = np.zeros(nslits, dtype=bool) if slit_bpm is None else slit_bpm

    # TODO deal with slits not being defined beyond the slitmask in spectral direction
    slit_lengths = np.mean(slits_right-slits_left, axis=0)
    resmap = [None for sl in range(nslits)]  # Setup the resmap
    for sl in range(nslits):
        msgs.info(f"Calculating spectral resolution of slit {sl+1}/{nslits}")
        if _slit_bpm[sl]:
            msgs.warn(f"Skipping FWHM map computation for masked slit {sl+1}/{nslits}")
            # Assign it an empty PypeItFit object so that we can still write to file
            resmap[sl] = fitting.PypeItFit()
            continue
        # Fraction along the slit in the spatial direction to sample the arc line width
        nmeas = int(0.5+slit_lengths[sl]/_npixel) if nsample is None else nsample
        slitsamp = np.linspace(0.01, 0.99, nmeas)
        this_samp, this_cent, this_fwhm = np.array([]), np.array([]), np.array([])
        for ss in range(nmeas):
            spat_vec = np.atleast_2d((1-slitsamp[ss]) * slits_left[:, sl] + slitsamp[ss] * slits_right[:, sl]).T
            arc_spec, arc_spec_bpm, bpm_mask = arc.get_censpec(spat_vec, slitmask, image, gpm=gpm, box_rad=box_rad,
                                                               slit_bpm=np.array([_slit_bpm[sl]]), verbose=False)
            if bpm_mask[0]:
                msgs.warn('Failed to extract the arc at fractional location {0:.2f} along slit {1:d}'.format(slitsamp[ss], sl+1))
                continue
            # Detect lines and store the spectral FWHM
            _, _, cent, wdth, _, best, _, nsig = arc.detect_lines(arc_spec.squeeze(), sigdetect=sigdetect, fwhm=fwhm, bpm=arc_spec_bpm.squeeze())
            this_cent = np.append(this_cent, cent[best])
            this_fwhm = np.append(this_fwhm, scale*wdth[best])  # Scale convert sig to spectral FWHM
            this_samp = np.append(this_samp, slitsamp[ss]*np.ones(wdth[best].size))
        # Perform a 2D robust fit on the measures for this slit
        resmap[sl] = fitting.robust_fit(this_cent, this_fwhm, _ord, x2=this_samp, lower=3, upper=3, function='polynomial2d')

    # Return an array containing the PypeIt fits
    return np.array(resmap)


def measure_fwhm(spec, sigdetect=10., fwhm=5.):
    """
    Measure the arc lines FWHM, i.e, approximate spectral resolution

    Args:
        spec (`numpy.ndarray`_):
            Arc spectrum from a single slit.
        sigdetect (:obj:`float`, optional):
            Sigma threshold above fluctuations for arc-line detection.
            Used by :func:`pypeit.core.arc.detect_lines`.
        fwhm (:obj:`float`, optional):
            Number of pixels per fwhm resolution element.
            Used by :func:`pypeit.core.arc.detect_lines`.

    Returns:
        :obj:`float`: Measured arc lines FWHM in binned pixels of the input arc image
    """

    # Determine the lines FWHM, i.e, approximate spectral resolution
    #  This may only be recorded and not used by the algorithms
    _, _, _, wdth, _, best, _, nsig = arc.detect_lines(spec, sigdetect=sigdetect, fwhm=fwhm)
    # 1sigma Gaussian widths of the line detections
    wdth = wdth[best]
    # significance of each line detected
    nsig = nsig[best]
    # Nsigma (significance) threshold. We use only lines that have the highest significance
    # We start with nsig_thrshd of 500 and iteratively reduce it if there are not more than 6 lines
    nsig_thrshd = 500.
    measured_fwhm = None
    while nsig_thrshd >= sigdetect:
        if wdth[nsig >= nsig_thrshd].size > 6:
            # compute average `wdth`
            mean, med, _ = astropy.stats.sigma_clipped_stats(
                wdth[nsig >= nsig_thrshd], sigma_lower=2.0, sigma_upper=2.0
            )
            # FWHM in pixels
            measured_fwhm = med * (2 * np.sqrt(2 * np.log(2)))
            break
        nsig_thrshd -= sigdetect/2.

    return measured_fwhm


def set_fwhm(par, measured_fwhm=None):
    """
    Set the value of the arc lines FWHM by choosing between the provided parset
    and the measured_fwhm

    Args:
        par (:class:`~pypeit.par.pypeitpar.WavelengthSolutionPar`):
            Key parameters that drive the behavior of the
            wavelength-solution algorithms.
        measured_fwhm (:obj:`float`):
            Measured arc lines FWHM in binned pixels of the input arc image

    Returns:
       :obj:`float`: Chosen arc lines FWHM in binned pixels of the input arc image
    """

    # Set FWHM for the methods that follow
    if par['fwhm_fromlines'] is False:
        fwhm = par['fwhm']
        msgs.info(f"User-provided arc lines FWHM: {fwhm:.1f} pixels")
    elif measured_fwhm is None:
        fwhm = par['fwhm']
        msgs.warn(f"Assumed arc lines FWHM: {fwhm:.1f} pixels")
    else:
        fwhm = measured_fwhm
        msgs.info(f"Measured arc lines FWHM: {fwhm:.1f} pixels")

    return fwhm


def full_template(spec, lamps, par, ok_mask, det, binspectral, nsnippet=2,
                  measured_fwhms=None, debug_xcorr=False, debug_reid=False,
                  x_percentile=50., template_dict=None, debug=False, 
                  nonlinear_counts=1e10):
    """
    Method of wavelength calibration using a single, comprehensive template spectrum

    The steps are:
      1. Load the template and rebin, as necessary
      2. Cross-correlate input spectrum and template to find the shift between the two
      3. Loop on snippets of the input spectrum to ID lines using reidentify()
      4. Fit with fitting.iterative_fitting()

    Args:
        spec: ndarray (nspec, nslit)
          Spectra to be calibrated
        lamps : :obj:`list`
            List of arc lamps to be used for wavelength calibration.
            E.g., ['ArI','NeI','KrI','XeI']
        par: WavelengthSolutionPar ParSet
          Calibration parameters
        ok_mask: ndarray, bool
          Mask of indices of good slits
        det: int
          Detector index
        binspectral: int
          Binning of the input arc in the spectral dimension
        nsnippet: int, optional
          Number of snippets to chop the input spectrum into when ID'ing lines
          This deals with differences due to non-linearity between the template
          and input spectrum.
        measured_fwhms: ndarray, optional
            Array of FWHM (in pixels) measured from the arc lines. Shape (nslit,)
        x_percentile: float, optional
          Passed to reidentify to reduce the dynamic range of arc line amplitudes
        template_dict (dict, optional): Dict containing tempmlate items, largely for development

    Returns:
        wvcalib: dict
          Dict of wavelength calibration solutions

    """
    #debug = True
    #debug_xcorr = True
    #debug_reid = True
    # Load line lists
    line_lists, _, _ = waveio.load_line_lists(lamps, include_unknown=False)

    # Load template
    if template_dict is None:
        temp_wv, temp_spec, temp_bin = waveio.load_template(
            par['reid_arxiv'], det, wvrng=par['wvrng_arxiv'])
    else:
        temp_wv = template_dict['wave']
        temp_spec = template_dict['spec']
        temp_bin = template_dict['bin']

    # Deal with binning (not yet tested)
    if binspectral != temp_bin:
        msgs.info("Resizing the template due to different binning.")
        new_npix = int(temp_wv.size * temp_bin / binspectral)
        temp_wv = arc.resize_spec(temp_wv, new_npix)
        temp_spec = arc.resize_spec(temp_spec, new_npix)

    # Dimensions
    if spec.ndim == 2:
        nspec, nslits = spec.shape
    elif spec.ndim == 1:
        nspec = spec.size
        nslits = 1
        spec = np.reshape(spec, (nspec,1))

    # Loop on slits
    wvcalib = {}
    for slit in range(nslits):
        # Sigdetect
        sigdetect = wvutils.parse_param(par, 'sigdetect', slit)
        # Check
        if slit not in ok_mask:
            wvcalib[str(slit)] = None
            continue
        msgs.info("Processing slit {0:d}/{1:d}".format(slit+1, nslits))
        msgs.info("Using sigdetect = {}".format(sigdetect))
        # Grab the observed arc spectrum
        obs_spec_i = spec[:,slit]
        # get FWHM for this slit
        fwhm = set_fwhm(par, measured_fwhm=measured_fwhms[slit])

        # Find the shift
        ncomb = temp_spec.size
        # Remove the continuum before adding the padding to obs_spec_i
        _, _, _, _, obs_spec_cont_sub = wvutils.arc_lines_from_spec(obs_spec_i)
        _, _, _, _, templ_spec_cont_sub = wvutils.arc_lines_from_spec(temp_spec)
        # Pad
        pad_spec = np.zeros_like(temp_spec)
        nspec = len(obs_spec_i)
        npad = ncomb - nspec
        if npad > 0:    # Pad the input spectrum
            pad_spec[npad // 2:npad // 2 + len(obs_spec_i)] = obs_spec_cont_sub
            tspec = templ_spec_cont_sub
        elif npad < 0:  # Pad the template!
            pad_spec = obs_spec_cont_sub
            npad *= -1
            tspec = np.zeros(nspec)
            tspec[npad // 2:npad // 2 + ncomb] = templ_spec_cont_sub
        else:  # No padding necessary
            pad_spec = obs_spec_cont_sub
            tspec = templ_spec_cont_sub
        # Cross-correlate
        shift_cc, corr_cc = wvutils.xcorr_shift(tspec, pad_spec, debug=debug, fwhm=fwhm, percent_ceil=x_percentile)
        #shift_cc, corr_cc = wvutils.xcorr_shift(temp_spec, pspec, debug=debug, percent_ceil=x_percentile)
        msgs.info("Shift = {}; cc = {}".format(shift_cc, corr_cc))
        if debug:
            xvals = np.arange(tspec.size)
            plt.clf()
            ax = plt.gca()
            #
            ax.plot(xvals, tspec, label='template')  # Template
            ax.plot(xvals, np.roll(pspec, int(shift_cc)), 'k', label='input')  # Input
            ax.legend()
            plt.show()
            #embed(header='909 autoid')
        i0 = npad // 2 + int(shift_cc)

        # Generate the template snippet
        if i0 < 0: # Pad?
            mspec = np.concatenate([np.zeros(-1*i0), temp_spec[0:i0+nspec]])
            mwv = np.concatenate([np.zeros(-1*i0), temp_wv[0:i0+nspec]])
        elif (i0+nspec) > temp_spec.size: # Pad?
            mspec = np.concatenate([temp_spec[i0:], np.zeros(nspec-temp_spec.size+i0)])
            mwv = np.concatenate([temp_wv[i0:], np.zeros(nspec-temp_spec.size+i0)])
        else: # Don't pad
            mspec = temp_spec[i0:i0 + nspec]
            mwv = temp_wv[i0:i0 + nspec]

        # Loop on snippets
        nsub = obs_spec_i.size // nsnippet
        sv_det, sv_IDs = [], []
        for kk in range(nsnippet):
            # Construct
            j0 = nsub * kk
            j1 = min(nsub*(kk+1), obs_spec_i.size)
            tsnippet = obs_spec_i[j0:j1]
            msnippet = mspec[j0:j1]
            mwvsnippet = mwv[j0:j1]
            # TODO: JFH This continue statement deals with the case when the msnippet derives from *entirely* zero-padded
            #  pixels, and allows the code to continue with crashing. This code is constantly causing reidentify to crash
            #  by passing in these junk snippets that are almost entirely zero-padded for large shifts. We should
            #  be checking for this intelligently rather than constantly calling reidentify with basically junk arxiv
            #  spectral snippets.
            if not np.any(msnippet):
                continue
            # TODO -- JXP
            #  should we use par['cc_thresh'] instead of hard-coding cc_thresh??
            # Run reidentify
            detections, spec_cont_sub, patt_dict = reidentify(tsnippet, msnippet, mwvsnippet,
                                                              line_lists, 1, debug_xcorr=debug_xcorr,
                                                              sigdetect=sigdetect,
                                                              nonlinear_counts=nonlinear_counts,
                                                              debug_reid=debug_reid,  # verbose=True,
                                                              match_toler=par['match_toler'],
                                                              cc_thresh=0.1, fwhm=fwhm)
            # Deal with IDs
            sv_det.append(j0 + detections)
            try:
                sv_IDs.append(patt_dict['IDs'])
            except KeyError:
                msgs.warn("Failed to perform wavelength calibration in reidentify..")
                sv_IDs.append(np.zeros_like(detections))
            else:
                # Save now in case the next one barfs
                bdisp = patt_dict['bdisp']

        # Collate and proceed
        dets = np.concatenate(sv_det)
        IDs = np.concatenate(sv_IDs)
        gd_det = np.where(IDs > 0.)[0]
        if len(gd_det) < 4:
            msgs.warn("Not enough useful IDs")
            wvcalib[str(slit)] = None
            continue
        # Fit
        try:
            final_fit = wv_fitting.iterative_fitting(obs_spec_i, dets, gd_det,
                                              IDs[gd_det], line_lists, bdisp,
                                              verbose=False, n_first=par['n_first'],
                                              match_toler=par['match_toler'],
                                              func=par['func'],
                                              n_final=par['n_final'],
                                              sigrej_first=par['sigrej_first'],
                                              sigrej_final=par['sigrej_final'])
        except TypeError:
            #embed(header='974 of autoid')
            wvcalib[str(slit)] = None
        else:
            wvcalib[str(slit)] = copy.deepcopy(final_fit)
    # Finish
    return wvcalib

def echelle_wvcalib(spec, orders, spec_arxiv, wave_arxiv, lamps, par,
                    ok_mask=None, use_unknowns=True, debug_all=False,
                    debug_peaks=False, debug_xcorr=False, debug_reid=False,
                    debug_fits=False, nonlinear_counts=1e10,
                    redo_slits:list=None):
    r"""
    Algorithm to wavelength calibrate echelle data based on a predicted or archived wavelength solution

    Parameters
    ----------
    spec :  `numpy.ndarray_`, shape=(nspec, norders)
        Array of arc spectra for each order for which wavelength solutions are
        desired.
    orders : `numpy.ndarray_`
        Order numbers for the provided spectra. Used to match against
        the relevant archived spectrum for echelle spectrographs.
        Shape must be :math:`(N_{\rm orders},)`
    spec_arxiv :  `numpy.ndarray_`, shape=(nspec, narxiv) or (nspec)
        Collection of archival arc spectra for which wavelength solution and line identifications are known
    wave_arxiv:  float ndarray shape (nspec, narxiv) or (nspec)
        Wavelength solutions for the archival arc spectra spec_arxiv
    lamps : :obj:`list`
        List of arc lamps to be used for wavelength calibration.
        E.g., ['ArI','NeI','KrI','XeI']
    par : :class:`~pypeit.par.pypeitpar.WavelengthSolutionPar`
        Key parameters that drive the behavior of the
        wavelength-solution algorithms.
    ok_mask : `numpy.ndarray`, optional
        Integer array with the list of valid spectra ``spec`` to use.
        If None, all spectra are used.
    use_unknowns : bool, default = True, optional
        If True, arc lines that are known to be present in the
        spectra, but have not been attributed to an element+ion, will
        be included in the fit.
    debug_all: :obj:`bool`, optional
        Convenience parameter that turns on all debugging. Setting
        ``debug_all`` to True is equivalent to setting
        ``debug_peaks``, ``debug_xcorr``, ``debug_reid``, and
        ``debug_fits`` to True.
    debug_peaks : :obj:`bool`, optional
        Debug the line identification in the arcline spectra. See
        ``debug`` parameter in
        func:`pypeit.core.wavecal.wvutils.arc_lines_from_spec`.
    debug_xcorr: bool, default = False, optional
        Show plots useful for debugging the cross-correlation used
        for shift/stretch computation.
    debug_reid: bool, default = False, optional
        Show plots useful for debugging the line reidentification
    debug_fits : :obj:`bool`, optional
        Show the arc-line fit debugging plot. See :func:`arc_fit_qa`.
    nonlinear_counts: float, default = 1e10
        For arc line detection: Arc lines above this saturation
        threshold are not used in wavelength solution fits because
        they cannot be accurately centroided
    redo_slits: list, optional
        If provided, only perform the wavelength calibration for the
<<<<<<< HEAD
        given slit.
=======
        given slit(s). 
>>>>>>> 4d8cd81b

    Returns
    -------
    all_patt_dict: dict
       Arc lines pattern dictionary with some information about the IDs as well as the cross-correlation values
    wv_calib: dict
       Dictionary containing the wavelength solution for each order

    """

    # TODO: Perform detailed checking of the input

    # Check input
    if not isinstance(par, pypeitpar.WavelengthSolutionPar):
        msgs.error('Input parameters must be provided by a WavelengthSolutionPar object.')


    if spec.ndim != 2:
        msgs.error('Input spec must be a 2D numpy array!')

    nspec, norders = spec.shape

    if orders.size != norders:
        msgs.error('Number of provided orders does not match the number of provided spectra.')

    # Mask info
    ok_mask = np.arange(norders) if ok_mask is None else ok_mask
    if np.amax(ok_mask) >= norders:
        msgs.error('Spectrum selected by ok_mask is beyond the limits of the provided '
                   'spec array.')

    # Load the line lists
    tot_line_list, _, _ = waveio.load_line_lists(lamps, include_unknown=use_unknowns)

    # Array to hold continuum subtracted arcs
    spec_cont_sub = np.zeros_like(spec)

    # These are the final outputs
    all_patt_dict = {}
    detections = {}
    wv_calib = {}
    bad_orders = np.array([], dtype=int)
    # Reidentify each slit, and perform a fit
    for iord in range(norders):
        if redo_slits is not None and orders[iord] not in redo_slits:
            continue
        # ToDO should we still be populating wave_calib with an empty dict here?
        if iord not in ok_mask:
            wv_calib[str(iord)] = None
            continue
        msgs.info('Reidentifying and fitting Order = {0:d}, which is {1:d}/{2:d}'.format(orders[iord], iord+1, norders))
        sigdetect = wvutils.parse_param(par, 'sigdetect', iord)
        cc_thresh = wvutils.parse_param(par, 'cc_thresh', iord)
        rms_threshold = wvutils.parse_param(par, 'rms_threshold', iord)
        msgs.info("Using sigdetect =  {}".format(sigdetect))
        msgs.info("Using rms_threshold =  {}".format(rms_threshold))
        detections[str(iord)], spec_cont_sub[:, iord], all_patt_dict[str(iord)] = reidentify(
            spec[:, iord], spec_arxiv[:, iord], wave_arxiv[:, iord], tot_line_list, par['nreid_min'],
            cc_thresh=cc_thresh, match_toler=par['match_toler'],
            cc_local_thresh=par['cc_local_thresh'], nlocal_cc=par['nlocal_cc'],
            nonlinear_counts=nonlinear_counts, sigdetect=sigdetect, fwhm=par['fwhm'],
            debug_peaks=(debug_peaks or debug_all),
            debug_xcorr=(debug_xcorr or debug_all),
            debug_reid=(debug_reid or debug_all))
        # Perform the fit
        #if debug_fits or debug_all:
        #    embed(header='1115 of autoid')
        # Check if an acceptable reidentification solution was found
        if not all_patt_dict[str(iord)]['acceptable']:
            wv_calib[str(iord)] = None
            bad_orders = np.append(bad_orders, iord)
            continue

        n_final = wvutils.parse_param(par, 'n_final', iord)
        final_fit = wv_fitting.fit_slit(
            spec_cont_sub[:, iord], all_patt_dict[str(iord)], 
            detections[str(iord)], tot_line_list, 
            match_toler=par['match_toler'], 
            func=par['func'], n_first=par['n_first'],
            sigrej_first=par['sigrej_first'], 
            n_final=n_final, 
            sigrej_final=par['sigrej_final'])

        # Did the fit succeed?
        if final_fit is None:
            # This pattern wasn't good enough
            wv_calib[str(iord)] = None
            bad_orders = np.append(bad_orders, iord)
            continue
        # Is the RMS below the threshold?
        if final_fit['rms'] > rms_threshold:
            msgs.warn('---------------------------------------------------' + msgs.newline() +
                      'Reidentify report for slit {0:d}/{1:d}:'.format(iord+1, norders) + msgs.newline() +
                      '  Poor RMS ({0:.3f})! Need to add additional spectra to arxiv to improve fits'.format(
                          final_fit['rms']) + msgs.newline() +
                      '---------------------------------------------------')
            bad_orders = np.append(bad_orders, iord)
            # Note this result in new_bad_orders, but store the solution since this might be the best possible

        # Add the patt_dict and wv_calib to the output dicts
        wv_calib[str(iord)] = copy.deepcopy(final_fit)
        if (debug_fits or debug_all):
            arc_fit_qa(wv_calib[str(iord)], title='Silt: {}'.format(str(iord)), log=par['qa_log'])

    # Print the final report of all lines
    report_final(norders, all_patt_dict, detections,
                 wv_calib, ok_mask, bad_orders,
                 redo_slits=redo_slits, orders=orders)

    return all_patt_dict, wv_calib


<<<<<<< HEAD
def report_final(nslits, all_patt_dict, detections,
                 wv_calib, ok_mask, bad_slits,
                 redo_slit:int=None,
=======
def report_final(nslits, all_patt_dict, detections, 
                 wv_calib, ok_mask, bad_slits, 
                 redo_slits:list=None,
>>>>>>> 4d8cd81b
                 orders:np.ndarray=None):
    """
    Print out the final report for wavelength calibration

    Args:
        nslits (int):
            Number of slits or ders
        all_patt_dict (dict):
            Dictionary containing reidentification information.
        detections (dict):
            Dictionary containing the lines that were detected.
        wv_calib (dict):
            Dictionary holding the wavelength solutions for each slit/orders
        ok_mask (ndarray, bool):
            Mask of indices of good slits
        bad_slits (ndarray, bool):
            List of slits that are bad
        redo_slits (list, optional):
            Report on only these slits
        orders (ndarray, optional):
            Array of echelle orders to be printed out during the report.
    """
    for slit in range(nslits):
        # Prepare a message for bad wavelength solutions
        badmsg = '---------------------------------------------------' + msgs.newline() + \
            'Final report for slit {0:d}/{1:d}:'.format(slit+1, nslits) + msgs.newline()
        if orders is not None:
            badmsg += f'    Order: {orders[slit]}' + msgs.newline()
        badmsg +=  '  Wavelength calibration not performed!'
        # Redo?
        if redo_slits is not None and orders[slit] not in redo_slits:
            continue
        if slit not in ok_mask or slit in bad_slits or all_patt_dict[str(slit)] is None:
            msgs.warn(badmsg)
            continue
        st = str(slit)
        if wv_calib[st] is None:  # or len(wv_calib[st]) == 0:
            msgs.warn('Bad solution for slit: {}'.format(st))
            continue
        if all_patt_dict[st]['sign'] == +1:
            signtxt = 'correlate'
        else:
            signtxt = 'anitcorrelate'
        # Report
        cen_wave = wv_calib[st]['cen_wave']
        cen_disp = wv_calib[st]['cen_disp']
        sreport = str('---------------------------------------------------' + msgs.newline() +
                  'Final report for slit {0:d}/{1:d}:'.format(slit+1, nslits) + msgs.newline() +
                  '  Pixels {:s} with wavelength'.format(signtxt) + msgs.newline() +
                  '  Number of lines detected      = {:d}'.format(detections[st].size) + msgs.newline() +
                  '  Number of lines that were fit = {:d}'.format(
                      len(wv_calib[st]['pixel_fit'])) + msgs.newline() +
                  '  Central wavelength            = {:g}A'.format(cen_wave) + msgs.newline() +
                  '  Central dispersion            = {:g}A/pix'.format(cen_disp) + msgs.newline() +
                  '  Central wave/disp             = {:g}'.format(cen_wave / cen_disp) + msgs.newline() +
                  '  Final RMS of fit              = {:g}'.format(wv_calib[st]['rms']))
        if orders is not None:
            sreport + msgs.newline()+ f'  Echelle order                 = {orders[slit]}'
        msgs.info(msgs.newline() + sreport)


class ArchiveReid:
    r"""
    Algorithm to wavelength calibrate spectroscopic data based on an
    archive of wavelength solutions.

    Parameters
    ----------
    spec :  float ndarray shape of (nspec, nslits) or (nspec)
        Array of arc spectra for which wavelength solutions are
        desired.
    lamps : :obj:`list`
        List of arc lamps to be used for wavelength calibration.
        E.g., ['ArI','NeI','KrI','XeI']
    par : :class:`~pypeit.par.pypeitpar.WavelengthSolutionPar`
        Key parameters that drive the behavior of the
        wavelength-solution algorithms.
    ech_fixed_format: bool
        Set to True if this is a fixed format echelle spectrograp. The code will then
        align the archive_arc and the extracted arc for each order for the reidentification.
    ok_mask : `numpy.ndarray`, optional
        Integer array with the list of valid spectra ``spec`` to use.
        If None, all spectra are used.
    measured_fwhms: ndarray, optional
        Array of FWHM (in pixels) measured from the arc lines. Shape (nslit,)
    use_unknowns : bool, default = True, optional
        If True, arc lines that are known to be present in the
        spectra, but have not been attributed to an element+ion, will
        be included in the fit.
    debug_all: :obj:`bool`, optional
        Convenience parameter that turns on all debugging. Setting
        ``debug_all`` to True is equivalent to setting
        ``debug_peaks``, ``debug_xcorr``, ``debug_reid``, and
        ``debug_fits`` to True.
    debug_peaks : :obj:`bool`, optional
        Debug the line identification in the arcline spectra. See
        ``debug`` parameter in
        func:`pypeit.core.wavecal.wvutils.arc_lines_from_spec`.
    debug_xcorr: bool, default = False, optional
        Show plots useful for debugging the cross-correlation used
        for shift/stretch computation.
    debug_reid: bool, default = False, optional
        Show plots useful for debugging the line reidentification
    debug_fits : :obj:`bool`, optional
        Show the arc-line fit debugging plot. See :func:`arc_fit_qa`.
    orders : `numpy.ndarray`, optional
        Order numbers for the provided spectra. Used to match against
        the relevant archived spectrum for echelle spectrographs.
        Shape must be :math:`(N_{\rm spec},)` and these *must* be
        provided if ech_fixed_format is True.
    nonlinear_counts: float, default = 1e10
        For arc line detection: Arc lines above this saturation
        threshold are not used in wavelength solution fits because
        they cannot be accurately centroided

    Attributes
    ----------
    debug_peaks : :obj:`bool`
        Debug the peak finding.

    .. todo::
        - Fill in the rest of the attributes.

    """
    # TODO: Because we're passing orders directly, we no longer need spectrograph...
    def __init__(self, spec, lamps, par, ech_fixed_format=False, ok_mask=None,  measured_fwhms=None, use_unknowns=True, debug_all=False,
                 debug_peaks=False, debug_xcorr=False, debug_reid=False, debug_fits=False,
                 orders=None, nonlinear_counts=1e10):

        # TODO: Perform detailed checking of the input

        # Check input
        if not isinstance(par, pypeitpar.WavelengthSolutionPar):
            msgs.error('Input parameters must be provided by a WavelengthSolutionPar object.')
        # TODO: Do we need ech_fix_format if we have
        # spectrograph.pypeline, assuming we keep passing spectrograph?
        if ech_fixed_format and orders is None:
            msgs.error('If the specrograph is a fixed-format echelle (ech_fix_format is True), '
                       'the orders must be provided.')

        # TODO: What does and does not need to be an attribute?

        # Debugging
        self.debug_peaks = debug_peaks or debug_all
        self.debug_xcorr = debug_xcorr or debug_all
        self.debug_reid = debug_reid or debug_all
        self.debug_fits = debug_fits or debug_all

        self.spec = spec
        if spec.ndim == 2:
            self.nspec, self.nslits = spec.shape
        elif spec.ndim == 1:
            self.nspec = spec.size
            self.nslits = 1
        else:
            msgs.error('Input spec must be a 1D or 2D numpy array!')

        if orders is not None and orders.size != self.nslits:
            msgs.error('Number of provided orders does not match the number of provided spectra.')

        self.par = par
        self.lamps = lamps
        self.use_unknowns = use_unknowns

        # Mask info
        self.ok_mask = np.arange(self.nslits) if ok_mask is None else ok_mask
        if np.amax(ok_mask) >= self.nslits:
            msgs.error('Spectrum selected by ok_mask is beyond the limits of the provided '
                       'spec array.')
        # List of bad slits
        self.bad_slits = []

        # Pull paramaters out of the parset
        # TODO: Why are we doing this?
        # Parameters for arc line detction
        self.nonlinear_counts = nonlinear_counts # self.par['nonlinear_counts']
        # Paramaters that govern reidentification
        self.reid_arxiv = self.par['reid_arxiv']
        self.nreid_min = self.par['nreid_min']
        self.nlocal_cc = self.par['nlocal_cc']
        self.cc_thresh = self.par['cc_thresh']
        self.cc_local_thresh = self.par['cc_local_thresh']

        # Paramters that govern wavelength solution fitting
        self.match_toler = self.par['match_toler']
        self.func = self.par['func']
        self.n_first= self.par['n_first']
        self.sigrej_first= self.par['sigrej_first']
        self.sigrej_final= self.par['sigrej_final']

        # Load the line lists
        self.tot_line_list, self.line_lists, self.unknwns = waveio.load_line_lists(
            lamps, include_unknown=self.use_unknowns)

        # Read in the wv_calib_arxiv and pull out some relevant quantities
        # ToDO deal with different binnings!
        self.wv_calib_arxiv, self.par_arxiv = waveio.load_reid_arxiv(self.reid_arxiv)

        # Determine the number of spectra in the arxiv, check that it
        # matches nslits if this is fixed format.
        narxiv = len(self.wv_calib_arxiv)
        for key in self.wv_calib_arxiv.keys():
            try:
                test = int(key)
            except ValueError:
                narxiv -=1

        #if self.ech_fix_format and (self.nslits != narxiv):
        #    msgs.error('You have set ech_fix_format = True, but nslits={:d} != narxiv={:d}'.format(self.nslits,narxiv) + '.' +
        #               msgs.newline() + 'The number of orders identified does not match the number of solutions in the arxiv')
        #

        # Array to hold continuum subtracted arcs
        self.spec_cont_sub = np.zeros_like(self.spec)

        nspec_arxiv = self.wv_calib_arxiv['0']['spec'].size
        self.spec_arxiv = np.zeros((nspec_arxiv, narxiv))
        self.wave_soln_arxiv = np.zeros((nspec_arxiv, narxiv))
        self.det_arxiv = {}
        for iarxiv in range(narxiv):
            self.spec_arxiv[:, iarxiv] = self.wv_calib_arxiv[str(iarxiv)]['spec']
            self.wave_soln_arxiv[:, iarxiv] = self.wv_calib_arxiv[str(iarxiv)]['wave_soln']
        # arxiv orders (echelle only)
        if ech_fixed_format:
            self.arxiv_orders = []
            for iarxiv in range(narxiv):
                self.arxiv_orders.append(self.wv_calib_arxiv[str(iarxiv)]['order'])
#            orders, _ = self.spectrograph.slit2order(slit_spat_pos)

        ind_arxiv = np.arange(narxiv, dtype=int)
        # These are the final outputs
        self.all_patt_dict = {}
        self.detections = {}
        self.wv_calib = {}
        self.bad_slits = np.array([], dtype=int)
        # Reidentify each slit, and perform a fit
        for slit in range(self.nslits):
            # ToDO should we still be populating wave_calib with an empty dict here?
            if slit not in self.ok_mask:
                self.wv_calib[str(slit)] = None
                continue
            msgs.info('Reidentifying and fitting slit # {0:d}/{1:d}'.format(slit+1,self.nslits))
            # If this is a fixed format echelle, arxiv has exactly the same orders as the data and so
            # we only pass in the relevant arxiv spectrum to make this much faster
            ind_sp = self.arxiv_orders.index(orders[slit]) if ech_fixed_format else ind_arxiv
            if ech_fixed_format:
                msgs.info(f'Order: {orders[slit]}')
            sigdetect = wvutils.parse_param(self.par, 'sigdetect', slit)
            cc_thresh = wvutils.parse_param(self.par, 'cc_thresh', slit)
            rms_threshold = wvutils.parse_param(self.par, 'rms_threshold', slit)
            msgs.info("Using sigdetect =  {}".format(sigdetect))
            msgs.info("Using rms_threshold =  {}".format(rms_threshold))
            # get FWHM for this slit
            fwhm = set_fwhm(self.par, measured_fwhm=measured_fwhms[slit])
            self.detections[str(slit)], self.spec_cont_sub[:,slit], self.all_patt_dict[str(slit)] = \
                reidentify(self.spec[:,slit], self.spec_arxiv[:,ind_sp], 
                           self.wave_soln_arxiv[:,ind_sp],
                           self.tot_line_list, self.nreid_min, cc_thresh=cc_thresh, match_toler=self.match_toler,
                           cc_local_thresh=self.cc_local_thresh, nlocal_cc=self.nlocal_cc, nonlinear_counts=self.nonlinear_counts,
                           sigdetect=sigdetect, fwhm=fwhm, debug_peaks=self.debug_peaks, debug_xcorr=self.debug_xcorr,
                           debug_reid=self.debug_reid)
            # Check if an acceptable reidentification solution was found
            if not self.all_patt_dict[str(slit)]['acceptable']:
                self.wv_calib[str(slit)] = None
                self.bad_slits = np.append(self.bad_slits, slit)
                continue

            # Perform the fit
            n_final = wvutils.parse_param(self.par, 'n_final', slit)
            final_fit = wv_fitting.fit_slit(self.spec_cont_sub[:, slit], self.all_patt_dict[str(slit)],
                                         self.detections[str(slit)],
                                         self.tot_line_list, match_toler=self.match_toler,func=self.func, n_first=self.n_first,
                                         sigrej_first=self.sigrej_first, n_final=n_final,sigrej_final=self.sigrej_final)

            # Did the fit succeed?
            if final_fit is None:
                # This pattern wasn't good enough
                self.wv_calib[str(slit)] = None
                self.bad_slits = np.append(self.bad_slits, slit)
                continue
            # Is the RMS below the threshold?
            if final_fit['rms'] > rms_threshold:
                order_str = '' if orders is None else ', order={}'.format(orders[slit])
                msgs.warn('---------------------------------------------------' + msgs.newline() +
                          'Reidentify report for slit {0:d}/{1:d}'.format(slit, self.nslits-1) + order_str + msgs.newline() +
                          '  Poor RMS ({0:.3f})! Need to add additional spectra to arxiv to improve fits'.format(
                              final_fit['rms']) + msgs.newline() +
                          '---------------------------------------------------')
                self.bad_slits = np.append(self.bad_slits, slit)
                # Note this result in new_bad_slits, but store the solution since this might be the best possible

            # Add the patt_dict and wv_calib to the output dicts
            self.wv_calib[str(slit)] = copy.deepcopy(final_fit)
            if self.debug_fits:
                arc_fit_qa(self.wv_calib[str(slit)], title='Slit: {}'.format(str(slit)))

        # Print the final report of all lines
        report_final(self.nslits, self.all_patt_dict, self.detections, self.wv_calib, self.ok_mask, self.bad_slits)


    def get_results(self):
        return copy.deepcopy(self.all_patt_dict), copy.deepcopy(self.wv_calib)

    def get_arxiv(self, orders):
        """ Grab the arxiv spectrum and wavelength solution for the provided orders

        Args:
            orders (list, `numpy.ndarray`_):  Orders to retrieve

        Returns:
            tuple: wavelengths arrays, spec arrays aligned with orders
        """
        # Collate
        wave_soln_arxiv = []
        arcspec_arxiv = []
        for order in orders:
            ind_sp = self.arxiv_orders.index(order) 
            wave_soln_arxiv.append(self.wave_soln_arxiv[:,ind_sp])
            arcspec_arxiv.append(self.spec_arxiv[:,ind_sp])

        # Return
        return np.stack(wave_soln_arxiv,axis=-1), np.stack(arcspec_arxiv,axis=-1)




class HolyGrail:
    """ General algorithm to wavelength calibrate spectroscopic data

    Parameters
    ----------
    spec : ndarray
        2D array of arcline spectra (nspec,nslit)
    lamps : :obj:`list`
        List of arc lamps to be used for wavelength calibration.
        E.g., ['ArI','NeI','KrI','XeI']
    par : ParSet or dict, default = default parset, optional
        This is the parset par['calibrations']['wavelengths']. A
        dictionary with the corresponding parameter names also works.
    ok_mask : ndarray, optional
        Array of good slits
    islinelist : bool, optional
        Is lamps a linelist (True), or a list of ions (False)
        The former is not recommended except by expert users/developers
    outroot : str, optional
        Name of output file
    debug : bool, optional
        Used to debug the algorithm
    verbose : bool, optional
        If True, the final fit will print out more detail as the RMS is
        refined, and lines are rejected. This is mostly helpful for
        developing the algorithm.
    binw : ndarray, optional
        Set the wavelength grid when identifying the best solution
    bind : ndarray, optional
        Set the dispersion grid when identifying the best solution
    nstore : int, optional
        The number of "best" initial solutions to consider
    use_unknowns : bool, optional
        If True, arc lines that are known to be present in the spectra,
        but have not been attributed to an element+ion, will be included
        in the fit.
    spectrograph : str, optional
        Spectrograph name

    Returns
    -------
    all_patt_dict : list of dicts
        A list of dictionaries, which contain the results from the
        preliminary pattern matching algorithm providing the first guess
        at the ID lines
    all_final_fit : list of dicts
        A list of dictionaries, which contain the full fitting results
        and final best guess of the line IDs

    """

    def __init__(self, spec, lamps, par=None, ok_mask=None, islinelist=False,
                 outroot=None, debug=False, verbose=False,
                 binw=None, bind=None, nstore=1, use_unknowns=True, 
                 nonlinear_counts=None, spectrograph=None):

        # Set some default parameters
        self._spec = spec
        self._par = pypeitpar.WavelengthSolutionPar() if par is None else par
        self._lamps = lamps
        self._npix, self._nslit = spec.shape
        self._nstore = nstore
        self._binw = binw
        self._bind = bind

        # Mask info
        if ok_mask is None:
            self._ok_mask = np.arange(self._nslit)
        else:
            self._ok_mask = ok_mask
        self._bad_slits = []  # List of bad slits

        # Set the input parameters
        self._nonlinear_counts = nonlinear_counts
        # JFH I'm not convinced that the codea actually does anything except use the lowest nsig, but am not sure
        self._match_toler = self._par['match_toler']
        self._func = self._par['func']
        self._n_first= self._par['n_first']
        self._sigrej_first= self._par['sigrej_first']
        self._sigrej_final= self._par['sigrej_final']

        self._use_unknowns = use_unknowns
        self._islinelist = islinelist

        self._outroot = outroot

        self._debug = debug
        self._verbose = verbose

        # Line list provided? (not recommended)
        if self._islinelist:
            self._line_lists = self._lamps
            self._unknwns = self._lamps[:0].copy()
            if self._use_unknowns:
                self._tot_list = astropy.table.vstack([self._line_lists, self._unknwns])
            else:
                self._tot_list = self._line_lists
        else:
            # Load the linelist to be used for pattern matching
            restrict = spectrograph if self._par['use_instr_flag'] else None
            self._tot_list, self._line_lists, self._unknwns = waveio.load_line_lists(
                self._lamps, include_unknown=self._use_unknowns, 
                restrict_on_instr=restrict)


        # Generate the final linelist and sort
        self._wvdata = np.array(self._tot_list['wave'].data)  # Removes mask if any
        self._wvdata.sort()

        # Find the wavelength solution!
        # KD Tree algorithm only works for ThAr - check first that this is what is being used
        self._thar = False
        if 'ThAr' in self._lamps and len(self._lamps) == 1:
            self._thar = True
            # Set up the grids to be used for pattern matching
            self.set_grids(ngridw=5000, ngridd=1000)
            msgs.info("Using KD Tree pattern matching algorithm to wavelength calibrate")
            self.run_kdtree()
        else:
            # Set up the grids to be used for pattern matching
            self.set_grids()
            msgs.info("Using brute force pattern matching algorithm to wavelength calibrate")
            self.run_brute()

    def get_results(self):
        return copy.deepcopy(self._all_patt_dict), copy.deepcopy(self._all_final_fit)

    def set_grids(self, ngridw = 300, ngridd=3000): #ngridw = 200, ngridd=2000):
        # Set the wavelength grid
        if self._binw is None:
            # Ideally, you want binw to roughly sample the A/pix of the spectrograph
            self._ngridw = ngridw
            self._binw = np.linspace(np.min(self._wvdata), np.max(self._wvdata), self._ngridw)
        else:
            self._ngridw = self._binw.size
        # Set the dispersion grid
        if self._bind is None:
            self._ngridd = ngridd
            #self._bind = np.linspace(-3.0, 1.0, self._ngridd)
            # JFH I have no idea why this goes down as low as -3.0. 3000/10^(-3.0) would be R ~ 3e6. No spectrograph
            # has a dispersion that high. I'm changing this to be -1.5 which would be R ~ 100,000 at 3000A. In this regime
            # one would anyway use the ThAr routine. I'm rasing
            # the upper limit to be 2.0 to handle low-resolution data (i.e in the near-IR 2.5e4/100 = R ~ 250

            self._bind = np.linspace(-1.5, 2.0, self._ngridd)
        else:
            self._ngridd = self._bind.size
        return

    def run_brute_loop(self, slit, tcent_ecent, wavedata=None):
        # Set the parameter space that gets searched
        rng_poly = [3, 4]            # Range of algorithms to check (only trigons+tetragons are supported)
        rng_list = range(3, 6)       # Number of lines to search over for the linelist
        rng_detn = range(3, 6)       # Number of lines to search over for the detected lines
        rng_pixt = [1.0]             # Pixel tolerance
        idthresh = 0.5               # Criteria for early return (at least this fraction of lines must have
                                     # an ID on either side of the spectrum)

        rms_threshold = wvutils.parse_param(self._par, 'rms_threshold', slit)
        msgs.info("Using rms_threshold =  {}".format(rms_threshold))
        best_patt_dict, best_final_fit = None, None
        # Loop through parameter space
        for poly in rng_poly:
            for detsrch in rng_detn:
                for lstsrch in rng_list:
                    for pix_tol in rng_pixt:
                        # JFH Note that results_brute and solve_slit are running on the same set of detections. I think this is the way
                        # it should be.
                        psols, msols = self.results_brute(tcent_ecent,poly=poly, pix_tol=pix_tol,
                                                          detsrch=detsrch, lstsrch=lstsrch,wavedata=wavedata)
                        patt_dict, final_fit = self.solve_slit(slit, psols, msols,tcent_ecent)
                        if final_fit is None:
                            # This is not a good solution
                            continue
                        # Test if this solution is better than the currently favoured solution
                        if best_patt_dict is None:
                            # First time a fit is found
                            best_patt_dict, best_final_fit = copy.deepcopy(patt_dict), copy.deepcopy(final_fit)
                            continue
                        elif final_fit['rms'] < rms_threshold:
                            # Has a better fit been identified (i.e. more lines identified)?
                            if len(final_fit['pixel_fit']) > len(best_final_fit['pixel_fit']):
                                best_patt_dict, best_final_fit = copy.deepcopy(patt_dict), copy.deepcopy(final_fit)
                            # Decide if an early return is acceptable
                            nlft = np.sum(best_final_fit['tcent'] < best_final_fit['spec'].size/2.0)
                            nrgt = best_final_fit['tcent'].size-nlft
                            if np.sum(best_final_fit['pixel_fit'] < 0.5)/nlft > idthresh and\
                                np.sum(best_final_fit['pixel_fit'] >= 0.5) / nrgt > idthresh:
                                # At least half of the lines on either side of the spectrum have been identified
                                return best_patt_dict, best_final_fit

        return best_patt_dict, best_final_fit

    def run_brute(self, min_nlines=10):
        """Run through the parameter space and determine the best solution
        """

        # ToDo This code appears to use the weak lines for everything throughout
        self._all_patt_dict = {}
        self._all_final_fit = {}
        good_fit = np.zeros(self._nslit, dtype=bool)
        self._det_weak = {}
        self._det_stro = {}
        for slit in range(self._nslit):
            if slit not in self._ok_mask:
                self._all_final_fit[str(slit)] = None
                msgs.info('Ignoring masked slit {}'.format(slit+1))
                continue
            else:
                msgs.info("Working on slit: {}".format(slit+1))
            # TODO Pass in all the possible params for detect_lines to arc_lines_from_spec, and update the parset
            # Detect lines, and decide which tcent to use
            sigdetect = wvutils.parse_param(self._par, 'sigdetect', slit)
            msgs.info("Using sigdetect =  {}".format(sigdetect))
            self._all_tcent, self._all_ecent, self._cut_tcent, self._icut, _  =\
                wvutils.arc_lines_from_spec(self._spec[:, slit].copy(), sigdetect=sigdetect, nonlinear_counts = self._nonlinear_counts)
            self._all_tcent_weak, self._all_ecent_weak, self._cut_tcent_weak, self._icut_weak, _  =\
                wvutils.arc_lines_from_spec(self._spec[:, slit].copy(), sigdetect=sigdetect, nonlinear_counts = self._nonlinear_counts)

            # Were there enough lines?  This mainly deals with junk slits
            if self._all_tcent.size < min_nlines:
                msgs.warn("Not enough lines to identify in slit {0:d}!".format(slit+1))
                self._det_weak[str(slit)] = [None,None]
                self._det_stro[str(slit)] = [None,None]
                # Remove from ok mask
                oklist = self._ok_mask.tolist()
                oklist.pop(slit)
                self._ok_mask = np.array(oklist)
                self._all_final_fit[str(slit)] = None
                continue
            # Setup up the line detection dicts
            self._det_weak[str(slit)] = [self._all_tcent_weak[self._icut_weak].copy(),self._all_ecent_weak[self._icut_weak].copy()]
            self._det_stro[str(slit)] = [self._all_tcent[self._icut].copy(),self._all_ecent[self._icut].copy()]

            # Run brute force algorithm on the weak lines
            best_patt_dict, best_final_fit = self.run_brute_loop(slit, self._det_weak[str(slit)])

            # Print preliminary report
            good_fit[slit] = self.report_prelim(slit, best_patt_dict, best_final_fit)

        # Now that all slits have been inspected, cross match (if there are bad fit) to generate a
        # list of all lines in every slit, and refit all spectra
        # in self.cross_match() good fits are cross correlate with each other, so we need to have at least 2 good fits
        if np.where(good_fit[self._ok_mask])[0].size > 1 and np.any(np.logical_not(good_fit[self._ok_mask])):
            msgs.info('Checking wavelength solution by cross-correlating with all slits')

            msgs.info('Cross-correlation iteration #1')
            obad_slits = self.cross_match(good_fit, self._det_weak)
            cntr = 2
            while obad_slits.size > 0:
                msgs.info('Cross-correlation iteration #{:d}'.format(cntr))
                good_fit = np.ones(self._nslit, dtype=bool)
                good_fit[obad_slits] = False
                bad_slits = self.cross_match(good_fit,self._det_weak)
                if np.array_equal(bad_slits, obad_slits):
                    break
                obad_slits = bad_slits.copy()
                cntr += 1
                if cntr > 10:
                    msgs.warn("Breaking while loop before convergence. Check the wavelength solution!")
                    break

        # With these updates to the fits of each slit, determine the final fit.
        self.finalize_fit(self._det_weak)

        # Print the final report of all lines
        self.report_final()
        return

    def run_kdtree(self, polygon=4, detsrch=7, lstsrch=10, pixtol=5):
        """
        KD Tree algorithm to wavelength calibrate spectroscopic data.
        Currently, this is only designed for ThAr lamp spectra. See the
        'run_brute' function if you want to calibrate longslit spectra.

        Parameters
        ----------
        polygon : int
          Number of sides to the polygon used in pattern matching.  For example:

            - polygon=3  -->  trigon (two anchor lines and one floating line)
            - polygon=4  -->  tetragon (two anchor lines and two floating lines)
            - polygon=5  -->  pentagon (two anchor lines and three floating lines)

        detsrch : int
            Number of consecutive detected lines used to generate a
            pattern. For example, if detsrch is 4, then for a trigon,
            the following patterns will be generated (assuming line #1
            is the left anchor):

                - 1 2 3:  (in this case line #3 is the right anchor)
                - 1 2 4:  (in this case line #4 is the right anchor)
                - 1 3 4:  (in this case line #4 is the right anchor)

        lstsrch : int
            Number of consecutive lines in the linelist used to generate
            a pattern.  See example above for detsrch
        pixtol : float
            Tolerance used to find good patterns. An acceptable match if
            the closest distance to a pattern is < pixtol/npix, where
            npix is the number of pixels in the spectral direction.
            Ideally, this should depend on the pattern...

        """

        # Load the linelist KD Tree
        lsttree, lindex = waveio.load_tree(polygon=polygon, numsearch=lstsrch)

        # Set the search error to be 5 pixels
        err = pixtol / self._npix

        self._all_patt_dict = {}
        self._all_final_fit = {}
        good_fit = np.zeros(self._nslit, dtype=bool)
        self._det_weak = {}
        self._det_stro = {}
        for slit in range(self._nslit):
            if slit not in self._ok_mask:
                self._all_final_fit[str(slit)] = {}
                continue
            # Detect lines, and decide which tcent to use
            sigdetect = wvutils.parse_param(self._par, 'sigdetect', slit)
            self._all_tcent, self._all_ecent, self._cut_tcent, self._icut, _ =\
                wvutils.arc_lines_from_spec(self._spec[:, slit], sigdetect=sigdetect, nonlinear_counts = self._nonlinear_counts)
            self._all_tcent_weak, self._all_ecent_weak, self._cut_tcent_weak, self._icut_weak, _ =\
                wvutils.arc_lines_from_spec(self._spec[:, slit], sigdetect=sigdetect, nonlinear_counts = self._nonlinear_counts)
            if self._all_tcent.size == 0:
                msgs.warn("No lines to identify in slit {0:d}!".format(slit+ 1))
                continue

            # Save the detections
            self._det_weak[str(slit)] = [self._all_tcent_weak[self._icut_weak].copy(),self._all_ecent_weak[self._icut_weak].copy()]
            self._det_stro[str(slit)] = [self._all_tcent[self._icut].copy(),self._all_ecent[self._icut].copy()]

            use_tcentp, use_ecentp = self.get_use_tcent(1, self._det_weak[str(slit)])
            use_tcentm, use_ecentm = self.get_use_tcent(-1, self._det_weak[str(slit)])
            if use_tcentp.size < detsrch:
                if self._verbose:
                    msgs.info("Not enough lines to test this solution, will attempt another.")
                return None, None

            # Create a detlines KD Tree
            maxlinear = 0.5*self._npix
            if polygon == 3:
                msgs.info("Generating patterns for a trigon")
                patternp, indexp = kdtree_generator.trigon(use_tcentp, detsrch, maxlinear)
                patternm, indexm = kdtree_generator.trigon(use_tcentm, detsrch, maxlinear)
            elif polygon == 4:
                msgs.info("Generating patterns for a tetragon")
                patternp, indexp = kdtree_generator.tetragon(use_tcentp, detsrch, maxlinear)
                patternm, indexm = kdtree_generator.tetragon(use_tcentm, detsrch, maxlinear)
            elif polygon == 5:
                msgs.info("Generating patterns for a pentagon")
                patternp, indexp = kdtree_generator.pentagon(use_tcentp, detsrch, maxlinear)
                patternm, indexm = kdtree_generator.pentagon(use_tcentm, detsrch, maxlinear)
            elif polygon == 6:
                msgs.info("Generating patterns for a hexagon")
                patternp, indexp = kdtree_generator.hexagon(use_tcentp, detsrch, maxlinear)
                patternm, indexm = kdtree_generator.hexagon(use_tcentm, detsrch, maxlinear)
            else:
                msgs.warn("Patterns can only be generated with 3 <= polygon <= 6")
                return None

            dettreep = scipy.spatial.cKDTree(patternp, leafsize=30)
            dettreem = scipy.spatial.cKDTree(patternm, leafsize=30)

            # Query the detections tree
            msgs.info("Querying KD tree patterns (slit {0:d}/{1:d})".format(slit+1, self._nslit))
            resultp = dettreep.query_ball_tree(lsttree, r=err)
            resultm = dettreem.query_ball_tree(lsttree, r=err)

            msgs.info("Identifying wavelengths for each pattern")
            # First flatten the KD Tree query results so numba can handle the input array
            flatresp = [item for sublist in resultp for item in sublist]
            flatresm = [item for sublist in resultm for item in sublist]
            flatidxp = [ii for ii, sublist in enumerate(resultp) for item in sublist]
            flatidxm = [ii for ii, sublist in enumerate(resultm) for item in sublist]
            # Obtain the correlate and anti-correlate solutions
            psols = results_kdtree_nb(use_tcentp, self._wvdata, flatresp, flatidxp, indexp,
                                      lindex, indexp.shape[1], self._npix)
            msols = results_kdtree_nb(use_tcentm, self._wvdata, flatresm, flatidxm, indexm,
                                      lindex, indexm.shape[1], self._npix)

            msgs.info("Identifying the best solution")
            patt_dict, final_fit = self.solve_slit(slit, psols, msols, self._det_weak[str(slit)], nselw=1, nseld=2)

            # Print preliminary report
            good_fit[slit] = self.report_prelim(slit, patt_dict, final_fit)

        # Now that all slits have been inspected, attempt to find a better
        # solution for orders that were not fit well, by estimating the
        # wavelength coverage of that slit
        #self.cross_match_order(good_fit)

        # With the updates to the fits of each slit, determine the final fit, and save the QA
        self.finalize_fit()

        # Print the final report of all lines
        self.report_final()


    # TODO This routine should be replaced with a new version based on my reidentify code
    def cross_match(self, good_fit, detections):
        """Cross-correlate the spectra across all slits to ID all of the lines.

        Parameters
        ----------
        good_fit : ndarray (bool)
            Indicates which slits are deemed to be a good fit (although,
            sometimes a bad fit can be labelled as a good fit). To
            remedy this, the true good fits are determined in this
            routine.

        """
        # Steps:
        # Check that all of the "good" slits are indeed good
        # For all of the bad slits, cross-correlate against all of the good slits to label each line
        # For all newly labeled lines, create a patt_dict of these labeled lines
        # Perform a final fit on these lines

        #self._debug = True
        # First, sort spectra according to increasing central wavelength
        ngd = good_fit.sum()
        idx_gd = np.zeros(ngd, dtype=int)
        wvc_gd = np.zeros(ngd, dtype=float)
        dsp_gd = np.zeros(ngd, dtype=float)
        wvc_gd_jfh = np.zeros(ngd, dtype=float)
        dsp_gd_jfh = np.zeros(ngd, dtype=float)
        xrng = np.arange(self._npix)
        xnpixmin1 = float(self._npix-1)
        cntr = 0
        for slit in range(self._nslit):
            # Masked?
            if slit not in self._ok_mask:
                continue
            if good_fit[slit]:
                idx_gd[cntr] = slit
                # TODO JFH We can get rid of this and thus not need patt_dict
                wvc_gd[cntr] = self._all_patt_dict[str(slit)]["bwv"]
                dsp_gd[cntr] = self._all_patt_dict[str(slit)]["bdisp"]
                # JFH stuff
                wave_soln = self._all_final_fit[str(slit)].pypeitfit.eval(xrng/xnpixmin1)
                wvc_gd_jfh[cntr] = wave_soln[self._npix//2]
                dsp_gd_jfh[cntr]= np.median(wave_soln - np.roll(wave_soln,1))
                cntr += 1
        srt = np.argsort(wvc_gd_jfh)
        sort_idx = idx_gd[srt]
        sort_wvc = wvc_gd[srt]
        sort_dsp = dsp_gd[srt]
        sort_wvc_jfh = wvc_gd_jfh[srt]
        sort_dsp_jfh = dsp_gd_jfh[srt]

        # Cross correlate all good spectra with each other, in order of wavelength
        ncrco = ngd*(ngd-1)//2
        ccorr_val = np.zeros(ncrco)
        shift_val = np.zeros(ncrco)
        dwvc_val = np.zeros(ncrco)
        slit_ids = np.zeros((ncrco, 2), dtype=int)
        cntr = 0
        # JFH Consider adding something in here that takes advantage of the
        for gd in range(0, sort_idx.size-1):
            for gc in range(gd+1, sort_idx.size):
                #corr = scipy.signal.correlate(self._spec[:, sort_idx[gd]], self._spec[:, sort_idx[gc]], mode='same')
                #amax = np.argmax(corr)
                # dwvc_val[cntr] = (sort_wvc[gc]-sort_wvc[gd]) / (0.5*(sort_dsp[gc]+sort_dsp[gd])) - (amax - self._spec.shape[0] // 2)
                # JFH replaced with more robust xcorr
                shift_val[cntr], ccorr_val[cntr]= wvutils.xcorr_shift(self._spec[:, sort_idx[gd]],self._spec[:, sort_idx[gc]],
                                                                      percent_ceil=50.0)
                #dwvc_val[cntr] = (sort_wvc[gc]-sort_wvc[gd]) / (0.5*(sort_dsp[gc]+sort_dsp[gd])) - shift
                # JFH TESTING
                dwvc_val[cntr] = (sort_wvc_jfh[gc]-sort_wvc_jfh[gd]) / (0.5*(sort_dsp_jfh[gc]+sort_dsp_jfh[gd])) - shift_val[cntr]
                slit_ids[cntr, 0] = gd
                slit_ids[cntr, 1] = gc
                cntr += 1


        # TODO Replace this code below with code based on either sigma_clipped_stats or djs_reject
        # Identify the good slits as those for which the cross-correlation is consistent with the mad of all the slits.
        # Bad slits are then the outliers.
        sigrej = 3.0
        mad = 1.4826 * np.median(np.abs(dwvc_val))
        gdmsk = np.abs(dwvc_val) < sigrej * mad
        for ii in range(100):  # Limit to 100 iterations - this will likely never be reached...
            ogdmsk = gdmsk.copy()
            mad = 1.4826 * np.median(np.abs(dwvc_val[gdmsk]))
            gdmsk = np.abs(dwvc_val) < sigrej*mad
            if np.array_equal(gdmsk, ogdmsk):
                break

        if self._debug:
            # TODO Add something here indicating slit indices? Like plot the cc pairs next to the points?
            xplt = np.arange(dwvc_val.size)
            plt.plot(xplt[~gdmsk], dwvc_val[~gdmsk], 'rx',label ='bad slit')
            plt.plot(xplt[gdmsk], dwvc_val[gdmsk], 'bo',label = 'good slit')
            plt.hlines(0,xplt.min(),xplt.max(), color='black',linestyle='--')
            plt.xticks(xplt)
            plt.legend()
            plt.show()

        # Catalogue the good and bad slits.

        # ToDO Basically a slit needs to have a bad cross-correlation with every other slit in order
        # to be classified as a bad slit here. Is this the behavior we want?? Maybe we should be more
        # conservative and call a bad any slit which results in an outlier here?
        good_slits = np.sort(sort_idx[np.unique(slit_ids[gdmsk, :].flatten())])
        bad_slits = np.setdiff1d(np.arange(self._nslit)[self._ok_mask], good_slits, assume_unique=True)
        nbad = bad_slits.size
        if nbad > 0:
            msgs.info('Working on {:d}'.format(nbad) + ' bad slits: {:}'.format(bad_slits + 1))

        # Get the sign (i.e. if pixels correlate/anticorrelate with wavelength)
        # and dispersion (A/pix). Assume these are the same for all slits

        # JFH Changed this to take the median which is more robust. Could even reject outliers
        disp_good = np.zeros(good_slits.size,dtype=float)
        sign_good = np.zeros(good_slits.size,dtype=int)
        wvc_good  = np.zeros(good_slits.size,dtype=float)
        for islit in range(good_slits.size):
            # JFH ToDO Could just use the good wavelength solutions and then we would not need this sign and hence all_patt_ict
            sign_good[islit] =  self._all_patt_dict[str(good_slits[islit])]['sign']
            # JFH stuff
            wave_soln = self._all_final_fit[str(good_slits[islit])].pypeitfit.eval(xrng / xnpixmin1)
            wvc_good[islit] = wave_soln[self._npix // 2]
            disp_good[islit] = np.median(wave_soln - np.roll(wave_soln, 1))


        disp_med = np.median(disp_good)
        sign = np.median(sign_good)
        #disp = self._all_patt_dict[str(good_slits[0])]['bdisp']
        #sign = self._all_patt_dict[str(good_slits[0])]['sign']

        # For all of the bad slits, estimate some line wavelengths
        new_bad_slits = np.array([], dtype=int)
        for bs in bad_slits:
            if bs not in self._ok_mask:
                continue
            if detections[str(bs)][0] is None:  # No detections at all; slit is hopeless
                msgs.warn('Slit {:d}'.format(bs) + ' has no arc line detections.  Likely this slit is junk!')
                self._bad_slits.append(bs)
                continue
            bsdet, _ = self.get_use_tcent(sign, detections[str(bs)])
            lindex = np.array([], dtype=int)
            dindex = np.array([], dtype=int)
            wcen = np.zeros(good_slits.size)
            disp = np.zeros(good_slits.size)
            shift_vec = np.zeros(good_slits.size)
            stretch_vec = np.zeros(good_slits.size)
            ccorr_vec = np.zeros(good_slits.size)
            for cntr, gs in enumerate(good_slits):
                msgs.info('Cross-correlating bad slit # {:d}'.format(bs + 1) + ' with good slit # {:d}'.format(gs + 1))
                # Match the peaks between the two spectra.
                # spec_gs_adj is the stretched spectrum
                success, shift_vec[cntr], stretch_vec[cntr], ccorr_vec[cntr], _, _ =  \
                    wvutils.xcorr_shift_stretch(self._spec[:, bs],self._spec[:, gs], debug = self._debug)
                if not success:
                    continue
                # ToDo Put in a cut on the cross-correlation value here in this logic so that we only consider slits that are sufficiently similar

                # Estimate wcen and disp for this bad slit based on its shift/stretch relative to the good slit
                disp[cntr] = disp_good[cntr]/stretch_vec[cntr]
                wcen[cntr] = wvc_good[cntr] - shift_vec[cntr]*disp[cntr]

                # For each peak in the gs spectrum, identify the corresponding peaks in the bs spectrum. Do this by
                # transforming these good slit line pixel locations into the (shifted and stretched) bs frame
                gsdet, _ = self.get_use_tcent(sign, detections[str(gs)])
                gsdet_ss = gsdet*stretch_vec[cntr] + shift_vec[cntr]
                if self._debug:
                    plt.figure(figsize=(14, 6))
                    xrng = np.arange(self._npix)
                    tampl_bs = np.interp(bsdet, xrng, self._spec[:, bs])
                    plt.plot(xrng, self._spec[:, bs], color='red', drawstyle='steps-mid', label='bad slit arc', linewidth=1.0, zorder= 10)
                    plt.plot(bsdet, tampl_bs, 'r.', markersize=10.0, label='bad slit lines', zorder= 10)
                    tampl_gs = np.interp(gsdet, xrng, self._spec[:, gs])
                    plt.plot(xrng, self._spec[:, gs], color='black', drawstyle='steps-mid', linestyle=':',
                             label='good slit arc', linewidth=0.5)
                    plt.plot(gsdet, tampl_gs, 'k+', markersize=8.0, label='good slit lines')
                    gdarc_ss = wvutils.shift_and_stretch(self._spec[:, gs], shift_vec[cntr], stretch_vec[cntr])
                    #tampl_ss = np.interp(gsdet_ss, xrng, gdarc_ss)
                    for iline in range(gsdet_ss.size):
                        plt.plot([gsdet[iline],gsdet_ss[iline]],[tampl_gs[iline], tampl_gs[iline]], color='cornflowerblue', linewidth = 1.0)
                    plt.plot(xrng, gdarc_ss, color='black', drawstyle='steps-mid', label='good slit arc shift/stretch', linewidth=1.0)
                    plt.plot(gsdet_ss, tampl_gs, 'k.', markersize=10.0, label='predicted good slit lines')
                    plt.title('Cross-correlation of bad slit # {:d}'.format(bs+1) + ' and good slit # {:d}'.format(gs+1) +
                              ': ccor = {:5.3f}'.format(ccorr_vec[cntr]) +
                              ', shift = {:6.1f}'.format(shift_vec[cntr]) +
                              ', stretch = {:5.4f}'.format(stretch_vec[cntr]) +
                              ', wv_cen = {:7.1f}'.format(wcen[cntr]) +
                              ', disp = {:5.3f}'.format(disp[cntr]))
                    plt.ylim(-5.0, 1.5*self._spec[:, bs].max())
                    plt.legend()
                    plt.show()

                # Calculate wavelengths for all of the gsdet detections
                wvval = self._all_final_fit[str(gs)].pypeitfit.eval(xrng / xnpixmin1)
                # Loop over the bad slit line pixel detections and find the nearest good slit line
                for dd in range(bsdet.size):
                    pdiff = np.abs(bsdet[dd]-gsdet_ss)
                    bstpx = np.argmin(pdiff)
                    # If a match is found within 2 pixels, consider this a successful match
                    if pdiff[bstpx] < 2.0:
                        # Using the good slit wavelength solution, search for the nearest line in the line list
                        bstwv = np.abs(self._wvdata - wvval[bstpx])
                        # This is probably not a good match
                        if bstwv[np.argmin(bstwv)] > 2.0*disp_med:
                            continue
                        lindex = np.append(lindex, np.argmin(bstwv)) # index in the line list self._wvdata
                        dindex = np.append(dindex, dd)               # index in the array of pixel detections bsdet
            # Finalize the best guess of each line
            # Initialise the patterns dictionary
            patt_dict = dict(acceptable=False, nmatch=0, ibest=-1, bwv=0.,
                             sigdetect= wvutils.parse_param(self._par, 'sigdetect', bs),
                             mask=np.zeros(bsdet.size, dtype=bool), scores = None)
            patt_dict['sign'] = sign
            patt_dict['bwv'] = np.median(wcen[wcen != 0.0])
            patt_dict['bdisp'] = np.median(disp[disp != 0.0])
            patterns.solve_triangles(bsdet, self._wvdata, dindex, lindex, patt_dict = patt_dict)

            if self._debug:
                tmp_list = astropy.table.vstack([self._line_lists, self._unknwns])
                match_qa(self._spec[:, bs], bsdet, tmp_list,patt_dict['IDs'], patt_dict['scores'])

            # Use only the perfect IDs
            iperfect = np.array(patt_dict['scores']) != 'Perfect'
            patt_dict['mask'][iperfect] = False
            patt_dict['nmatch'] = np.sum(patt_dict['mask'])
            if patt_dict['nmatch'] < 3:
                patt_dict['acceptable'] = False

            # Check if a solution was found
            if not patt_dict['acceptable']:
                new_bad_slits = np.append(new_bad_slits, bs)
                continue
            final_fit = wv_fitting.fit_slit(self._spec[:, bs], patt_dict, bsdet, self._line_lists)
            #final_fit = self.fit_slit(bs, patt_dict, bsdet)
            if final_fit is None:
                # This pattern wasn't good enough
                new_bad_slits = np.append(new_bad_slits, bs)
                continue

            if final_fit['rms'] >  wvutils.parse_param(self._par, 'rms_threshold', bs):
                msgs.warn('---------------------------------------------------' + msgs.newline() +
                          'Cross-match report for slit {0:d}/{1:d}:'.format(bs + 1, self._nslit) + msgs.newline() +
                          '  Poor RMS ({0:.3f})! Will try cross matching iteratively'.format(final_fit['rms']) + msgs.newline() +
                          '---------------------------------------------------')
                # Store this result in new_bad_slits, so the iteration can be performed,
                # but make sure to store the result, as this might be the best possible.
                new_bad_slits = np.append(new_bad_slits, bs)
            self._all_patt_dict[str(bs)] = copy.deepcopy(patt_dict)
            self._all_final_fit[str(bs)] = copy.deepcopy(final_fit)
            if self._debug:
                xplt = np.linspace(0.0, 1.0, self._npix)
                yplt = utils.func_val(final_fit['fitc'], xplt, 'legendre', minx=0.0, maxx=1.0)
                plt.plot(final_fit['pixel_fit'], final_fit['wave_fit'], 'bx')
                plt.plot(xrng, yplt, 'r-')
                plt.show()
        return new_bad_slits

    def cross_match_order(self, good_fit):
        """Using the solutions of all orders, identify the good solutions, and refit the bad ones!

        TODO: This function needs work... The first few lines of code successfully pick up the good orders,
        but we need a new routine that (based on an estimated central wavelength and dispersion) can successfully
        ID all of the lines.
        """
        # DEPRECATED (NOT USED)

        # First determine the central wavelength and dispersion of every slit, using the known good solutions
        xplt = np.arange(self._nslit)
        yplt, dplt = np.zeros(self._nslit), np.zeros(self._nslit)
        imsk = np.ones(self._nslit, dtype=int)
        for slit in range(self._nslit):
            if good_fit[slit]:
                yplt[slit] = self._all_patt_dict[str(slit)]['bwv']
                dplt[slit] = self._all_patt_dict[str(slit)]['bdisp']
                imsk[slit] = 0

        mask, fit = utils.robust_polyfit(xplt, yplt, 2, function='polynomial', sigma=2,
                                         initialmask=imsk, forceimask=True)
        good_fit[mask == 1] = False
        wavemodel = utils.func_val(fit, xplt, 'polynomial')
        disp = np.median(dplt[good_fit])

        # TODO: maybe rethink the model at this point? Using the derived
        # central wavelength and dispersion identify liens in all orders?

        if self._debug:
            plt.subplot(211)
            plt.plot(xplt, wavemodel, 'r-')
            ww = np.where(mask==0)
            plt.plot(xplt[ww], yplt[ww], 'bx')
            ww = np.where(mask==1)
            plt.plot(xplt[ww], yplt[ww], 'rx')
            plt.subplot(212)
            plt.plot(xplt, dplt, 'bx')
            plt.show()
            #embed()

        fact_nl = 1.2  # Non linear factor
        new_good_fit = np.zeros(self._nslit, dtype=bool)
        for slit in range(self._nslit):
            wmin = wavemodel[slit] - fact_nl*disp*self._npix/2
            wmax = wavemodel[slit] + fact_nl*disp*self._npix/2
            ww = np.where((self._wvdata > wmin) & (self._wvdata < wmax))
            wavedata = self._wvdata[ww]
            msgs.info('Brute force ID for slit {0:d}/{1:d}'.format(slit+1, self._nslit))
            best_patt_dict, best_final_fit =\
                self.run_brute_loop(slit, arrerr=self._det_weak[str(slit)], wavedata=wavedata)

            self._all_patt_dict[str(slit)] = copy.deepcopy(best_patt_dict)
            self._all_final_fit[str(slit)] = copy.deepcopy(best_final_fit)
            new_good_fit[slit] = self.report_prelim(slit, best_patt_dict, best_final_fit)
        return new_good_fit


        # Set some fitting parameters
        if self._n_final is None:
            order = 4
        else:
            order = self._n_final

        ofit = [5, 3, 1, 0]
        lnpc = len(ofit) - 1

        # Prepare the fitting coefficients
        xv = np.arange(self._npix)/(self._npix-1)
        ords = np.arange(self._nslit)
        xcen = xv[:, np.newaxis].repeat(self._nslit, axis=1)
        extrapord = ~good_fit
        maskord = np.where(extrapord)[0]

        coeffs = None
        waves = np.zeros(xcen.shape, dtype=float)
        for slit in range(self._nslit):
            if good_fit[slit]:
                func = self._all_final_fit[str(slit)]['function']
                fmin = self._all_final_fit[str(slit)]['fmin']
                fmax = self._all_final_fit[str(slit)]['fmax']
                fitc = self._all_final_fit[str(slit)]['fitc']
                if coeffs is None:
                    coeffs = np.zeros((fitc.size, self._nslit))
                coeffs[:, slit] = fitc.copy()
                waves[:, slit] = utils.func_val(fitc, xv, func, minx=fmin, maxx=fmax)

        msgs.info("Performing a PCA on the order wavelength solutions")
        #embed()
        pca_wave, outpar = pca.basis(xcen, waves, coeffs, lnpc, ofit, x0in=ords, mask=maskord, skipx0=False, function=func)

        # Report the QA
        # TODO: fix setup passing
        setup = "BLAH"
        pca.pca_plot(setup, outpar, ofit, "wave_cross_match", pcadesc="Wavelength calibration PCA")


        # Extrapolate the remaining orders requested
        #extrap_wave, outpar = pca.extrapolate(outpar, ords)

        # Determine if pixels correlate and anti-correlate with wavelength
        signs = np.zeros(self._nslit, dtype=int)
        for slit in range(self._nslit):
            wvval = pca_wave[:, slit]
            if wvval[wvval.size//2] > wvval[wvval.size//2-1]:
                signs[slit] = 1
            else:
                signs[slit] = -1
        sign = 1
        if np.sum(signs) < 0:
            sign = -1

        new_bad_slits = np.array([], dtype=int)
        # Using the first guesses at the wavelength solution, identify lines
        for slit in range(self._nslit):
            # Get the detections
            dets, _ = self.get_use_tcent(sign, self._det_weak[str(slit)])
            lindex = np.array([], dtype=int)
            dindex = np.array([], dtype=int)
            # Calculate wavelengths for the gsdet detections
            wvval = pca_wave[:, slit]
            wvcen = wvval[wvval.size//2]
            disp = abs(wvval[wvval.size//2] - wvval[wvval.size//2-1])
            for dd in range(dets.size):
                pdiff = np.abs(dets[dd] - xv)
                bstpx = np.argmin(pdiff)
                bstwv = np.abs(self._wvdata - wvval[bstpx])
                if bstwv[np.argmin(bstwv)] > 10.0 * disp:
                    # This is probably not a good match
                    continue
                lindex = np.append(lindex, np.argmin(bstwv))
                dindex = np.append(dindex, dd)

            # Finalize the best guess of each line
            # Initialise the patterns dictionary
            patt_dict = dict(acceptable=False, nmatch=0, ibest=-1, bwv=0.,
                             sigdetect=wvutils.parse_param(self._par, 'sigdetect', slit),
                             mask=np.zeros(dets.size, dtype=bool))
            patt_dict['sign'] = sign
            patt_dict['bwv'] = wvcen
            patt_dict['bdisp'] = disp

            patterns.solve_triangles(dets, self._wvdata, dindex, lindex, patt_dict)
            # Check if a solution was found
            if not patt_dict['acceptable']:
                new_bad_slits = np.append(new_bad_slits, slit)
                msgs.warn('---------------------------------------------------' + msgs.newline() +
                          'Cross-match report for slit {0:d}/{1:d}:'.format(slit, self._nslit-1) + msgs.newline() +
                          '  Lines could not be identified! Will try cross matching iteratively' + msgs.newline() +
                          '---------------------------------------------------')
                continue
            final_fit = self.fit_slit(slit, patt_dict, dets)
            if final_fit is None:
                # This pattern wasn't good enough
                new_bad_slits = np.append(new_bad_slits, slit)
                msgs.warn('---------------------------------------------------' + msgs.newline() +
                          'Cross-match report for slit {0:d}/{1:d}:'.format(slit, self._nslit-1) + msgs.newline() +
                          '  Fit was not good enough! Will try cross matching iteratively' + msgs.newline() +
                          '---------------------------------------------------')
                continue
            if final_fit['rms'] > wvutils.parse_param(self._par, 'rms_threshold', slit):
                msgs.warn('---------------------------------------------------' + msgs.newline() +
                          'Cross-match report for slit {0:d}/{1:d}:'.format(slit, self._nslit-1) + msgs.newline() +
                          '  Poor RMS ({0:.3f})! Will try cross matching iteratively'.format(final_fit['rms']) + msgs.newline() +
                          '---------------------------------------------------')
                # Store this result in new_bad_slits, so the iteration can be performed,
                # but make sure to store the result, as this might be the best possible.
                new_bad_slits = np.append(new_bad_slits, slit)
            self._all_patt_dict[str(slit)] = copy.deepcopy(patt_dict)
            self._all_final_fit[str(slit)] = copy.deepcopy(final_fit)
            if self._debug:
                xplt = np.linspace(0.0, 1.0, self._npix)
                yplt = utils.func_val(final_fit['fitc'], xplt, 'legendre', minx=0.0, maxx=1.0)
                plt.plot(final_fit['pixel_fit'], final_fit['wave_fit'], 'bx')
                plt.plot(xplt, yplt, 'r-')
                plt.show()
                #embed()

        # debugging
        if self._debug:
            # First determine the central wavelength and dispersion of every slit, using the known good solutions
            xplt = np.arange(self._nslit)
            yplt, dplt = np.zeros(self._nslit), np.zeros(self._nslit)
            imsk = np.ones(self._nslit, dtype=int)
            for slit in range(self._nslit):
                if good_fit[slit]:
                    yplt[slit] = self._all_patt_dict[str(slit)]['bwv']
                    dplt[slit] = self._all_patt_dict[str(slit)]['bdisp']
                    imsk[slit] = 0

            mask, fit = utils.robust_polyfit(xplt, yplt, 2, function='polynomial', sigma=2,
                                             initialmask=imsk, forceimask=True)

            ymodel = utils.func_val(fit, xplt, 'polynomial')
            plt.subplot(211)
            plt.plot(xplt, ymodel, 'r-')
            ww = np.where(mask==0)
            plt.plot(xplt[ww], yplt[ww], 'bx')
            ww = np.where(mask==1)
            plt.plot(xplt[ww], yplt[ww], 'rx')
            plt.subplot(212)
            plt.plot(xplt, dplt, 'bx')
            plt.show()
            #embed()

        return new_bad_slits

    def get_use_tcent_old(self, corr, cut=True, arr_err=None, weak=False):
        """
        Grab the lines to use

        Parameters
        ----------
        corr : int
            Set if pixels correlate with wavelength (corr==1) or
            anticorrelate (corr=-1)
        cut: bool, optional
            Cut on the lines according to significance
        arr_err : list, optional
            A list [tcent, ecent] indicating which detection list
            should be used. Note that if arr_err is set then the
            weak keyword is ignored.
        weak: bool, optional
            If True, return the weak lines

        Returns
        -------
        arr : `numpy.ndarray`
            ???
        err : `numpy.ndarray`
            ???
        """
        # Decide which array to use
        if arr_err is None:
            if weak:
                if cut:
                    arr = self._all_tcent_weak.copy()[self._icut_weak]
                    err = self._all_ecent_weak.copy()[self._icut_weak]
                else:
                    msgs.error('CODING ERROR: Cut must be True')
            else:
                if cut:
                    arr = self._all_tcent.copy()[self._icut]
                    err = self._all_ecent.copy()[self._icut]
                else:
                    msgs.error('CODING ERROR: Cut must be True')
        else:
            arr, err = arr_err[0], arr_err[1]
        # Return the appropriate tcent
        if corr == 1:
            return arr, err
        else:
            return (self._npix - 1.0) - arr[::-1], err[::-1]

    def get_use_tcent(self, corr, tcent_ecent):
        """
        Grab the lines to use

        Parameters
        ----------
        corr : int
            Set if pixels correlate with wavelength (corr==1) or
            anticorrelate (corr=-1)
        tcent_ecent : list
            A list [tcent, ecent] indicating which detection list
            should be used. Note that if arr_err is set then the weak
            keyword is ignored.

        Returns
        -------
        arr : `numpy.ndarray`
            ???
        err : `numpy.ndarray`
            ???
        """
        # Return the appropriate tcent
        tcent, ecent = tcent_ecent[0], tcent_ecent[1]
        if corr == 1:
            return tcent, ecent
        else:
            return (self._npix - 1.0) - tcent[::-1], ecent[::-1]


    def results_brute(self, tcent_ecent, poly=3, pix_tol=0.5, detsrch=5, lstsrch=5, wavedata=None):
        """
        Need some docs here. I think this routine generates the
        patterns, either triangles are quadrangles.

        Parameters
        ----------
        tcent_ecent: list
            List of `numpy.ndarray` objects, [tcent, ecent]
        poly, optional:
            algorithms to use for pattern matching. Only triangles (3)
            and quadrangles (4) are supported
        pix_tol, optional:
            tolerance that is used to determine if a pattern match is
            successful (in units of pixels)
        detsrch, optional:
            Number of lines to search over for the detected lines
        lstsrch, optional:
            Number of lines to search over for the detected lines
        wavedata, optional:
            ???
        arrerr, optional:
            ???

        """
        # Import the pattern matching algorithms
        if poly == 3:
            from pypeit.core.wavecal.patterns import triangles as generate_patterns
        elif poly == 4:
            from pypeit.core.wavecal.patterns import quadrangles as generate_patterns
        else:
            msgs.warn("Pattern matching is only available for trigons and tetragons.")
            return None, None

        if wavedata is None:
            wavedata = self._wvdata

        # Test if there are enough lines to generate a solution
        use_tcent, _ = self.get_use_tcent(1, tcent_ecent)
        if use_tcent.size < lstsrch or use_tcent.size < detsrch:
            if self._verbose:
                msgs.info("Not enough lines to test this solution, will attempt another.")
            return None, None

        if self._verbose:
            msgs.info("Begin pattern matching")

        # First run pattern recognition assuming pixels correlate with wavelength
        dindexp, lindexp, wvcenp, dispsp = generate_patterns(use_tcent, wavedata, self._npix,
                                                             detsrch, lstsrch, pix_tol)
        # Now run pattern recognition assuming pixels anti-correlate with wavelength
        use_tcent, _ = self.get_use_tcent(-1, tcent_ecent)
        dindexm, lindexm, wvcenm, dispsm = generate_patterns(use_tcent, wavedata, self._npix,
                                                             detsrch, lstsrch, pix_tol)
        return (dindexp, lindexp, wvcenp, dispsp,), (dindexm, lindexm, wvcenm, dispsm,)

    def results_kdtree(self, use_tcent, res, dindex, lindex, ordfit=2):
        # Assign wavelengths to each pixel
        nrows = len(res)
        ncols = sum(map(len, res))
        nindx = dindex.shape[1]
        wvdisp = np.zeros(ncols)
        wvcent = np.zeros(ncols)
        dind = np.zeros((ncols, nindx), dtype=int)
        lind = np.zeros((ncols, nindx), dtype=int)
        cnt = 0
        for x in range(nrows):
            for y in range(len(res[x])):
                # dx = use_tcent[dindex[x, -1]] - use_tcent[dindex[x, 0]]
                # dp = self._wvdata[lindex[res[x][y], -1]] - self._wvdata[lindex[res[x][y], 0]]
                # try:
                #     null, cgrad = utils.robust_polyfit(use_tcent[dindex[x, :]], self._wvdata[lindex[res[x][y], :]],
                #                                        1, sigma=2.0, verbose=False)
                #     wvdisp[cnt] = cgrad[1]
                # except:
                #     wvdisp[cnt] = (dp / dx)
                #
                coeff = np.polyfit(use_tcent[dindex[x, :]], self._wvdata[lindex[res[x][y]]], ordfit)
                wvcent[cnt] = np.polyval(coeff, self._npix / 2.0)
                wvdisp[cnt] = abs(np.polyval(coeff, (self._npix+1) / 2.0) - wvcent[cnt])
                dind[cnt, :] = dindex[x, :]
                lind[cnt, :] = lindex[res[x][y], :]
                cnt += 1
        return dind, lind, wvcent, wvdisp

    def solve_slit(self, slit, psols, msols, tcent_ecent, nstore=1, nselw=3, nseld=3):
        """
        Need some docs here. I think this routine creates a 2d histogram
        of the patterns and searches for the most represented wave_cen
        and log10(disp). Then it attempts to fit each value determined
        (default of 1) to try to figure out if it is a reasonable fit.

        Parameters
        ----------
        slit:
        psols:
        msols:
        tcent_ecent: list, [tcent, ecent]
        nstore:
            Number of pattern matches to store and fit
        nselw:
            All solutions around the best central wavelength
            solution within +- nselw are selected to be fit
        nseld:
            All solutions around the best log10(dispersion) solution
            within +- nseld are selected to be fit

        Returns
        -------
        patt_dict:
        final_dict:
        """

        # Extract the solutions
        dindexp, lindexp, wvcenp, dispsp = psols
        dindexm, lindexm, wvcenm, dispsm = msols

        # Remove any invalid results from correlate
        ww = np.where((self._binw[0] < wvcenp) & (wvcenp < self._binw[-1]) &
                      (10.0 ** self._bind[0] < dispsp) & (dispsp < 10.0 ** self._bind[-1]))
        dindexp = dindexp[ww[0], :]
        lindexp = lindexp[ww[0], :]
        dispsp = dispsp[ww]
        wvcenp = wvcenp[ww]

        # Remove any invalid results from anticorrelate
        ww = np.where((self._binw[0] < wvcenm) & (wvcenm < self._binw[-1]) &
                      (10.0 ** self._bind[0] < dispsm) & (dispsm < 10.0 ** self._bind[-1]))
        dindexm = dindexm[ww[0], :]
        lindexm = lindexm[ww[0], :]
        dispsm = dispsm[ww]
        wvcenm = wvcenm[ww]

        # Construct the histograms
        histimgp, xed, yed = np.histogram2d(wvcenp, np.log10(dispsp), bins=[self._binw, self._bind])
        histimgm, xed, yed = np.histogram2d(wvcenm, np.log10(dispsm), bins=[self._binw, self._bind])
        #histimgp = gaussian_filter(histimgp, 3)
        #histimgm = gaussian_filter(histimgm, 3)
        histimg = histimgp - histimgm
        sm_histimg = scipy.ndimage.gaussian_filter(histimg, [30, 15])

        #histpeaks = patterns.detect_2Dpeaks(np.abs(sm_histimg))
        histpeaks = patterns.detect_2Dpeaks(np.abs(histimg))

        # Find the indices of the nstore largest peaks
        bidx = np.unravel_index(np.argpartition(np.abs(histpeaks*histimg), -nstore, axis=None)[-nstore:], histimg.shape)

        # Get the peak value of central wavelength and dispersion
        allwcen = self._binw[bidx[0]]
        alldisp = self._bind[bidx[1]]
        allhnum = np.abs(histimg[bidx])

        #debug = False
        if self._debug:# or slit==2:
            this_hist = histimg
            plt.clf()
            rect_image = [0.12, 0.05, 0.85, 0.9]
            fx = plt.figure(1, figsize=(12, 8))
            ax_image = fx.add_axes(rect_image)
            extent = [self._binw[0], self._binw[-1], self._bind[0], self._bind[-1]]
            # plt.subplot(221)
            # plt.imshow((np.abs(histimg[:, ::-1].T)), extent=extent, aspect='auto')
            # plt.subplot(222)
            # plt.imshow((np.abs(sm_histimg[:, ::-1].T)), extent=extent, aspect='auto')
            # plt.subplot(223)
            # plt.imshow((np.abs(histimgp[:, ::-1].T)), extent=extent, aspect='auto')
            # plt.subplot(224)
            # plt.imshow((np.abs(histimgm[:, ::-1].T)), extent=extent, aspect='auto')
            #plt.imshow((np.abs(sm_histimg[:, ::-1].T)), extent=extent, aspect='auto')
            cimg = ax_image.imshow(this_hist.T, extent=extent, aspect='auto',vmin=-2.0,vmax=5.0,
                       interpolation='nearest',origin='lower',cmap='Set1')
            nm = histimg.max() - histimg.min()
            ticks = np.arange(this_hist.min(),this_hist.max() + 1,1)
            cbar = fx.colorbar(cimg, ax=ax_image,ticks = ticks,drawedges = True, extend ='both',
                               spacing = 'proportional',orientation ='horizontal')
            cbar.set_ticklabels(ticks)
            cbar.set_label('# of Occurences')
            ax_image.set_xlabel('Central Wavelength (Angstroms)')
            ax_image.set_ylabel('log10(Dispersion/(Ang/pixel))')
            delta_wv = np.median(self._binw - np.roll(self._binw,1))
            delta_disp = np.median(self._bind - np.roll(self._bind,1))
            label = 'Maximum: (lam, log10(disp)) = ({:8.2f}'.format(allwcen[0]) + ',{:5.3f})'.format(alldisp[0])
            ax_image.plot(allwcen + delta_wv/2.0, alldisp + delta_disp/2.0, color='red', marker='+', markersize=10.0, fillstyle='none',
                     linestyle='None', zorder = 10,label=label)
            ax_image.legend()
            #plt.plot(self._binw[bidx[0]], self._bind[bidx[1]], 'r+')
#            ax_image.axvline(allwcen, color='r', linestyle='--')
#            ax_image.axhline(alldisp, color='r', linestyle='--')
            plt.show()
            #if False:
            #    plt.clf()
            #    plt.imshow(histimgp[:, ::-1].T, extent=extent, aspect='auto',vmin=0.0,vmax=1.0)
            #    plt.show()


        # Find all good solutions
        bestlist = []
        for idx in range(nstore):
            # Select all solutions around the best solution within a square of side 2*nsel
            wlo = self._binw[max(0, bidx[0][idx] - nselw)]
            whi = self._binw[min(self._ngridw - 1, bidx[0][idx] + nselw)]
            dlo = 10.0 ** self._bind[max(0, bidx[1][idx] - nseld)]
            dhi = 10.0 ** self._bind[min(self._ngridd - 1, bidx[1][idx] + nseld)]
            if histimgp[bidx][idx] > histimgm[bidx][idx]:
                wgd = np.where((wvcenp > wlo) & (wvcenp < whi) & (dispsp > dlo) & (dispsp < dhi))
                dindex = dindexp[wgd[0], :].flatten()
                lindex = lindexp[wgd[0], :].flatten()
                sign = +1
            else:
                wgd = np.where((wvcenm > wlo) & (wvcenm < whi) & (dispsm > dlo) & (dispsm < dhi))
                dindex = dindexm[wgd[0], :].flatten()
                lindex = lindexm[wgd[0], :].flatten()
                sign = -1
            # Store relevant values in an array to solve for best solution
            bestlist.append([allwcen[idx], alldisp[idx], allhnum[idx], sign, dindex, lindex])

        if self._verbose:
            msgs.info("Fitting the wavelength solution for each slit")
        patt_dict, final_dict = None, None
        for idx in range(nstore):
            # Solve the patterns
            tpatt_dict = self.solve_patterns(slit, bestlist[idx], tcent_ecent)
            if tpatt_dict is None:
                # This pattern wasn't good enough
                continue
            # Fit the full set of lines with the derived patterns
            use_tcent, _ = self.get_use_tcent(tpatt_dict['sign'], tcent_ecent)
            tfinal_dict = wv_fitting.fit_slit(self._spec[:, slit], tpatt_dict, use_tcent, self._line_lists)
            # tfinal_dict = self.fit_slit(slit, tpatt_dict, use_tcent)
            if tfinal_dict is None:
                # This pattern wasn't good enough
                continue
            # Check if this solution is better than the last
            if patt_dict is None:
                # First time a fit is found
                patt_dict, final_dict = tpatt_dict, tfinal_dict
                continue
            elif tfinal_dict['rms'] < wvutils.parse_param(self._par, 'rms_threshold', slit):
                # Has a better fit been identified (i.e. more lines ID)?
                if len(tfinal_dict['pixel_fit']) > len(final_dict['pixel_fit']):
                    patt_dict, final_dict = copy.deepcopy(tpatt_dict), copy.deepcopy(tfinal_dict)
        return patt_dict, final_dict

    def solve_patterns(self, slit, bestlist, tcent_ecent):
        """

        Args:
            slit (int):
               The ID of the slit
            bestlist (list or ndarray):
                A 5 element list, each containing a numpy.ndarray, with the following values required for each index:
                    0: central wavelength of the pattern
                    1: central dispersion of pattern
                    2: sign of the pattern (note, sign = 1 [-1] if pixels correlate [anticorrelate] with wavelength
                    3: index of the full list of patterns that were created from the detected arc lines
                    4: index of the full list of patterns that were created from the line list.
            tcent_ecent (list):
                A list [tcent, ecent] indicating which detection list should be used. Note that if arr_err is set then the weak keyword is ignored.

        Returns:
            dict: Dictionary containing information about the best patterns.

        """

        # Obtain a full list of indices that are consistent with the maximum value
        wcen, dcen, sign, dindex, lindex = bestlist[0], bestlist[1], bestlist[3], bestlist[4], bestlist[5]

        # Find the favoured sign and only use those values
        use_tcent, _ = self.get_use_tcent(sign, tcent_ecent)
        if sign == +1:
            signtxt = "correlate"
        else:
            signtxt = "anticorrelate"

        # Initialise the patterns dictionary
        patt_dict = dict(acceptable=False, nmatch=0, ibest=-1, bwv=0.,
                         sigdetect=wvutils.parse_param(self._par, 'sigdetect', slit),
                         mask=np.zeros(use_tcent.size, dtype=bool))
        patterns.solve_triangles(use_tcent, self._wvdata, dindex, lindex, patt_dict)
        # Check if a solution was found
        if not patt_dict['acceptable']:
            return None

        # Fill in the patterns dictionary
        patt_dict['sign'] = sign
        patt_dict['bwv'] = wcen
        patt_dict['bdisp'] = 10.0 ** dcen

        # Check that a solution has been found
        if patt_dict['nmatch'] == 0 and self._verbose:
            msgs.info(msgs.newline() +
                      '---------------------------------------------------' + msgs.newline() +
                      'Initial report:' + msgs.newline() +
                      '  No matches! Try another algorithm' + msgs.newline() +
                      '---------------------------------------------------')
            return None
        elif self._verbose:
            # Report
            msgs.info(msgs.newline() +
                      '---------------------------------------------------' + msgs.newline() +
                      'Initial report:' + msgs.newline() +
                      '  Pixels {:s} with wavelength'.format(signtxt) + msgs.newline() +
                      '  Number of lines recovered    = {:d}'.format(self._all_tcent.size) + msgs.newline() +
                      '  Number of lines analyzed     = {:d}'.format(use_tcent.size) + msgs.newline() +
                      '  Number of acceptable matches = {:d}'.format(patt_dict['nmatch']) + msgs.newline() +
                      '  Best central wavelength      = {:g}A'.format(patt_dict['bwv']) + msgs.newline() +
                      '  Best dispersion              = {:g}A/pix'.format(patt_dict['bdisp']) + msgs.newline() +
                      '  Best wave/disp                = {:g}'.format(patt_dict['bwv']/patt_dict['bdisp']) + msgs.newline() +
                      '---------------------------------------------------')
        return patt_dict

    def finalize_fit(self, detections):
        """
        Once the best IDs have been found for each slit, perform a final
        fit to all slits and save the results
        """

        for slit in range(self._nslit):
            if slit not in self._ok_mask:
                continue
            if self._all_patt_dict[str(slit)] is None:
                continue
            # Save the QA for the best solution
            slittxt = '_Slit{0:03d}'.format(slit+1)
            use_tcent, use_ecent = self.get_use_tcent(self._all_patt_dict[str(slit)]['sign'],detections[str(slit)])
            if self._outroot is not None:
                # Write IDs
                out_dict = dict(pix=use_tcent, IDs=self._all_patt_dict[str(slit)]['IDs'])
                jdict = ltu.jsonify(out_dict)
                ltu.savejson(self._outroot + slittxt + '.json', jdict, easy_to_read=True, overwrite=True)
                msgs.info("Wrote: {:s}".format(self._outroot + slittxt + '.json'))

                # Plot
                tmp_list = np.vstack([self._line_lists, self._unknwns])
                match_qa(self._spec[:, slit], use_tcent, tmp_list,
                            self._all_patt_dict[str(slit)]['IDs'], self._all_patt_dict[str(slit)]['scores'],
                            outfile=self._outroot + slittxt + '.pdf')
                msgs.info("Wrote: {:s}".format(self._outroot + slittxt + '.pdf'))
            # Perform the final fit for the best solution
            best_final_fit = wv_fitting.fit_slit(self._spec[:, slit], self._all_patt_dict[str(slit)], use_tcent,
                                                 self._line_lists, outroot=self._outroot, slittxt=slittxt)
            #best_final_fit = self.fit_slit(slit, self._all_patt_dict[str(slit)], use_tcent, outroot=self._outroot, slittxt=slittxt)
            self._all_final_fit[str(slit)] = copy.deepcopy(best_final_fit)

    def report_prelim(self, slit, best_patt_dict, best_final_fit):

        good_fit = False
        # Report on the best preliminary result
        if best_final_fit is None:
            msgs.warn('---------------------------------------------------' + msgs.newline() +
                      'Preliminary report for slit {0:d}/{1:d}:'.format(slit+1, self._nslit) + msgs.newline() +
                      '  No matches! Attempting to cross match.' + msgs.newline() +
                      '---------------------------------------------------')
            self._all_patt_dict[str(slit)] = None
            self._all_final_fit[str(slit)] = None
        elif best_final_fit['rms'] > wvutils.parse_param(self._par, 'rms_threshold', slit):
            msgs.warn('---------------------------------------------------' + msgs.newline() +
                      'Preliminary report for slit {0:d}/{1:d}:'.format(slit+1, self._nslit) + msgs.newline() +
                      '  Poor RMS ({0:.3f})! Attempting to cross match.'.format(best_final_fit['rms']) + msgs.newline() +
                      '---------------------------------------------------')
            self._all_patt_dict[str(slit)] = None
            self._all_final_fit[str(slit)] = None
        else:
            good_fit = True
            if best_patt_dict['sign'] == +1:
                signtxt = 'correlate'
            else:
                signtxt = 'anitcorrelate'
            # Report
            msgs.info('---------------------------------------------------' + msgs.newline() +
                      'Preliminary report for slit {0:d}/{1:d}:'.format(slit+1, self._nslit) + msgs.newline() +
                      '  Pixels {:s} with wavelength'.format(signtxt) + msgs.newline() +
                      '  Number of weak lines         = {:d}'.format(self._det_weak[str(slit)][0].size) + msgs.newline() +
                      '  Number of strong lines       = {:d}'.format(self._det_stro[str(slit)][0].size) + msgs.newline() +
                      '  Number of lines analyzed     = {:d}'.format(len(best_final_fit['pixel_fit'])) + msgs.newline() +
                      '  Number of pattern matches    = {:d}'.format(best_patt_dict['nmatch']) + msgs.newline() +
                      '  Patt match cen wavelength    = {:g}A'.format(best_patt_dict['bwv']) + msgs.newline() +
                      '  Patt match dispersion        = {:g}A/pix'.format(best_patt_dict['bdisp']) + msgs.newline() +
                      '  Best patt match wave/disp    = {:g}'.format(best_patt_dict['bwv']/best_patt_dict['bdisp']) + msgs.newline() +
                      '  Final RMS of fit             = {:g}'.format(best_final_fit['rms']) + msgs.newline() +
                      '---------------------------------------------------')
            self._all_patt_dict[str(slit)] = copy.deepcopy(best_patt_dict)
            self._all_final_fit[str(slit)] = copy.deepcopy(best_final_fit)
        return good_fit

    def report_final(self):
        """Print out the final report of the wavelength calibration"""
        for slit in range(self._nslit):
            # Prepare a message for bad wavelength solutions
            badmsg = '---------------------------------------------------' + msgs.newline() +\
                     'Final report for slit {0:d}/{1:d}:'.format(slit+1, self._nslit) + msgs.newline()
            if slit not in self._ok_mask:
                msgs.warn(badmsg + 'Masked slit ignored')
                continue
            if self._all_patt_dict[str(slit)] is None:
                msgs.warn(badmsg + '  Wavelength calibration not performed!')
                continue
            st = str(slit)
            if self._all_patt_dict[st]['sign'] == +1:
                signtxt = 'correlate'
            else:
                signtxt = 'anitcorrelate'
            # Report
            centwave = self._all_final_fit[st].pypeitfit.eval(0.5)
            tempwave = self._all_final_fit[st].pypeitfit.eval(0.5 + 1.0/self._npix)
            centdisp = abs(centwave-tempwave)
            msgs.info(msgs.newline() +
                      '---------------------------------------------------' + msgs.newline() +
                      'Final report for slit {0:d}/{1:d}:'.format(slit+1, self._nslit) + msgs.newline() +
                      '  Pixels {:s} with wavelength'.format(signtxt) + msgs.newline() +
                      '  Number of weak lines         = {:d}'.format(self._det_weak[str(slit)][0].size) + msgs.newline() +
                      '  Number of strong lines       = {:d}'.format(self._det_stro[str(slit)][0].size) + msgs.newline() +
                      '  Number of lines analyzed     = {:d}'.format(len(self._all_final_fit[st]['pixel_fit'])) + msgs.newline() +
                      '  Central wavelength           = {:g}A'.format(centwave) + msgs.newline() +
                      '  Central dispersion           = {:g}A/pix'.format(centdisp) + msgs.newline() +
                      '  Central wave/disp             = {:g}'.format(centwave/centdisp) + msgs.newline() +
                      '  Final RMS of fit             = {:g}'.format(self._all_final_fit[st]['rms']))
        return


def results_kdtree_nb(use_tcent, wvdata, res, residx, dindex, lindex, nindx, npix, ordfit=1):
    """ A numba speedup of the results_kdtree function in the General class (see above).
    For all of the acceptable pattern matches, estimate the central wavelength and dispersion,
    and record the index in the linelist and the corresponding indices of the detected lines.

    Parameters
    ----------
    use_tcent : ndarray
        detected lines
    wvdata : ndarray
        the linelist
    res : list
        A flattened list of the results of the ball tree query from the
        KDTree (this contains all acceptable matches) This needs to be a
        flattened list for numba
    residx : list
        This contains the original indices of the unflattened (i.e. nested) 'res' list
    dindex : ndarray
        Indices of the lines in the detected lines for all patterns
    lindex : ndarray
        Indices of the lines in the linelist for all patterns
    nindx : int
        Number of acceptable pattens
    npix : int
        Number of pixels in the spectral direction
    ordfit : int
        Order of the polynomial used to fit the pixel/wavelength IDs

    Returns
    -------
    dind : ndarray
        Indices of the lines in the detected lines that were used for each acceptable pattern
    lind : linelist index of patterns
        Indices of the lines in the linelist that were used for each corresponding pattern
    wvcent : ndarray
        Central wavelength of each pattern
    wvdisp : ndarray
        Central dispersion of each pattern
    """
    # Assign wavelengths to each pixel
    ncols = len(res)
    wvdisp = np.zeros(ncols, dtype=float)
    wvcent = np.zeros(ncols, dtype=float)
    dind = np.zeros((ncols, nindx), dtype=np.uint64)
    lind = np.zeros((ncols, nindx), dtype=np.uint64)
    Xmat = np.ones((nindx, ordfit+1), dtype=float)
    for x in range(ncols):
        for ii in range(ordfit, -1, -1):
            Xmat[:, ii] = np.power(use_tcent[dindex[residx[x], :]], ordfit-ii)
        coeff = np.linalg.lstsq(Xmat, wvdata[lindex[res[x]]])[0]
        sumv = 0.0
        for ii in range(ordfit, -1, -1):
            wvcent[x] += coeff[ordfit-ii]*((npix/2.0)**ii)
            sumv += coeff[ordfit-ii]*(((npix+1)/2.0)**ii)
        wvdisp[x] = abs(sumv - wvcent[x])
        dind[x, :] = dindex[residx[x], :]
        lind[x, :] = lindex[res[x], :]
    return dind, lind, wvcent, wvdisp

<|MERGE_RESOLUTION|>--- conflicted
+++ resolved
@@ -377,8 +377,8 @@
     return
 
 
-def reidentify(spec, spec_arxiv_in, wave_soln_arxiv_in, line_list, 
-               nreid_min, det_arxiv=None, 
+def reidentify(spec, spec_arxiv_in, wave_soln_arxiv_in, line_list,
+               nreid_min, det_arxiv=None,
                detections=None, cc_thresh=0.8, cc_local_thresh=0.8,
                match_toler=2.0, nlocal_cc=11, nonlinear_counts=1e10,
                sigdetect=5.0, fwhm=4.0, debug_xcorr=False, debug_reid=False, debug_peaks = False):
@@ -712,7 +712,7 @@
         wv_guess (np.ndarray): Wavelength solution guess for the input arc spectrum
         spec_arxiv (np.ndarray): Archival spectrum to match to
         wave_arxiv (np.ndarray): Wavelegnth solution for the archival spectrum
-        nreid_min (int): 
+        nreid_min (int):
             Minimum number of times that a given candidate reidentified line must be properly matched with a line in the arxiv
             to be considered a good reidentification. If there is a lot of duplication in the arxiv of the spectra in question
             (i.e. multislit) set this to a number like 2-4. For echelle this depends on the number of solutions in the arxiv.
@@ -735,7 +735,7 @@
             If True, use the unknowns in the solution (not recommended)
 
     Returns:
-        tuple: tcent (np.ndarray; centroid of lines), spec_cont_sub (np.ndarray; subtracted continuum), 
+        tuple: tcent (np.ndarray; centroid of lines), spec_cont_sub (np.ndarray; subtracted continuum),
             patt_dict_slit (dict; dictionary on the lines), tot_line_list (astropy.table.Table; line list)
     """
     # Load line list
@@ -749,7 +749,7 @@
     # Search for lines in the input arc
     tcent, ecent, cut_tcent, icut, spec_cont_sub = wvutils.arc_lines_from_spec(
         spec, sigdetect=sigdetect,
-        nonlinear_counts=nonlinear_counts, 
+        nonlinear_counts=nonlinear_counts,
         fwhm=fwhm, debug = debug_peaks)
     # If there are no lines in the input arc, return
     if tcent.size == 0:
@@ -764,15 +764,15 @@
         return None
 
     # Interpolate the input wavelengths
-    fwv_guess = scipy.interpolate.interp1d(np.arange(len(wv_guess)), wv_guess, 
-                                   kind='cubic', bounds_error=False, 
+    fwv_guess = scipy.interpolate.interp1d(np.arange(len(wv_guess)), wv_guess,
+                                   kind='cubic', bounds_error=False,
                                    fill_value='extrapolate')
     # Interpolate the arxiv both ways
-    fpix_arxiv = scipy.interpolate.interp1d(wave_arxiv, np.arange(len(wave_arxiv)), 
-                                   kind='cubic', bounds_error=False, 
+    fpix_arxiv = scipy.interpolate.interp1d(wave_arxiv, np.arange(len(wave_arxiv)),
+                                   kind='cubic', bounds_error=False,
                                    fill_value='extrapolate')
-    fwv_arxiv = scipy.interpolate.interp1d(np.arange(len(wave_arxiv)), wave_arxiv, 
-                                   kind='cubic', bounds_error=False, 
+    fwv_arxiv = scipy.interpolate.interp1d(np.arange(len(wave_arxiv)), wave_arxiv,
+                                   kind='cubic', bounds_error=False,
                                    fill_value='extrapolate')
     # Find the wavelengths of the input arc lines and then the pixels
     wv_cent = fwv_guess(tcent)
@@ -1224,11 +1224,7 @@
         they cannot be accurately centroided
     redo_slits: list, optional
         If provided, only perform the wavelength calibration for the
-<<<<<<< HEAD
-        given slit.
-=======
-        given slit(s). 
->>>>>>> 4d8cd81b
+        given slit(s).
 
     Returns
     -------
@@ -1304,12 +1300,12 @@
 
         n_final = wvutils.parse_param(par, 'n_final', iord)
         final_fit = wv_fitting.fit_slit(
-            spec_cont_sub[:, iord], all_patt_dict[str(iord)], 
-            detections[str(iord)], tot_line_list, 
-            match_toler=par['match_toler'], 
+            spec_cont_sub[:, iord], all_patt_dict[str(iord)],
+            detections[str(iord)], tot_line_list,
+            match_toler=par['match_toler'],
             func=par['func'], n_first=par['n_first'],
-            sigrej_first=par['sigrej_first'], 
-            n_final=n_final, 
+            sigrej_first=par['sigrej_first'],
+            n_final=n_final,
             sigrej_final=par['sigrej_final'])
 
         # Did the fit succeed?
@@ -1341,15 +1337,9 @@
     return all_patt_dict, wv_calib
 
 
-<<<<<<< HEAD
 def report_final(nslits, all_patt_dict, detections,
                  wv_calib, ok_mask, bad_slits,
-                 redo_slit:int=None,
-=======
-def report_final(nslits, all_patt_dict, detections, 
-                 wv_calib, ok_mask, bad_slits, 
                  redo_slits:list=None,
->>>>>>> 4d8cd81b
                  orders:np.ndarray=None):
     """
     Print out the final report for wavelength calibration
@@ -1605,7 +1595,7 @@
             # get FWHM for this slit
             fwhm = set_fwhm(self.par, measured_fwhm=measured_fwhms[slit])
             self.detections[str(slit)], self.spec_cont_sub[:,slit], self.all_patt_dict[str(slit)] = \
-                reidentify(self.spec[:,slit], self.spec_arxiv[:,ind_sp], 
+                reidentify(self.spec[:,slit], self.spec_arxiv[:,ind_sp],
                            self.wave_soln_arxiv[:,ind_sp],
                            self.tot_line_list, self.nreid_min, cc_thresh=cc_thresh, match_toler=self.match_toler,
                            cc_local_thresh=self.cc_local_thresh, nlocal_cc=self.nlocal_cc, nonlinear_counts=self.nonlinear_counts,
@@ -1666,7 +1656,7 @@
         wave_soln_arxiv = []
         arcspec_arxiv = []
         for order in orders:
-            ind_sp = self.arxiv_orders.index(order) 
+            ind_sp = self.arxiv_orders.index(order)
             wave_soln_arxiv.append(self.wave_soln_arxiv[:,ind_sp])
             arcspec_arxiv.append(self.spec_arxiv[:,ind_sp])
 
@@ -1777,7 +1767,7 @@
             # Load the linelist to be used for pattern matching
             restrict = spectrograph if self._par['use_instr_flag'] else None
             self._tot_list, self._line_lists, self._unknwns = waveio.load_line_lists(
-                self._lamps, include_unknown=self._use_unknowns, 
+                self._lamps, include_unknown=self._use_unknowns,
                 restrict_on_instr=restrict)
 
 
