""" Module to generate templates for the PypeIt full_template wavelength calibration routine"""

import os
import numpy as np
from IPython import embed

from pkg_resources import resource_filename
from scipy.io import readsav

from astropy.table import Table
from astropy import units

from linetools import utils as ltu

from pypeit import utils
from pypeit.core.wave import airtovac
from pypeit.core.wavecal import waveio
from pypeit.core.wavecal import wvutils
from pypeit.core.wavecal import autoid
from pypeit.core.wavecal import fitting

from pypeit import debugger

# Data Model
# FITS table
#  wave -- Wavelength values
#  flux -- Arc spectrum flux values
#
# Meta must include BINNING of the template with 1=native
if os.getenv('PYPEIT_DEV') is not None:
    template_path = os.path.join(os.getenv('PYPEIT_DEV'), 'dev_algorithms/wavelengths/template_files/')
else:
    # print("You may wish to set the PYPEIT_DEV environment variable")
    pass

outpath = resource_filename('pypeit', 'data/arc_lines/reid_arxiv')


def build_template(in_files, slits, wv_cuts, binspec, outroot, outdir=None,
                   normalize=False, subtract_conti=False, wvspec=None,
                   lowredux=True, ifiles=None, det_cut=None, chk=False,
                   miny=None, overwrite=True):
    """
    Generate a full_template for a given instrument

    Args:
        in_files (list or str):
            Wavelength solution files, XIDL or PypeIt
        slits (list):
            Slits in the archive files to use
        wv_cuts (list):
            Wavelengths to cut each slit at
        binspec (int):
            Spectral binning of the archived spectrum
        outroot (str):
            Name of output archive
        outdir (str):
            Name of output directory
        lowredux (bool, optional):
            If true, in_files are from LowRedux
        wvspec (ndarray, optional):
            Manually input the wavelength values
        ifiles (list, optional):
            Ordering of the in_files.  Default is np.arange(len(in_files))
        det_cut (dict, optional):
            Cut the detector into pieces.  Important for long detectors with wavelengths on one side
        chk (bool, optional):
            Show a plot or two
        miny (float):
            Impose a minimum value
        normalize (bool, optional):
            If provided multiple in_files, normalize each
            snippet to have the same maximum amplitude.
        subtract_conti (bool, optional):
            Subtract the continuum for the final archive
    """
    if outdir is None:
        outdir = outpath

    # Load xidl file
    # Grab it
    # Load and splice
    yvals = []
    lvals = []
    if not isinstance(in_files,list):
        in_files = [in_files]
        ifiles = [0]*len(slits)
    for kk, slit in enumerate(slits):
        if wvspec is None:
            in_file = in_files[ifiles[kk]]
            if lowredux:
                wv_vac, spec = xidl_arcspec(in_file, slit)
            else:
                wv_vac, spec = pypeit_arcspec(in_file, slit)
        else:
            wv_vac, spec = wvspec['wv_vac'], wvspec['spec']
        # Cut
        if len(slits) > 1:
            if kk == 0:
                llow = 0.
                lhi = wv_cuts[0]
            elif kk == len(slits)-1:
                llow = wv_cuts[kk-1]
                lhi = 1e9
            else:
                llow = wv_cuts[kk-1]
                lhi = wv_cuts[kk]
            #
            gdi = (wv_vac > llow) & (wv_vac < lhi)
        else:
            gdi = np.arange(spec.size).astype(int)
        # Append
        yvals.append(spec[gdi])
        lvals.append(wv_vac[gdi])
    # Continuum
    if subtract_conti:
        for kk,spec in enumerate(yvals):
            _, _, _, _, spec_cont_sub = wvutils.arc_lines_from_spec(spec)
            yvals[kk] = spec_cont_sub
    # Normalize?
    if normalize:
        norm_val = 10000.
        # Max values
        maxs = []
        for kk,spec in enumerate(yvals):
            mx = np.max(spec)
            spec = spec * norm_val / mx
            yvals[kk] = spec
    # Concatenate
    nwspec = np.concatenate(yvals)
    nwwv = np.concatenate(lvals)
    # Min y?
    if miny is not None:
        nwspec = np.maximum(nwspec, miny)
    # Check
    if chk:
        debugger.plot1d(nwwv, nwspec)
        embed(header='102')
    # Generate the table
<<<<<<< HEAD
    write_template(nwwv, nwspec, binspec, outpath, outroot, det_cut=det_cut, overwrite=overwrite)
=======
    write_template(nwwv, nwspec, binspec, outdir, outroot, det_cut=det_cut, overwrite=overwrite)
>>>>>>> f4d042a7


def pypeit_arcspec(in_file, slit):
    """
    Documentation needed.
    Args:
        in_file:
        slit:

    Returns:

    """
    wv_dict = ltu.loadjson(in_file)
    iwv_calib = wv_dict[str(slit)]
    x = np.arange(len(iwv_calib['spec']))
    wv_vac = utils.func_val(iwv_calib['fitc'], x/iwv_calib['xnorm'], iwv_calib['function'],
                           minx=iwv_calib['fmin'], maxx=iwv_calib['fmax'])
    # Return
    return wv_vac, np.array(iwv_calib['spec'])


def pypeit_identify_record(iwv_calib, binspec, specname, gratname, dispangl, outdir=None):
    """From within PypeIt, generate a template file if the user manually identifies an arc spectrum

    Args:
        iwv_calib : dict
            Wavelength calibration returned by final_fit
        binspec : int
            Spectral binning
        specname : str
            Name of instrument
        gratname : str
            Name of grating
        dispangl : str
            Dispersion angle
        outdir : str, None
            Output directory
    """
    x = np.arange(len(iwv_calib['spec']))
    wv_vac = utils.func_val(iwv_calib['fitc'], x / iwv_calib['xnorm'], iwv_calib['function'],
                            minx=iwv_calib['fmin'], maxx=iwv_calib['fmax'])
    wvspec = dict(wv_vac=wv_vac, spec=np.array(iwv_calib['spec']))
    # Derive an output file
    cntr = 1
    extstr = ""
    while True:
        outroot = '{0:s}_{1:s}_{2:s}{3:s}.fits'.format(specname, gratname, dispangl, extstr)
        if os.path.exists(os.path.join(outpath, outroot)):
            extstr = "_{0:02d}".format(cntr)
        else:
            break
        cntr += 1
    slits = [0]
    lcut = [3200.]
<<<<<<< HEAD
    build_template("", slits, lcut, binspec, outroot, wvspec=wvspec, lowredux=False, overwrite=False)
=======
    build_template("", slits, lcut, binspec, outroot, outdir=outdir, wvspec=wvspec, lowredux=False, overwrite=False)
>>>>>>> f4d042a7
    # Return
    return


def write_template(nwwv, nwspec, binspec, outpath, outroot, det_cut=None, order=None, overwrite=True):
    """
    TODO: Documentation needed
    Args:
        nwwv:
        nwspec:
        binspec:
        outpath:
        outroot:
        det_cut:
        order:
        overwrite:

    Returns:

    """
    tbl = Table()
    tbl['wave'] = nwwv
    tbl['flux'] = nwspec
    if order is not None:
        tbl['order'] = order

    tbl.meta['BINSPEC'] = binspec
    # Detector snippets??
    if det_cut is not None:
        tbl['det'] = 0
        for dets, wcuts in zip(det_cut['dets'], det_cut['wcuts']):
            gdwv = (tbl['wave'] > wcuts[0]) & (tbl['wave'] < wcuts[1])
            deti = np.sum([2**ii for ii in dets])
            tbl['det'][gdwv] += deti
    # Write
    outfile = os.path.join(outpath, outroot)
    tbl.write(outfile, overwrite=overwrite)
    print("Wrote: {}".format(outfile))


#####################################################################################################
#####################################################################################################
## Low-Redux routines

def fcheby(xnrm,order):
    leg = np.zeros((len(xnrm),order))
    leg[:,0] = 1.
    if order >= 2:
        leg[:,1] = xnrm
    # For loop
    for j in range(2,order):
        leg[:,j] = 2.0 * xnrm * leg[:,j-1] - leg[:,j-2]
    # Return
    return leg


def cheby_val(coeff, x, nrm, order):
    #
    xnrm = 2. * (x - nrm[0])/nrm[1]
    # Matrix first
    leg = fcheby(xnrm, order)
    # Dot
    return np.dot(leg, coeff)

def poly_val(coeff, x, nrm):
    """
    IDL style function for polynomial

    Args:
        coeff (np.ndarray):  Polynomial coefficients
        x (np.ndarray):  x array
        nrm (np.ndarray): Normalization terms

    Returns:
        np.ndarray:  Same shape as x

    """
    #
    xnrm = 2. * (x - nrm[0])/nrm[1]
    #
    n = len(coeff)-1
    y = coeff[n]
    #for i=n-1,0,-1 do y = TEMPORARY(y) * x + c[i]
    for ii in range(n-1,-1,-1):
        y = y*xnrm + coeff[ii]
    return y


def xidl_arcspec(xidl_file, slit):
    xidl_dict = readsav(xidl_file)
    if xidl_dict['archive_arc'].ndim == 2:
        nspec = xidl_dict['archive_arc'].shape[0]
        npix = xidl_dict['archive_arc'].shape[1]
    else:
        npix = xidl_dict['archive_arc'].shape[0]
    # This is the best one (well-centered)
    calib = xidl_dict['calib'][slit]
    # Generate the wavelengths
    if calib['FUNC'] == b'CHEBY':
        wv_air = cheby_val(calib['FFIT'], np.arange(npix),
                       calib['NRM'], calib['NORD'])
    elif calib['FUNC'] == b'POLY':
        wv_air = poly_val(calib['FFIT'], np.arange(npix), calib['NRM'])

    wv_vac = airtovac(wv_air * units.AA)
    if xidl_dict['archive_arc'].ndim == 2:
        spec = xidl_dict['archive_arc'][slit]
    else:
        spec = xidl_dict['archive_arc']
    # Flip to blue to red?
    if wv_vac[1] < wv_vac[0]:
        wv_vac = wv_vac[::-1]
        spec = spec[::-1]
    # Return
    return wv_vac.value, spec

def main(flg):

    # Keck LRISb
    if flg & (2**0): # B300, all lamps
        binspec = 1
        slits = [15]
        xidl_file = os.path.join(template_path, 'Keck_LRIS', 'B300', 'lris_blue_300.sav')
        outroot = 'keck_lris_blue_300_d680.fits'
        build_template(xidl_file, slits, None, binspec, outroot, lowredux=True)

    if flg & (2**1): # B400, all lamps I think)
        binspec = 2
        outroot='keck_lris_blue_400_d560.fits'
        slits = [19,14]
        lcut = [5500.]
        xidl_file = os.path.join(template_path, 'Keck_LRIS', 'B400', 'lris_blue_400_d560.sav')
        build_template(xidl_file, slits, lcut, binspec, outroot, lowredux=True)

    if flg & (2**2): # B600, all lamps
        binspec = 2
        outroot='keck_lris_blue_600_d560.fits'
        slits = [0,7]
        lcut = [4500.]
        wfile = os.path.join(template_path, 'Keck_LRIS', 'B600', 'MasterWaveCalib_A_1_01.json')
        build_template(wfile, slits, lcut, binspec, outroot, lowredux=False)

    if flg & (2**3): # B1200, all lamps?
        binspec = 2
        outroot='keck_lris_blue_1200_d460.fits'
        slits = [19,44]
        lcut = [3700.]
        xidl_file = os.path.join(template_path, 'Keck_LRIS', 'B1200', 'lris_blue_1200.sav')
        build_template(xidl_file, slits, lcut, binspec, outroot, lowredux=True)

    # Shane Kastb
    if flg & (2**4):  # 452/3306
        binspec = 1
        slits = [0]
        xidl_file = os.path.join(template_path, 'Shane_Kast', '452_3306', 'kast_452_3306.sav')
        outroot = 'shane_kast_blue_452.fits'
        build_template(xidl_file, slits, None, binspec, outroot, lowredux=True)

    if flg & (2**5):  # 600/4310
        binspec = 1
        slits = [0,3]
        lcut = [4550.]
        xidl_file = os.path.join(template_path, 'Shane_Kast', '600_4310', 'kast_600_4310.sav')
        outroot = 'shane_kast_blue_600.fits'
        build_template(xidl_file, slits, lcut, binspec, outroot, lowredux=True)

    if flg & (2**6):  # 830/3460
        binspec = 1
        slits = [0]
        xidl_file = os.path.join(template_path, 'Shane_Kast', '830_3460', 'kast_830_3460.sav')
        outroot = 'shane_kast_blue_830.fits'
        build_template(xidl_file, slits, None, binspec, outroot, lowredux=True)

    # Keck/DEIMOS
    if flg & (2**7):  # 600ZD :: Might not go red enough
        binspec = 1
        slits = [0,1]
        lcut = [7192.]
        xidl_file = os.path.join(template_path, 'Keck_DEIMOS', '600ZD', 'deimos_600.sav')
        outroot = 'keck_deimos_600.fits'
        build_template(xidl_file, slits, lcut, binspec, outroot, lowredux=True)

    if flg & (2**8):  # 830G
        binspec = 1
        outroot='keck_deimos_830G.fits'
        # 3-12 = blue  6508 -- 8410
        # 7-24 = blue  8497 -- 9925 (no lines after XeI)
        ifiles = [0, 0, 1]
        slits = [12, 14, 24]
        lcut = [8400., 8480]
        wfile1 = os.path.join(template_path, 'Keck_DEIMOS', '830G_M_8600', 'MasterWaveCalib_A_1_03.json')
        wfile2 = os.path.join(template_path, 'Keck_DEIMOS', '830G_M_8600', 'MasterWaveCalib_A_1_07.json')
        # det_dict
        det_cut = {}
        det_cut['dets'] = [[1,2,3,4], [5,6,7,8]]
        det_cut['wcuts'] = [[0,9000.], [8200,1e9]]  # Significant overlap is fine
        #
        build_template([wfile1,wfile2], slits, lcut, binspec, outroot, lowredux=False,
                       ifiles=ifiles, det_cut=det_cut)

    if flg & (2**9):  # 1200
        binspec = 1
        outroot='keck_deimos_1200G.fits'
        # 3-3 = blue  6268.23 -- 7540
        # 3-14 = red   6508 -- 7730
        # 7-3 = blue  7589 -- 8821
        # 7-17 = red  8000 - 9230
        # 7c-0 = red  9120 -- 9950
        ifiles = [0, 0, 1, 1, 2]
        slits = [3, 14, 3, 17, 0]
        lcut = [7450., 7730., 8170, 9120]
        wfile1 = os.path.join(template_path, 'Keck_DEIMOS', '1200G', 'MasterWaveCalib_A_1_03.json')
        wfile2 = os.path.join(template_path, 'Keck_DEIMOS', '1200G', 'MasterWaveCalib_A_1_07.json')
        wfile3 = os.path.join(template_path, 'Keck_DEIMOS', '1200G', 'MasterWaveCalib_A_1_07c.json')
        # det_dict
        det_cut = None
        #det_cut = {}
        #det_cut['dets'] = [[1,2,3,4], [5,6,7,8]]
        #det_cut['wcuts'] = [[0,9000.], [8200,1e9]]  # Significant overlap is fine
        #
        build_template([wfile1,wfile2,wfile3], slits, lcut, binspec, outroot, lowredux=False,
                       ifiles=ifiles, det_cut=det_cut, chk=True)

    # Keck/LRISr
    if flg & (2**10): # R400
        binspec = 2
        outroot='keck_lris_red_400.fits'
        slits = [7]  # Quite blue, but not the bluest
        lcut = []
        wfile = os.path.join(template_path, 'Keck_LRIS', 'R400', 'MasterWaveCalib_A_1_01.json')
        build_template(wfile, slits, lcut, binspec, outroot, lowredux=False)

    if flg & (2**11):  # R1200
        # slits = [2-3]  # 7726 -- 9250
        # slits = [1-4]  # 9250 -- 9925
        binspec = 1
        outroot='keck_lris_red_1200_9000.fits'
        ifiles = [0, 1]
        slits = [3, 7]
        lcut = [9250.]
        wfile1 = os.path.join(template_path, 'Keck_LRIS', 'R1200_9000', 'MasterWaveCalib_A_1_02.json')  # Original Dev
        wfile2 = os.path.join(template_path, 'Keck_LRIS', 'R1200_9000', 'MasterWaveCalib_A_1_01.json')  # Dev suite 2x1
        build_template([wfile1,wfile2], slits, lcut, binspec, outroot, lowredux=False,
                       ifiles=ifiles)

    if flg & (2**12):  # R600/5000
        # slits = [1-4]  # 5080 -- 7820
        # slits = [1-7]  # 7820 -- 9170
        binspec = 2
        outroot='keck_lris_red_600_5000.fits'
        slits = [4, 7]
        lcut = [7820.]
        wfile = os.path.join(template_path, 'Keck_LRIS', 'R600_5000', 'MasterWaveCalib_B_1_01.json')
        build_template(wfile, slits, lcut, binspec, outroot, lowredux=False)

    if flg & (2**13):  # Magellan/MagE
        # Load
        mase_path = os.path.join(os.getenv('XIDL_DIR'), 'Magellan', 'MAGE', 'mase', 'Calib')
        sav_file = os.path.join(mase_path, 'MagE_wvguess_jfh.idl')
        mase_dict = readsav(sav_file)
        mase_sol = Table(mase_dict['all_arcfit'])
        # Do it
        all_wave = np.zeros((2048, 15))
        all_flux = np.zeros_like(all_wave)
        for order in np.arange(15):
            all_flux[:,order] = mase_dict['sv_aspec'][order]
            # Build the wavelengths
            wv_air = cheby_val(mase_sol['FFIT'][order], np.arange(2048), mase_sol['NRM'][order],
                                         mase_sol['NORD'][order])
            all_wave[:,order] = airtovac(wv_air * units.AA).value
        # Write
        tbl = Table()
        tbl['wave'] = all_wave.T
        tbl['flux'] = all_flux.T
        tbl['order'] = np.arange(20, 5, -1, dtype=int)
        tbl.meta['BINSPEC'] = 1
        # Write
        outroot='magellan_mage.fits'
        outfile = os.path.join(template_path, outroot)
        tbl.write(outfile, overwrite=True)
        print("Wrote: {}".format(outfile))

    if flg & (2**14):  # Magellan/MagE Plots
        outpath = os.path.join(resource_filename('pypeit', 'data'), 'arc_lines', 'plots')
        new_mage_file = os.path.join(resource_filename('pypeit', 'data'), 'arc_lines', 'reid_arxiv',
                                     'magellan_mage.fits')
        # Load
        mage_wave = Table.read(new_mage_file)
        llist = waveio.load_line_lists(['ThAr_MagE'])
        #
        for kk in range(mage_wave['wave'].shape[1]):
            wv = mage_wave['wave'][:, kk]
            fx = mage_wave['flux'][:, kk]
            order = 20 - kk
            # Reidentify
            detections, spec_cont_sub, patt_dict = autoid.reidentify(fx, fx, wv, llist, 1)
            # Fit
            final_fit = fitting.fit_slit(fx, patt_dict, detections, llist)
            # Output
            outfile=os.path.join(outpath, 'MagE_order{:2d}_IDs.pdf'.format(order))
            autoid.arc_fit_qa(final_fit, outfile=outfile, ids_only=True)
            print("Wrote: {}".format(outfile))
            autoid.arc_fit_qa(final_fit, outfile=os.path.join(outpath, 'MagE_order{:2d}_full.pdf'.format(order)))

    if flg & (2**15):  # VLT/X-Shooter reid_arxiv
        # VIS
        reid_path = os.path.join(resource_filename('pypeit', 'data'), 'arc_lines', 'reid_arxiv')
        for iroot, iout in zip(['vlt_xshooter_vis1x1.json', 'vlt_xshooter_nir.json'],
            ['vlt_xshooter_vis1x1.fits', 'vlt_xshooter_nir.fits']):
            # Load
            old_file = os.path.join(reid_path, iroot)
            odict, par = waveio.load_reid_arxiv(old_file)

            # Do it
            orders = odict['fit2d']['orders'][::-1].astype(int)  # Flipped
            all_wave = np.zeros((odict['0']['nspec'], orders.size))
            all_flux = np.zeros_like(all_wave)
            for kk,order in enumerate(orders):
                all_flux[:,kk] = odict[str(kk)]['spec']
                if 'nir' in iroot:
                    all_wave[:,kk] = odict[str(kk)]['wave_soln']
                else:
                    all_wave[:,kk] = airtovac(odict[str(kk)]['wave_soln'] * units.AA).value
            # Write
            tbl = Table()
            tbl['wave'] = all_wave.T
            tbl['flux'] = all_flux.T
            tbl['order'] = orders
            tbl.meta['BINSPEC'] = 1
            # Write
            outfile = os.path.join(reid_path, iout)
            tbl.write(outfile, overwrite=True)
            print("Wrote: {}".format(outfile))

    if flg & (2**16):  # VLT/X-Shooter line list
        line_path = os.path.join(resource_filename('pypeit', 'data'), 'arc_lines', 'lists')
        old_file = os.path.join(line_path, 'ThAr_XSHOOTER_VIS_air_lines.dat')
        # Load
        air_list = waveio.load_line_list(old_file)
        # Vacuum
        vac_wv = airtovac(air_list['wave']*units.AA).value
        vac_list = air_list.copy()
        vac_list['wave'] = vac_wv
        # Write
        new_file = os.path.join(line_path, 'ThAr_XSHOOTER_VIS_lines.dat')
        vac_list.write(new_file, format='ascii.fixed_width', overwrite=True)
        print("Wrote: {}".format(new_file))

    if flg & (2**17):  # NIRES
        reid_path = os.path.join(resource_filename('pypeit', 'data'), 'arc_lines', 'reid_arxiv')
        iroot = 'keck_nires.json'
        iout = 'keck_nires.fits'
        # Load
        old_file = os.path.join(reid_path, iroot)
        odict, par = waveio.load_reid_arxiv(old_file)

        # Do it
        orders = odict['fit2d']['orders'][::-1].astype(int)  # Flipped
        all_wave = np.zeros((odict['0']['nspec'], orders.size))
        all_flux = np.zeros_like(all_wave)
        for kk,order in enumerate(orders):
            all_flux[:,kk] = odict[str(kk)]['spec']
            if 'nir' in iroot:
                all_wave[:,kk] = odict[str(kk)]['wave_soln']
            else:
                all_wave[:,kk] = airtovac(odict[str(kk)]['wave_soln'] * units.AA).value
        # Write
        tbl = Table()
        tbl['wave'] = all_wave.T
        tbl['flux'] = all_flux.T
        tbl['order'] = orders
        tbl.meta['BINSPEC'] = 1
        # Write
        outfile = os.path.join(reid_path, iout)
        tbl.write(outfile, overwrite=True)
        print("Wrote: {}".format(outfile))


    if flg & (2**18):  # Gemini/GNIRS
        reid_path = os.path.join(resource_filename('pypeit', 'data'), 'arc_lines', 'reid_arxiv')
        iroot = 'gemini_gnirs.json'
        iout = 'gemini_gnirs.fits'
        # Load
        old_file = os.path.join(reid_path, iroot)
        odict, par = waveio.load_reid_arxiv(old_file)

        # Do it
        orders = odict['fit2d']['orders'][::-1].astype(int)  # Flipped
        all_wave = np.zeros((odict['0']['nspec'], orders.size))
        all_flux = np.zeros_like(all_wave)
        for kk,order in enumerate(orders):
            all_flux[:,kk] = odict[str(kk)]['spec']
            if 'nir' in iroot:
                all_wave[:,kk] = odict[str(kk)]['wave_soln']
            else:
                all_wave[:,kk] = airtovac(odict[str(kk)]['wave_soln'] * units.AA).value
        # Write
        tbl = Table()
        tbl['wave'] = all_wave.T
        tbl['flux'] = all_flux.T
        tbl['order'] = orders
        tbl.meta['BINSPEC'] = 1
        # Write
        outfile = os.path.join(reid_path, iout)
        tbl.write(outfile, overwrite=True)
        print("Wrote: {}".format(outfile))

    # ##############################
    if flg & (2**20):  # GMOS R400 Hamamatsu
        binspec = 2
        outroot='gemini_gmos_r400_ham.fits'
        #
        ifiles = [0, 1, 2, 3, 4]
        slits = [0, 2, 3, 0, 0]  # Be careful with the order..
        lcut = [5400., 6620., 8100., 9000.]
        wfile1 = os.path.join(template_path, 'GMOS', 'R400', 'MasterWaveCalib_A_01_aa.json')
        wfile5 = os.path.join(template_path, 'GMOS', 'R400', 'MasterWaveCalib_A_05_aa.json') # 5190 -- 6679
        #wfile2 = os.path.join(template_path, 'GMOS', 'R400', 'MasterWaveCalib_A_02_aa.json')
        wfile3 = os.path.join(template_path, 'GMOS', 'R400', 'MasterWaveCalib_A_04_aa.json')
        wfile4 = os.path.join(template_path, 'GMOS', 'R400', 'MasterWaveCalib_A_03_aa.json')
        wfile6 = os.path.join(template_path, 'GMOS', 'R400', 'MasterWaveCalib_A_06_aa.json')
        #
        build_template([wfile1,wfile5,wfile3,wfile4, wfile6], slits, lcut, binspec,
                       outroot, lowredux=False, ifiles=ifiles, chk=True,
                       normalize=True, subtract_conti=True)


    # ##############################
    if flg & (2**21):  # GMOS R400 E2V
        binspec = 2
        outroot='gemini_gmos_r400_e2v.fits'
        #
        ifiles = [0, 1, 2]
        slits = [0, 0, 0]
        lcut = [6000., 7450]
        wfile1 = os.path.join(template_path, 'GMOS', 'R400', 'MasterWaveCalib_A_1_01.json')
        wfile2 = os.path.join(template_path, 'GMOS', 'R400', 'MasterWaveCalib_A_1_02.json')
        wfile3 = os.path.join(template_path, 'GMOS', 'R400', 'MasterWaveCalib_A_1_03.json')
        #
        build_template([wfile1,wfile2,wfile3], slits, lcut, binspec,
                       outroot, lowredux=False, ifiles=ifiles, chk=True,
                       normalize=True)

    # ##############################
    if flg & (2**22):  # GMOS R400 Hamamatsu
        binspec = 2
        outroot='gemini_gmos_b600_ham.fits'
        #
        ifiles = [0, 1, 2, 3, 4]
        slits = [0, 0, 0, 0, 0]
        lcut = [4250., 4547., 5250., 5615.]
        wfile1 = os.path.join(template_path, 'GMOS', 'B600', 'MasterWaveCalib_C_1_01.json')
        wfile5 = os.path.join(template_path, 'GMOS', 'B600', 'MasterWaveCalib_D_1_01.json') # - 4547
        wfile2 = os.path.join(template_path, 'GMOS', 'B600', 'MasterWaveCalib_C_1_02.json')
        wfile4 = os.path.join(template_path, 'GMOS', 'B600', 'MasterWaveCalib_D_1_02.json') # 4610-5608
        wfile3 = os.path.join(template_path, 'GMOS', 'B600', 'MasterWaveCalib_C_1_03.json')
        #
        build_template([wfile1,wfile5,wfile2,wfile4,wfile3], slits, lcut, binspec,
                       outroot, lowredux=False, ifiles=ifiles, chk=True,
                       normalize=True, subtract_conti=True, miny=-100.)

    if flg & (2**23):  # WHT/ISIS
        iroot = 'wht_isis_blue_1200_4800.json'
        outroot = 'wht_isis_blue_1200_4800.fits'
        wfile = os.path.join(template_path, 'WHT_ISIS', '1200B', iroot)
        binspec = 2
        slits = [0]
        lcut = [3200.]
        build_template(wfile, slits, lcut, binspec, outroot, lowredux=False)

    if flg & (2**24):  # Magellan/FIRE
        reid_path = os.path.join(resource_filename('pypeit', 'data'), 'arc_lines', 'reid_arxiv')
        iroot = 'magellan_fire_echelle.json'
        iout = 'magellan_fire_echelle.fits'
        # Load
        old_file = os.path.join(reid_path, iroot)
        odict, par = waveio.load_reid_arxiv(old_file)

        # Do it
        orders = odict['fit2d']['orders'][::-1].astype(int)  # Flipped
        all_wave = np.zeros((odict['0']['nspec'], orders.size))
        all_flux = np.zeros_like(all_wave)
        for kk,order in enumerate(orders):
            all_flux[:,kk] = odict[str(kk)]['spec']
            if 'nir' in iroot:
                all_wave[:,kk] = odict[str(kk)]['wave_soln']
            else:
                all_wave[:,kk] = airtovac(odict[str(kk)]['wave_soln'] * units.AA).value

        # Write
        tbl = Table()
        tbl['wave'] = all_wave.T
        tbl['flux'] = all_flux.T
        tbl['order'] = orders
        tbl.meta['BINSPEC'] = 1
        # Write
        outfile = os.path.join(reid_path, iout)
        tbl.write(outfile, overwrite=True)
        print("Wrote: {}".format(outfile))

    if flg & (2**25): # FIRE longslit
        binspec = 1
        reid_path = os.path.join(resource_filename('pypeit', 'data'), 'arc_lines', 'reid_arxiv')
        outroot = 'magellan_fire_long.fits'
        xidl_file = os.path.join(os.getenv('FIRE_DIR'), 'LowDispersion', 'NeNeAr_archive_fit.fits')
        spec_file = os.path.join(os.getenv('FIRE_DIR'), 'LowDispersion', 'NeNeAr2.sav')
        fire_sol = Table.read(xidl_file)
        wave = cheby_val(fire_sol['FFIT'].data[0], np.arange(2048), fire_sol['NRM'].data[0], fire_sol['NORD'].data[0])
        wv_vac = airtovac(wave * units.AA)
        xidl_dict = readsav(spec_file)
        flux = xidl_dict['arc1d']
        write_template(wv_vac.value, flux, binspec, reid_path, outroot, det_cut=None)

    # Gemini/Flamingos2
    if flg & (2**26):
        reid_path = os.path.join(resource_filename('pypeit', 'data'), 'arc_lines', 'reid_arxiv')
        iroot = ['Flamingos2_JH_JH.json','Flamingos2_HK_HK.json']
        outroot=['Flamingos2_JH_JH.fits','Flamingos2_HK_HK.fits']
        binspec = 1
        slits = [0]
        lcut = []
        for ii in range(len(iroot)):
            wfile = os.path.join(reid_path, iroot[ii])
            build_template(wfile, slits, lcut, binspec, outroot[ii], lowredux=False)

# Command line execution
if __name__ == '__main__':
    flg = 0

    # Keck/LRISb
    #flg += 2**0  # LRISb 300, all lamps
    #flg += 2**1  # LRISb 400, all lamps
    #flg += 2**2  # LRISb 600, all lamps
    #flg += 2**3  # LRISb 1200, all lamps?

    # Shane/Kastb
    #flg += 2**4  # Kastb 452/3306 -- Not yet tested
    #flg += 2**5  # Kastb 600/4310
    #flg += 2**6  # Kastb 830/3460 -- Not yet tested

    # Keck/DEIMOS
    #flg += 2**7  # 600
    #flg += 2**8  # 830G
    #flg += 2**9  # 1200

    # Keck/LRISr
    #flg += 2**10  # R400
    #flg += 2**11  # R1200
    #flg += 2**12  # R600/5000

    # Shane/Kastr
    #  Need several arcs to proceed this way

    # MagE
    #flg += 2**13
    #flg += 2**14  # Plots

    # VLT/X-Shooter
    #flg += 2**15  # Convert JSON to FITS
    #flg += 2**16  # Line list

    # Keck/NIRES
    #flg += 2**17  # Convert JSON to FITS

    # Gemini/GNIRS
    #flg += 2**18  # Convert JSON to FITS
    #flg += 2**19  # Convert JSON to FITS

    # Gemini/GMOS
    #flg += 2**20  # Hamamatsu R400 Convert JSON to FITS
    #flg += 2**21  # E2V Convert JSON to FITS
    #flg += 2**22  # Hamamatsu B600 XIDL

    # WHT/ISIS
    #flg += 2**23  # Convert JSON to FITS
    # Magellan/FIRE
    #flg += 2**24  # FIRE Echelle
    #flg += 2**25  # FIRElongslit
    # Gemini Flamingos2
    #flg += 2**26  # Longslit
    flg += 2**19

    main(flg)
<|MERGE_RESOLUTION|>--- conflicted
+++ resolved
@@ -137,11 +137,7 @@
         debugger.plot1d(nwwv, nwspec)
         embed(header='102')
     # Generate the table
-<<<<<<< HEAD
-    write_template(nwwv, nwspec, binspec, outpath, outroot, det_cut=det_cut, overwrite=overwrite)
-=======
     write_template(nwwv, nwspec, binspec, outdir, outroot, det_cut=det_cut, overwrite=overwrite)
->>>>>>> f4d042a7
 
 
 def pypeit_arcspec(in_file, slit):
@@ -196,11 +192,7 @@
         cntr += 1
     slits = [0]
     lcut = [3200.]
-<<<<<<< HEAD
-    build_template("", slits, lcut, binspec, outroot, wvspec=wvspec, lowredux=False, overwrite=False)
-=======
     build_template("", slits, lcut, binspec, outroot, outdir=outdir, wvspec=wvspec, lowredux=False, overwrite=False)
->>>>>>> f4d042a7
     # Return
     return
 
