""" Module for methods related to tracing arc/sky lines across a slit/order
"""
import inspect
import copy

import numpy as np
<<<<<<< HEAD
import scipy
=======
from scipy import interpolate, ndimage
>>>>>>> 3e09f8e7
from matplotlib import pyplot as plt
from matplotlib import cm, lines

from IPython import embed

from astropy.stats import sigma_clipped_stats

from pypeit import msgs
from pypeit import utils
from pypeit import ginga
from pypeit import tracepca
from pypeit.core import arc
from pypeit.core import qa
from pypeit.core import trace
from pypeit.core.moment import moment1d


def tilts_find_lines(arc_spec, slit_cen, tracethresh=10.0, sig_neigh=5.0, nfwhm_neigh=2.0,
                     only_these_lines=None, fwhm=4.0, nonlinear_counts=1e10, fit_frac_fwhm=1.25,
                     cont_frac_fwhm=1.0, max_frac_fwhm=2.0, cont_samp=30, niter_cont=3,
                     bpm=None, debug_lines=False, debug_peaks=False):
    """
    I can't believe this method has no docs

    Args:
        arc_spec:
        slit_cen:
        tracethresh:
        sig_neigh:
        nfwhm_neigh:
        only_these_lines:
        fwhm:
        nonlinear_counts:
        fit_frac_fwhm:
        cont_frac_fwhm:
        max_frac_fwhm:
        cont_samp:
        niter_cont:
        debug_lines:
        debug_peaks:

    Returns:
        Three numpy.ndarray objects are returned with the (1) spatial
        and (2) spectral locations for the starting point to trace
        the line centroids and (3) a good value mask. Locations where
        the good-value mask is False are locations that were rejected
        either because the detection wasn't significant enough or the
        line was too close to a more-significant, neighboring line.
    """
    # Find peaks
    tampl_tot, tampl_cont_tot, tcent_tot, twid_tot, _, wgood, arc_cont_sub, nsig_tot \
            = arc.detect_lines(arc_spec, sigdetect=np.min([sig_neigh,tracethresh]), fwhm=fwhm,
                               fit_frac_fwhm=fit_frac_fwhm, cont_frac_fwhm=cont_frac_fwhm,
                               max_frac_fwhm=max_frac_fwhm, cont_samp=cont_samp,
                               niter_cont=niter_cont, nonlinear_counts=nonlinear_counts,
                               bpm=bpm, debug=debug_peaks)

#    good = np.zeros(tampl_tot.size, dtype=bool)
#    good[wgood] = True
#    arc.find_lines_qa(arc_cont_sub, tcent_tot, tampl_cont_tot, good, bpm=bpm,
#                      nonlinear=nonlinear_counts)

    # Good lines
    arcdet = tcent_tot[wgood]
    arc_ampl = tampl_cont_tot[wgood]
    nsig = nsig_tot[wgood]

    npix_neigh = nfwhm_neigh*fwhm

    # Determine the best lines to use to trace the tilts
    aduse = np.zeros(arcdet.size, dtype=bool)  # Which lines should be used to trace the tilts
    aduse[nsig >= tracethresh] = True

    msgs.info('Rejecting {0} lines below sigma threshold.'.format(arcdet.size-np.sum(aduse)))
#    arc.find_lines_qa(arc_cont_sub, arcdet, arc_ampl, aduse, bpm=bpm,
#                      nonlinear=nonlinear_counts)

    # TODO: Refactor what's below to minimize/remove the for loops

    # Remove lines that are within npix_neigh pixels.
    # TODO: replace this with a near-neighbor based approach, where we
    # identify groups and take the brightest line in a given group?
    nuse = np.sum(aduse)
    detuse = arcdet[aduse]
    idxuse = np.arange(arcdet.size)[aduse]
    olduse = aduse.copy()
    for s in range(nuse):
        w = np.where((np.abs(arcdet - detuse[s]) <= npix_neigh) 
                     & (np.abs(arcdet - detuse[s]) >= 1.0) & (nsig > sig_neigh))[0]
        for u in range(w.size):
            if nsig[w[u]] > nsig[olduse][s]:
                aduse[idxuse[s]] = False
                break

    msgs.info('Removed {0} lines that were too close to neighboring lines.'.format(
                    np.sum(olduse)-np.sum(aduse)))

    # Restricted to ID lines? [introduced to avoid LRIS ghosts]
    # TODO: I don't think this is currently ever used...
    if only_these_lines is not None:
        ids_pix = np.array(only_these_lines)
        idxuse = np.arange(arcdet.size)[aduse]
        for s in idxuse:
            if np.min(np.abs(arcdet[s] - ids_pix)) > 2.0:
                msgs.info('Ignoring line at {:6.1f} which was not identified'.format(arcdet[s]))
                aduse[s] = False

    # Final spectral positions of arc lines we will trace
    lines_spec = arcdet[aduse]
    nlines = len(lines_spec)
    if nlines == 0:
        msgs.warn('No arc lines were deemed usable on this slit; line tilts cannot be computed.'
                  '  This may be a bad slit, which you can remove.  Otherwise, try lowering '
                  'the tracethresh parameter.')
        return None, None, None
    else:
        msgs.info('Modeling arc line tilts with {:d} arc lines'.format(nlines))

    nspec = arc_spec.size
    spec_vec = np.arange(nspec)
    if debug_lines:
        arc.find_lines_qa(arc_cont_sub, arcdet, arc_ampl, aduse, bpm=bpm,
                          nonlinear=nonlinear_counts)

    # Spatial position of line, i.e. the central trace interpolated onto the spectral pixel of the line
    return arcdet, np.interp(arcdet, spec_vec, slit_cen), aduse
#    lines_spat = np.interp(lines_spec, spec_vec, slit_cen)
#    return lines_spec, lines_spat


# TODO: Change "mask" to "gpm"...
def trace_tilts_work(arcimg, lines_spec, lines_spat, thismask, slit_cen, inmask=None, gauss=False,
                     tilts_guess=None, fwhm=4.0, spat_order=3, maxdev_tracefit=0.02,
                     sigrej_trace=3.0, max_badpix_frac=0.30, tcrude_maxerr=1.0,
                     tcrude_maxshift=3.0, tcrude_maxshift0=3.0, tcrude_nave=5,
                     show_tracefits=False):
    """
    Use a PCA model to determine the best object (or slit edge) traces for echelle spectrographs.

    Parameters
    ----------
    arcimg:  ndarray, float (nspec, nspat)
       Image of arc or sky that will be used for tracing tilts.
    lines_spec: ndarray, float (nlines,)
       Array containing arc line centroids along the center of the slit for each arc line that will be traced. This is
       in pixels in image coordinates.
    lines_spat: ndarray, float (nlines,)
       Array contianing the spatial position of the center of the slit along which the arc was extracted. This is is in
       pixels in image coordinates.
    thismask: ndarray, boolean (nspec, nsapt)
        Boolean mask image specifying the pixels which lie on the slit/order to search for objects on.
        The convention is: True = on the slit/order, False  = off the slit/order. This must be the same size as the arcimg.
    Optional Parameters
    -------------------
    inmask: float ndarray, default = None
        Input mask image.
    gauss: bool, default = False
        If true the code will trace the arc lines usign Gaussian weighted centroiding (trace_gweight) instead of the default,
        which is flux weighted centroiding (trace_fweight)
    tilts_guess: float ndarray, default = None
        A guess for the tilts used for running this tilt tracing in an iterative manner. If the tilts_guess is not None, it
        should be an array containing the tilts from a previous iteration which will be used as a crutch for the tracing of
         the tilts. The default is None, which is how this code is run on a first iteration. In that case the crutces are
         determined via trace_crude, and then the flux (or Gaussian) weighted tracing is performed.
    fwhm: float
       Expected FWHM of the arc lines.
    spat_order: int, default = None
       Order of the legendre polynomial that will be fit to the tilts.
    maxdev_tracefit: float, default = 0.2
       Maximum absolute deviation for the arc tilt fits during iterative trace fitting expressed in units of the fwhm.
    sigrej_trace: float, default =  3.0
       From each line we compute a median absolute deviation of the trace from the polynomial fit. We then
       analyze the distribution of maximxum absolute deviations (MADs) for all the lines, and reject sigrej_trace outliers
       from that distribution.
    max_badpix_frac: float, default = 0.20
       Maximum fraction of total pixels that can be masked by the trace_gweight algorithm
       (because the residuals are too large) to still be usable for tilt fitting.
    tcrude_maxerr: float, default = 1.0
         maxerr parameter for trace crude
    tcrude_maxshift: float, default = 3.0
         maxshift parameter for trace crude
    tcrude_maxshift0: float, default = 3.0
         maxshift0 parameter for trace crude
    tcrude_nave: int, default = 5
       Trace crude is used to determine the initial arc line tilts, which are then iteratively fit. Trace crude
       can optionally boxcar smooth the image (along the spatial direction of the image, i.e. roughly along the arc line tilts)
       to improve the tracing.
    show_tracefits: bool, default = False
       If true the fits will be shown to each arc line trace by iterative_fitting
    """

    # TODO: Explain procedure in docstring

    nspec, nspat = arcimg.shape
    spec_vec = np.arange(nspec)
    spat_vec = np.arange(nspat)
    slit_widp2 = int(np.ceil((np.sum(thismask,axis=1)).max()) + 2)
    slit_width_even = np.fmin(slit_widp2 if slit_widp2 % 2 == 0 else slit_widp2 + 1, nspat-1)
    trace_int = slit_width_even//2

    maxdev = maxdev_tracefit*fwhm     # maxdev is fraction of fwhm
    do_crude = True if tilts_guess is None else False
    nlines = len(lines_spec)

    nsub = 2 * trace_int + 1

    lines_spat_int = np.round(lines_spat).astype(int)

    spat_min = np.zeros(nlines, dtype=int)
    spat_max = np.zeros(nlines, dtype=int)

    if inmask is None:
        inmask = thismask

    # TODO: Clean up all the commented code here and below.
    # The sub arrays hold the sub-imaged tilts
    #tilts_sub = np.zeros((nsub, nlines))       # Thee trace_fweight (or gweighed) tilts

    #tilts_sub_err = np.zeros((nsub, nlines))   # errors on the tilts (only used for masking but not weighted fitting)
    #tilts_sub_mask = np.zeros((nsub, nlines), dtype=bool)  # mask indicating where the tilts are actually covered in the sub image, i.e. where thismask != False
    #tilts_sub_spec = np.outer(np.ones(nsub), lines_spec)   # spectral coordinate of each tilt, which is the arc line spectral pixel location
    #tilts_sub_spec_fit = np.zeros((nsub, nlines))   # spectral position determined by evaluating the tilt fit at the center of the slit

    #tilts_sub_dspat = np.zeros_like(tilts_sub_spat) # delta position of the tilt in pixels, i.e. difference between slitcen and the spatial coordinate above

    # PCA fitting uses the sub-imaged fits, so we need them
    tilts_sub_fit = np.zeros((nsub, nlines))   # legendre polynomial fits to the tilt traces
    tilts_sub_spat = np.outer(np.arange(nsub), np.ones(nlines)) # spatial coordinate along each tilt

    # Line centers (spectrally) as a function of spatial position in
    # each slit/order
    tilts = np.zeros((nspat, nlines))                   # Measured positions
    tilts_err = np.zeros((nspat, nlines))               # Centroid measurement error
    tilts_bpm = np.zeros((nspat, nlines), dtype=bool)   # Centroid measurement mask
    tilts_fit = np.zeros((nspat, nlines))               # Polynomial fit positions
    tilts_mask = np.zeros((nspat, nlines), dtype=bool)  # True if the centroid is traced
    tilts_spec = np.zeros((nspat, nlines))              # Spectral position at the slit center
                                                        #   determined by the model
    tilts_spat = np.tile(np.arange(nspat, dtype=float), (nlines,1)).T   # Line spatial coordinate
    tilts_dspat= np.zeros_like(tilts_spat)              # Change in spatial position for the line
                                                        #   in pixels along the slit/order

    # Transposed image and masks for tracing
    arcimg_trans = (arcimg * thismask).T
    inmask_trans = (inmask * thismask).T.astype(float)
    thismask_trans = thismask.T

    # 1) Trace the tilts from a guess. If no guess is provided from a previous iteration use trace_crude
    for iline in range(nlines):
        # We sub-image each tilt using a symmetric window about the (integer) spatial location of each line,
        # which is the slitcen evaluated at the line spectral position.
        spat_min[iline] = lines_spat_int[iline] - trace_int  # spat_min is the minium location of the sub-image
        spat_max[iline] = lines_spat_int[iline] + trace_int + 1  # spat_max is the maximum location of the sub-image
        min_spat = np.fmax(spat_min[iline], 0)  # These min_spat and max_spat are to prevent leaving the image
        max_spat = np.fmin(spat_max[iline], nspat - 1)
        sub_img = arcimg_trans[min_spat:max_spat, :]
        sub_inmask = inmask_trans[min_spat:max_spat,:]
        sub_thismask = thismask_trans[min_spat:max_spat,:]
<<<<<<< HEAD
        if do_crude:
            # First time tracing, do a trace crude

            # NOTE: follow_centroid behaves differently from the old
            # trace_crude_init within 2-4 pixels at the trace edge

            # Smooth the image
            tilts_guess_now, _, _ \
                    = trace.follow_centroid(utils.boxcar_smooth_rows(sub_img, tcrude_nave,
                                                                     wgt=sub_inmask),
                                            (sub_img.shape[0]-1)//2,
                                            np.array([lines_spec[iline]]), ivar=sub_inmask,
                                            width=2*fwhm, maxshift_start=tcrude_maxshift0,
=======
        if do_crude: # First time tracing, do a trace crude
            # NOTE: follow_centroid behaves differently from the old
            # trace_crude_init within 2-4 pixels at the trace edge

            # Construct the line trace by following the line centroid as
            # a function of spatial position along the slit.
            # TODO: This also returns error estimates and a mask, but
            # those weren't used in the previous version of the code.
            smsub_img = utils.boxcar_smooth_rows(sub_img, tcrude_nave, wgt=sub_inmask)
#            ivar = np.sqrt(smsub_img)
            ivar = None
            tilts_guess_now, tge, tgm \
                    = trace.follow_centroid(smsub_img,
                                            (sub_img.shape[0]-1)//2, lines_spec[iline], ivar=ivar,
                                            bpm=np.invert(sub_inmask.astype(bool)), width=3*fwhm,
                                            maxshift_start=tcrude_maxshift0,
>>>>>>> 3e09f8e7
                                            maxshift_follow=tcrude_maxshift,
                                            maxerror=tcrude_maxerr, continuous=False)
            tilts_guess_now = tilts_guess_now.flatten()
        else:
            # A guess was provided, use that as the crutch, but
            # determine if it is a full trace or a sub-trace
            if tilts_guess.shape[0] == nspat:
                # This is full image size tilt trace, sub-window it
                tilts_guess_now = tilts_guess[min_spat:max_spat, iline]
            else:
                # If it is a sub-trace, deal with falling off the image
                if spat_min[iline] < 0:
                    tilts_guess_now = tilts_guess[-spat_min[iline]:,iline]
                elif spat_max[iline] > (nspat-1):
                    tilts_guess_now = tilts_guess[:-(spat_max[iline] - nspat + 1),iline]
                else:
                    tilts_guess_now = tilts_guess[:, iline]

<<<<<<< HEAD
        # Boxcar extract the thismask to have a mask indicating whether a tilt is defined along the spatial direction
        tilts_sub_mask_box = moment1d(sub_thismask, tilts_guess_now, fwhm)[0] > 0.99*fwhm
        # If more than 80% of the pixels are masked, then don't mask at all. This happens when the traces leave the good
        # part of the slit. If we proceed with everything masked the iter_tracefit fitting will crash.
        if (np.sum(tilts_sub_mask_box) < 0.8*nsub):
            tilts_sub_mask_box = np.ones_like(tilts_sub_mask_box)
        # Do iterative flux weighted tracing and polynomial fitting to refine these traces. This must also be done in a loop
        # since the sub image is different for every aperture, i.e. each aperature has its own image
        tilts_sub_fit_out, tilts_sub_out, tilts_sub_err_out, _, tset_out \
=======
        # Checks that virtually all the pixels in the window about the
        # line to fit are *unmasked* for each spatial position. Note
        # that sub_thismask is True for valid pixels.
        tilts_sub_mask_box = moment1d(sub_thismask, tilts_guess_now, fwhm)[0] > 0.99*fwhm

        # If more than 80% of the spatial pixels are masked, then don't
        # mask at all. This happens when the traces leave the good part
        # of the slit. If we proceed with everything masked the
        # iter_tracefit fitting will crash. TODO: Check this is true
        # with new trace.fit_trace function...
        if (np.sum(tilts_sub_mask_box) < 0.8*nsub):
            tilts_sub_mask_box = np.ones_like(tilts_sub_mask_box)

        # Do iterative flux-weighted tracing and polynomial fitting to
        # refine these traces. This must also be done in a loop since
        # the sub image is different for every aperture, i.e. each
        # aperature has its own image.
        tilts_sub_fit_out, tilts_sub_out, tilts_sub_err_out, tilts_sub_bpm_out, tset_out \
>>>>>>> 3e09f8e7
                = trace.fit_trace(sub_img, tilts_guess_now, spat_order,
                                  bpm=np.invert(sub_inmask.astype(bool)),
                                  trace_bpm=np.invert(tilts_sub_mask_box), fwhm=fwhm,
                                  maxdev=maxdev, niter=6, idx=str(iline), debug=show_tracefits,
                                  xmin=0.0, xmax=float(nsub-1))

<<<<<<< HEAD
        tilts_sub_mask_box = moment1d(sub_thismask, tilts_sub_fit_out, fwhm)[0] > 0.99*fwhm
        if gauss: # If gauss is set, do a Gaussian refinement to the flux weighted tracing
            if (np.sum(tilts_sub_mask_box) < 0.8 * nsub):
                tilts_sub_mask_box = np.ones_like(tilts_sub_mask_box)
            tilts_sub_fit_gw, tilts_sub_gw, tilts_sub_err_gw, _, _ \
=======
        # Update the spatial positions to include based on the fitted
        # line trace positions
        tilts_sub_mask_box = moment1d(sub_thismask, tilts_sub_fit_out, fwhm)[0] > 0.99*fwhm

        # If gauss is set, do a Gaussian refinement to the
        # flux-weighted tracing
        if gauss:
            # Re-check if spatial pixels should be unmasked.
            if (np.sum(tilts_sub_mask_box) < 0.8 * nsub):
                tilts_sub_mask_box = np.ones_like(tilts_sub_mask_box)
            # Re-measure using Gaussian weighting and refit
            tilts_sub_fit_out, tilts_sub_out, tilts_sub_err_out, tilts_sub_bpm_out, _ \
>>>>>>> 3e09f8e7
                    = trace.fit_trace(sub_img, tilts_sub_fit_out, spat_order,
                                      bpm=np.invert(sub_inmask.astype(bool)),
                                      trace_bpm=np.invert(tilts_sub_mask_box), 
                                      weighting='gaussian', fwhm=fwhm, maxdev=maxdev, niter=3,
                                      idx=str(iline), debug=show_tracefits, xmin=0.0,
                                      xmax=float(nsub-1))
<<<<<<< HEAD

            tilts_sub_fit_out = tilts_sub_fit_gw
            tilts_sub_out = tilts_sub_gw
            tilts_sub_err_out = tilts_sub_err_gw
        tilts_sub_mask_box = moment1d(sub_thismask, tilts_sub_fit_out, fwhm)[0] > 0.99*fwhm
=======
            tilts_sub_mask_box = moment1d(sub_thismask, tilts_sub_fit_out, fwhm)[0] > 0.99*fwhm
>>>>>>> 3e09f8e7

        # Pack the results into arrays, accounting for possibly falling off the image
        # Deal with possibly falling off the chip

        # This is the same for all cases since it is the evaluation of a fit
        # TODO: Why is the TraceSet from the first fit used, even when
        # `gauss=True`? I guess in the current usage `gauss` is always
        # False...
        tilts_sub_fit[:, iline] = tset_out.xy(tilts_sub_spat[:, iline].reshape(1, nsub))[1]

        # We use the tset_out.xy to evaluate the trace across the whole
        # sub-image even for pixels off the slit. This guarantees that
        # the fits are always evaluated across the whole sub-image
        # which is required for the PCA step.

        # TODO: Clean this up: put the common statements up top,
        # leaving only the ones that are actually dependent on the if
        # statements in their respective blocks. Do we need to keep the
        # commented code?
        if spat_min[iline] < 0:
            #tilts_sub[      -spat_min[iline]:,iline] = tilts_sub_out.flatten()
            #tilts_sub_err[  -spat_min[iline]:,iline] = tilts_sub_err_out.flatten()
            #tilts_sub_mask[ -spat_min[iline]:,iline] = tilts_sub_mask_box.flatten()
            #tilts_sub_dspat[-spat_min[iline]:,iline] = tilts_dspat[min_spat:max_spat,iline]
            tilts[     min_spat:max_spat,iline] = tilts_sub_out.flatten() # tilts_sub[     -spat_min[iline]:,iline]
            tilts_fit[ min_spat:max_spat,iline] = tilts_sub_fit[ -spat_min[iline]:,iline]
            tilts_err[ min_spat:max_spat,iline] = tilts_sub_err_out.flatten() # tilts_sub_err[ -spat_min[iline]:,iline]
            tilts_bpm[ min_spat:max_spat,iline] = tilts_sub_bpm_out.flatten()
            tilts_mask[min_spat:max_spat,iline] = tilts_sub_mask_box.flatten() #tilts_sub_mask[-spat_min[iline]:,iline]
        elif spat_max[iline] > (nspat - 1):
            #tilts_sub[      :-(spat_max[iline] - nspat + 1),iline] = tilts_sub_out.flatten()
            #tilts_sub_err[  :-(spat_max[iline] - nspat + 1),iline] = tilts_sub_err_out.flatten()
            #tilts_sub_mask[ :-(spat_max[iline] - nspat + 1),iline] = tilts_sub_mask_box.flatten()
            #tilts_sub_dspat[:-(spat_max[iline] - nspat + 1),iline] = tilts_dspat[min_spat:max_spat,iline]
            tilts[     min_spat:max_spat,iline] = tilts_sub_out.flatten() # tilts_sub[     :-(spat_max[iline] - nspat + 1),iline]
            tilts_fit[ min_spat:max_spat,iline] = tilts_sub_fit[ :-(spat_max[iline] - nspat + 1),iline]
            tilts_err[ min_spat:max_spat,iline] = tilts_sub_err_out.flatten() # tilts_sub_err[ :-(spat_max[iline] - nspat + 1),iline]
            tilts_bpm[ min_spat:max_spat,iline] = tilts_sub_bpm_out.flatten() # tilts_sub_err[ :-(spat_max[iline] - nspat + 1),iline]
            tilts_mask[min_spat:max_spat,iline] = tilts_sub_mask_box.flatten()  #tilts_sub_mask[:-(spat_max[iline] - nspat + 1),iline]
        else:
            #tilts_sub[      :,iline] = tilts_sub_out.flatten()
            #tilts_sub_err[  :,iline] = tilts_sub_err_out.flatten()
            #tilts_sub_mask[ :,iline] = tilts_sub_mask_box.flatten()
            #tilts_sub_dspat[:,iline] = tilts_dspat[min_spat:max_spat,iline]
            tilts[     min_spat:max_spat,iline] = tilts_sub_out.flatten() #tilts_sub[     :,iline]
            tilts_fit[ min_spat:max_spat,iline] = tilts_sub_fit[ :,iline]
            tilts_err[ min_spat:max_spat,iline] = tilts_sub_err_out.flatten() # tilts_sub_err[ :,iline]
            tilts_bpm[ min_spat:max_spat,iline] = tilts_sub_bpm_out.flatten() # tilts_sub_err[ :,iline]
            tilts_mask[min_spat:max_spat,iline] = tilts_sub_mask_box.flatten() #tilts_sub_mask[:,iline]

        # Now use these fits to the traces to get a more robust value
        # of the tilt spectral position and spatial offset from the
        # trace than what was initially determined from the 1d arc line
        # spectrum. This is technically where the slit_cen cross the
        # tilts_fit, but it is a tricky since they are parameterized by
        # different independent variables (slit_cen uses spec_vec,
        # whereas tilts_fit uses spat_vec). This code uses a trick of
        # interpolating the slit_cen onto the arc pixels. If we find it
        # fails, then replace with something simpler that simply
        # iterates to zero on where the two cross.
        # TODO: Under what conditions does the interpolation fail? Can
        # we replace the try-except block with an if-else block?

        # ToDO Fix this later with an iterative thing that also updates spatial reference position of the tilt
        #imask = tilts_mask[:, iline]
        #slit_cen_spat_ontilt = np.interp(tilts_fit[imask,iline],spec_vec, slit_cen)
        #delta_spat = slit_cen_spat_ontilt - tilts_spat[imask,iline]
        # Grab the monotonic indices
        #ediff = np.ediff1d(delta_spat,to_begin=0.0)
        #mono_ind = np.sign(ediff) == np.sign(np.median(ediff))
        #zero_cross_spat = (scipy.interpolate.interp1d(delta_spat[mono_ind],(tilts_spat[imask,iline])[mono_ind],assume_sorted=False))(0.0)
        #spec_fit_now = np.interp(zero_cross_spat,tilts_spat[imask,iline], tilts_fit[imask,iline])
        #spat_fit_now = np.interp(spec_fit_now,spec_vec, slit_cen)
        #tilts_spec[:, iline] = np.full(nspat, spec_fit_now)

        tilts_dspat[:,iline] = (spat_vec - lines_spat[iline])
        imask = tilts_mask[:,iline]
        try:
            spec_fit_now = np.interp(0.0, tilts_dspat[imask,iline], tilts_fit[imask,iline])
        except ValueError:
            spec_fit_now = lines_spec[iline]
        tilts_spec[:,iline] = np.full(nspat, spec_fit_now)


    # Create the mask for the bad lines. Define the error on the bad tilt as being the
#    bad_mask = (tilts_err > 900) | (tilts_mask == False)
    bad_mask = tilts_bpm | np.invert(tilts_mask)
    on_slit = np.sum(tilts_mask, axis=0)
    on_slit_bad = np.sum(tilts_mask & tilts_bpm, axis=0)
    bad_frac = on_slit_bad/on_slit

    dev_mean, dev_median, dev_sig = sigma_clipped_stats(np.abs(tilts - tilts_fit), mask=bad_mask,
                                                        sigma=4.0, axis=0)
    # Determine the line is masked everywhere
    good_line = np.any(np.invert(bad_mask), axis=0)
    # Median absolute deviation for each line quantifies the goodness of tracing
    dev_mad = 1.4826*dev_median
    # Now reject outliers from this distribution
    dev_mad_dist_median = np.median(dev_mad[good_line])
    # dev_mad_dist_mad is like the sigma
    dev_mad_dist_mad = 1.4826*np.median(np.abs(dev_mad[good_line] - dev_mad_dist_median))
    # Reject lines that are sigrej trace outliers
    mad_rej = ((dev_mad - dev_mad_dist_median)/dev_mad_dist_mad) < sigrej_trace

    # Do we need this dev_mad < maxdev step?
    use_tilt = (mad_rej) & (bad_frac < max_badpix_frac) & good_line & (dev_mad < maxdev)
    nuse = np.sum(use_tilt)

    msgs.info('Number of usable arc lines for tilts: {:d}/{:d}'.format(nuse, nlines))

    tilts_mad = np.outer(np.ones(nspat),dev_mad)

    if (nuse < 0.05*nlines):
        # TODO: We need to store failures like this and provide a
        # report at the end of the run. Although we don't want them to
        # cause a full fault of the code, we need to make sure the user
        # sees these kinds of critical failures instead of them getting
        # buried in all the other messages.
        msgs.warn('Too many lines rejected in this slit/order.' + msgs.newline()
                  + 'Would reject {0}/{1} lines (more than 95%).'.format(nlines-nuse,nlines)
                  +  msgs.newline() + 'Proceeding without rejection, but reduction likely bogus.')
        use_tilt = np.ones(nlines, dtype=bool)
        nuse = nlines

    # Tighten it up with Gaussian weighted centroiding
<<<<<<< HEAD
    trc_tilt_dict = dict(nspec = nspec, nspat = nspat, nsub = nsub, nlines = nlines, nuse = nuse,
                         spat_min=spat_min, spat_max=spat_max, do_crude=do_crude, fwhm = fwhm, use_tilt=use_tilt,
                         tilts_sub_spat=tilts_sub_spat, tilts_sub_fit=tilts_sub_fit,
                         tilts_mad = tilts_mad,tilts_spec=tilts_spec, tilts_spat=tilts_spat, tilts_dspat=tilts_dspat,
                         tilts=tilts, tilts_fit=tilts_fit, tilts_err=tilts_err, tilts_mask=tilts_mask)

    return trc_tilt_dict


def trace_tilts(arcimg, lines_spec, lines_spat, thismask, slit_cen, inmask=None, gauss=False, fwhm=4.0,spat_order=5, maxdev_tracefit=0.2,
                sigrej_trace=3.0, max_badpix_frac=0.70, tcrude_nave = 5,
                npca = 2, coeff_npoly_pca = 2, sigrej_pca = 2.0,debug_pca = False, show_tracefits=False):

=======
    # TODO: Is the above comment a TODO?
    # TODO: Create a class for this stuff
    return dict(nspec=nspec, nspat=nspat, nsub=nsub, nlines=nlines, nuse=nuse, spat_min=spat_min, 
                spat_max=spat_max, do_crude=do_crude, fwhm=fwhm, use_tilt=use_tilt,
                tilts_sub_spat=tilts_sub_spat, tilts_sub_fit=tilts_sub_fit, tilts_mad=tilts_mad,
                tilts_spec=tilts_spec, tilts_spat=tilts_spat, tilts_dspat=tilts_dspat, tilts=tilts,
                tilts_fit=tilts_fit, tilts_err=tilts_err, tilts_bpm=tilts_bpm,
                tilts_mask=tilts_mask)


def trace_tilts(arcimg, lines_spec, lines_spat, thismask, slit_cen, inmask=None, gauss=False,
                fwhm=4.0, spat_order=5, maxdev_tracefit=0.2, sigrej_trace=3.0,
                max_badpix_frac=0.30, tcrude_nave=5, npca=2, coeff_npoly_pca=2, sigrej_pca=2.0,
                debug_pca=False, show_tracefits=False):
>>>>>>> 3e09f8e7
    """
    Use a PCA model to determine the best object (or slit edge) traces for echelle spectrographs.

    Parameters
    ----------
    arcimg:  ndarray, float (nspec, nspat)
       Image of arc or sky that will be used for tracing tilts.
    lines_spec: ndarray, float (nlines,)
       Array containing arc line centroids along the center of the slit for each arc line that will be traced. This is
       in pixels in image coordinates.
    lines_spat: ndarray, float (nlines,)
       Array contianing the spatial position of the center of the slit along which the arc was extracted. This is is in
       pixels in image coordinates.
    thismask: ndarray, boolean (nspec, nsapt)
        Boolean mask image specifying the pixels which lie on the slit/order to search for objects on.
        The convention is: True = on the slit/order, False  = off the slit/order. This must be the same size as the arcimg.
    Optional Parameters
    -------------------
    inmask: float ndarray, default = None
        Input mask image.
    gauss: bool, default = False
        If true the code will trace the arc lines usign Gaussian weighted centroiding (trace_gweight) instead of the default,
        which is flux weighted centroiding (trace_fweight)
    fwhm: float
       Expected FWHM of the arc lines.
    spat_order: int, default = None
       Order of the legendre polynomial that will be fit to the tilts.
    maxdev_tracefit: float, default = 1.0
       Maximum absolute deviation for the arc tilt fits during iterative trace fitting expressed in units of the fwhm.
    sigrej_trace: float, default =  3.0
       From each line we compute a median absolute deviation of the trace from the polynomial fit. We then
       analyze the distribution of maximxum absolute deviations (MADs) for all the lines, and reject sigrej_trace outliers
       from that distribution.
<<<<<<< HEAD
    max_badpix_frac: float, default = 0.70
=======
    max_badpix_frac: float, default = 0.30
>>>>>>> 3e09f8e7
       Maximum fraction of total pixels that can be masked by the trace_gweight algorithm
       (because the residuals are too large) to still be usable for tilt fitting.
    tcrude_nave: int, default = 5
       Trace crude is used to determine the initial arc line tilts, which are then iteratively fit. Trace crude
       can optionally boxcar smooth the image (along the spatial direction of the image, i.e. roughly along the arc line tilts)
       to improve the tracing.
    npca: int, default = 1
       Tilts are initially traced and then a PCA is performed. The PCA is used to determine better crutches for a second
       round of improved tilt tracing. This parameter is the order of that PCA and determined how much the tilts behavior
       is being compressed. npca = 0 would be just using the mean tilt. This PCA is only an intermediate step to
       improve the crutches and is an attempt to make the tilt tracing that goes into the final fit more robust.
    coeff_npoly_pca: int, default = 1
       Order of polynomial fits used for PCA coefficients fitting for the PCA described above.
    sigrej_pca: float, default = 2.0
       Significance threhsold for rejection of outliers from fits to PCA coefficients for the PCA described above.
    show_tracefits: bool, default = False
       If true the fits will be shown to each arc line trace by iter_fitting.py


    Returns:
    --------
    """

    # TODO: Explain procedure in docstring

    # TODO: Document where these come from.
    tcrude_maxerr = fwhm/4.0
    tcrude_maxshift = 3.0*fwhm/4.0
    tcrude_maxshift0 = fwhm

    trace_dict0 = trace_tilts_work(arcimg, lines_spec, lines_spat, thismask, slit_cen,
                                   inmask=inmask, gauss=gauss, tilts_guess=None, fwhm=fwhm,
                                   spat_order=spat_order, maxdev_tracefit=maxdev_tracefit,
                                   sigrej_trace=sigrej_trace, max_badpix_frac=max_badpix_frac,
                                   tcrude_maxerr=tcrude_maxerr, tcrude_maxshift=tcrude_maxshift,
                                   tcrude_maxshift0=tcrude_maxshift0, tcrude_nave=tcrude_nave,
                                   show_tracefits=show_tracefits)

    # TODO: The PCA may not be necessary. It appears to improve the
    # results though for some instruments where the tracing is
    # problematic. We could consider making this optional to speed
    # things up.
    debug_pca_fit = False
    if debug_pca_fit:
        # !!!! FOR TESTING ONLY!!!!  Evaluate the model fit to the tilts for all of our lines
        msgs.info('TESTING: Performing an initial fit before PCA.')
        # JFH Note spec_order is hard wired here as we don't pass it in
        tilt_fit_dict0 = fit_tilts(trace_dict0, spat_order=spat_order, spec_order=6, debug=True,
                                   maxdev=0.2, sigrej=3.0, doqa=True, setup='test', slit=0,
                                   show_QA=True)

    # Do a PCA fit, which rejects some outliers
    iuse = trace_dict0['use_tilt']
    nuse = np.sum(iuse)
    bpm = np.ones(trace_dict0['tilts_sub_fit'].shape, dtype=bool)
    bpm[:,iuse] = False
    msgs.info('PCA modeling {:d} good tilts'.format(nuse))
    pca_fit = tracepca.pca_trace_object(trace_dict0['tilts_sub_fit'], order=coeff_npoly_pca,
                                        trace_bpm=bpm, npca=npca, coo=lines_spec, minx=0.0,
                                        maxx=float(trace_dict0['nsub'] - 1), lower=sigrej_pca,
                                        upper=sigrej_pca, debug=debug_pca)

    # Now trace again with the PCA predictions as the starting crutches
    return trace_tilts_work(arcimg, lines_spec, lines_spat, thismask, slit_cen, inmask=inmask,
                            gauss=gauss, tilts_guess=pca_fit, fwhm=fwhm, spat_order=spat_order,
                            maxdev_tracefit=maxdev_tracefit, sigrej_trace=sigrej_trace,
                            max_badpix_frac=max_badpix_frac, show_tracefits=show_tracefits)


def fit_tilts(trc_tilt_dict, thismask, slit_cen, spat_order=3, spec_order=4, maxdev=0.2,
              maxrej=None, maxiter=100, sigrej=3.0, pad_spec=30, pad_spat=5, func2d='legendre2d',
              doqa=True, master_key='test', slit=0, show_QA=False, out_dir=None, debug=False):
    """
    Parameters
    ----------
    trc_tilt_dict: dict
        Diciontary containing tilt info

    Optional Parameters
    -------------------
        slit:
        all_tilts:
        order:
        yorder:
        func2D:
        maskval:
        setup:
        doqa:
        show_QA:
        out_dir:

    Returns:

    """

    nspec = trc_tilt_dict['nspec']
    nspat = trc_tilt_dict['nspat']
    fwhm = trc_tilt_dict['fwhm']
    maxdev_pix = maxdev*fwhm
    xnspecmin1 = float(nspec-1)
    xnspatmin1 = float(nspat-1)
    nspat = trc_tilt_dict['nspat']
    use_tilt = trc_tilt_dict['use_tilt']                 # mask for good/bad tilts, based on aggregate fit, frac good pixels
    nuse = np.sum(use_tilt)
    tilts = trc_tilt_dict['tilts']   # legendre polynomial fit
    #JFH Before we were fitting the fits. Now we fit the actual flux weighted centroided tilts.
    tilts_err = trc_tilt_dict['tilts_err']   # flux weighted centroidding error
    tilts_bpm = trc_tilt_dict['tilts_bpm']   # centroid bad-pixel mask
    tilts_dspat = trc_tilt_dict['tilts_dspat'] # spatial offset from the central trace
    #tilts_spat = trc_tilt_dict['tilts_dspat'][:,use_tilt] # spatial offset from the central trace
    tilts_spec = trc_tilt_dict['tilts_spec'] # line spectral pixel position from legendre fit evaluated at slit center
    tilts_mask = trc_tilt_dict['tilts_mask'] # Reflects if trace is on the slit
    tilts_mad = trc_tilt_dict['tilts_mad']   # quantitfies aggregate error of this tilt

    use_mask = np.outer(np.ones(nspat,dtype=bool),use_tilt)
#    tot_mask = tilts_mask & (tilts_err < 900) & use_mask
    tot_mask = tilts_mask & np.invert(tilts_bpm) & use_mask
    fitxy = [spec_order, spat_order]

    # Fit the inverted model with a 2D polynomial
    msgs.info("Fitting tilts with a low order, 2D {:s}".format(func2d))

    # TODO: Make adderr a parameter?  Where does this come from?
    adderr = 0.03
    tilts_sigma = ((tilts_mad < 100.0) & (tilts_mad > 0.0)) \
                    * np.sqrt(np.abs(tilts_mad)**2 + adderr**2)

    tilts_ivar = utils.inverse((tilts_sigma.flatten()/xnspecmin1)**2)
    fitmask, coeff2 = utils.robust_polyfit_djs(tilts_spec.flatten()/xnspecmin1,
                                               (tilts.flatten() - tilts_spec.flatten())/xnspecmin1,
                                               fitxy, x2=tilts_dspat.flatten()/xnspatmin1,
                                               inmask=tot_mask.flatten(), invvar=tilts_ivar,
                                               function=func2d, maxiter=maxiter, lower=sigrej,
                                               upper=sigrej, maxdev=maxdev_pix/xnspecmin1,
                                               minx=-0.0, maxx=1.0, minx2=-1.0, maxx2=1.0,
                                               use_mad=False, sticky=False)
    fitmask = fitmask.reshape(tilts_dspat.shape)
    # Compute a rejection mask that we will use later. These are
    # locations that were fit but were rejectedK
    rej_mask = tot_mask & np.invert(fitmask)
    # Compute and store the 2d tilts fit
    delta_tilt_1 = xnspecmin1 * utils.func_val(coeff2, tilts_spec[tilts_mask]/xnspecmin1, func2d,
                                               x2=tilts_dspat[tilts_mask]/xnspatmin1, minx=0.0,
                                               maxx=1.0, minx2=-1.0, maxx2=1.0)
    delta_tilt = np.zeros_like(tilts_dspat)
    tilts_2dfit = np.zeros_like(tilts_dspat)
    delta_tilt[tilts_mask] = delta_tilt_1
    tilts_2dfit[tilts_mask] = tilts_spec[tilts_mask] + delta_tilt[tilts_mask]
    # Add the 2d fit to the tracetilt dictionary
    trc_tilt_dict_out = copy.deepcopy(trc_tilt_dict)
    trc_tilt_dict_out['tilt_2dfit'] = tilts_2dfit
    # TODO: Temporarily adding tot_mask and fit_mask
    trc_tilt_dict_out['tot_mask'] = tot_mask
    trc_tilt_dict_out['fit_mask'] = fitmask

    # Report the residuals in pixels
    res_fit = tilts[fitmask] - tilts_2dfit[fitmask]
    rms_fit = np.std(res_fit)
    msgs.info("Residuals: 2D Legendre Fit")
    msgs.info("RMS (pixels): {}".format(rms_fit))
    msgs.info("RMS/FWHM: {}".format(rms_fit/fwhm))

    msgs.info('Inverting the fit to generate the tilts image')
    spec_vec = np.arange(nspec)
    spat_vec = np.arange(nspat)
    spat_img, spec_img = np.meshgrid(spat_vec, spec_vec)
    # We do some padding here to guarantee that the tilts arc lines
    # falling off the image get tilted onto the image
    spec_vec_pad = np.arange(-pad_spec, nspec + pad_spec)
    spat_vec_pad = np.arange(-pad_spat, nspat + pad_spat)
    spat_img_pad, spec_img_pad = np.meshgrid(np.arange(-pad_spat, nspat + pad_spat),
                                             np.arange(-pad_spec, nspec + pad_spec))
    slit_cen_pad = interpolate.interp1d(spec_vec, slit_cen, bounds_error=False,
                                        fill_value='extrapolate')(spec_vec_pad)
    thismask_pad = np.zeros_like(spec_img_pad, dtype=bool)
    ind_spec, ind_spat = np.where(thismask)
    # Center of the slit replicated spatially
    slit_cen_img_pad = np.outer(slit_cen_pad, np.ones(nspat + 2 * pad_spat))
    # Normalized spatial offset image (from central trace)
    dspat_img_nrm = (spat_img_pad - slit_cen_img_pad) / xnspatmin1
    # normalized spec image
    spec_img_nrm = spec_img_pad / xnspecmin1
    # Embed the old thismask in the new larger padded thismask
    thismask_pad[ind_spec + pad_spec, ind_spat + pad_spat] = thismask[ind_spec, ind_spat]
    # Now grow the thismask_pad
    kernel = np.ones((2*pad_spec, 2*pad_spat)) / float(4 * pad_spec * pad_spat)
    thismask_grow = ndimage.convolve(thismask_pad.astype(float), kernel, mode='nearest') > 0.0
    # Evaluate the tilts on the padded image grid
    tiltpix = spec_img_pad[thismask_grow] + xnspecmin1 \
                    * utils.func_val(coeff2, spec_img_nrm[thismask_grow], func2d,
                                     x2=dspat_img_nrm[thismask_grow], minx=0.0, maxx=1.0,
                                     minx2=-1.0, maxx2=1.0)

    # Now do one last fit to invert the function above to obtain the
    # final tilts model in normalized image coordinates
    inmask = np.isfinite(tiltpix)
    sigma = np.full_like(spec_img_pad, 10.0)
    # JFH What I find confusing is that this last fit was actually what
    # Burles was doing on the raw tilts, so why was that failing?
    tilts_ivar1 = utils.calc_ivar((sigma[thismask_grow]/xnspecmin1)**2)
    # JFH Something appers wrong in this fit for LRIS-red with a
    # science frame as the tilt image. It appears to be rejecting too
    # much in this fit, which is just a simple inversion of the fit
    # above. Perhaps the noise and maxdev need to be cranked up. That
    # is my suspicion.
    fitmask_tilts, coeff2_tilts \
            = utils.robust_polyfit_djs(tiltpix/xnspecmin1, spec_img_pad[thismask_grow]/xnspecmin1,
                                       fitxy, x2=spat_img_pad[thismask_grow]/xnspatmin1,
                                       invvar=tilts_ivar1, upper=5.0, lower=5.0,
                                       maxdev=10.0/xnspecmin1, inmask=inmask, function=func2d,
                                       maxiter=20, minx=0.0, maxx=1.0, minx2=0.0, maxx2=1.0,
                                       use_mad=False, sticky=False)
    # JFH changed above to use stick=False, to limit the amount of rejection
    irej = np.invert(fitmask_tilts) & inmask
    msgs.info('Rejected {0}/{1} pixels in final inversion tilts image fit'.format(
                np.sum(irej),np.sum(inmask)))
    # normalized tilts image
    #tilts_img = utils.func_val(coeff2_tilts, spec_img/xnspecmin1, func2d, x2=spat_img/xnspatmin1,
    #                           minx=0.0, maxx=1.0, minx2=0.0, maxx2=1.0)
    #tilts_img = np.fmax(np.fmin(tilts_img, 1.2),-0.2)

    tilt_fit_dict = dict(nspec=nspec, nspat=nspat, ngood_lines=np.sum(use_tilt),
                         npix_fit=np.sum(tot_mask), npix_rej=np.sum(np.invert(fitmask)),
                         coeff2=coeff2_tilts, spec_order=spec_order, spat_order=spat_order,
                         minx=0.0, maxx=1.0, minx2=0.0, maxx2=1.0, func=func2d)

    # Now do some QA
    # TODO: I think we should do the QA outside of core functions.
    if doqa:
        plot_tilt_2d(tilts_dspat, tilts, tilts_2dfit, tot_mask, rej_mask, spat_order, spec_order,
                     rms_fit, fwhm, slit=slit, setup=master_key, show_QA=show_QA, out_dir=out_dir)
        plot_tilt_spat(tilts_dspat, tilts, tilts_2dfit, tilts_spec, tot_mask, rej_mask, spat_order,
                       spec_order, rms_fit, fwhm, slit=slit, setup=master_key, show_QA=show_QA,
                       out_dir=out_dir)
        plot_tilt_spec(tilts_spec, tilts, tilts_2dfit, tot_mask, rej_mask, rms_fit, fwhm,
                       slit=slit, setup = master_key, show_QA=show_QA, out_dir=out_dir)

    return tilt_fit_dict, trc_tilt_dict_out


    #fitmask, coeff2 = fit_tilts_rej(
    #    tilts_dspat, tilts_spec_fit, tilts, tilts_invvar, tot_mask, slit_cen, spat_order, spec_order,
    #    maxdev = 1.0, maxrej=maxrej, sigrej = sigrej, maxiter = maxiter)


    #result = optimize.minimize(fit_tilts_func, coeff2.flatten(), tol=0.01, args=(tilts_dspat, tilts_spec_fit, tilts, tilts_invvar,
    #                                                                             tot_mask, fitmask, slit_cen, spat_order, spec_order))
    #bounds = [(i,j) for i,j in zip(0.8*coeff2.flatten(),1.2*coeff2.flatten())]
    #result_df = optimize.differential_evolution(
    #    fit_tilts_func, bounds, tol=0.01, disp=True, polish=True,
    #    args=(tilts_dspat, tilts_spec_fit, tilts, tilts_invvar,tot_mask, fitmask, slit_cen, spat_order, spec_order))



    # This is a second way of computing the 2d fit at the tilts. Do this just for now as a consistency check that our tilts_img is okay

    # Testing. For the moment do this on exactly the same set of lines
    #tilt_2dfit_piximg_all = eval_2d_at_tilts(trc_tilt_dict['tilts_spec'], trc_tilt_dict['tilts_mask'], trc_tilt_dict['tilts'] (nspec, nspat), thismask, slit_cen, coeff2, func2d)
    #tilts_2dfit_piximg = tilt_2dfit_piximg_all[:, use_tilt]
    #tilts_2dfit_piximg = eval_2d_at_tilts(tilts_spec, tilts_mask, (nspec, nspat), thismask, slit_cen, coeff2, func2d)

    # Actual 2D Model Tilt Residuals
    #res_real = tilts[fitmask] - tilts_2dfit_piximg[fitmask]
    #rms_real = np.std(res_real)
    #msgs.info("Residuals: Actual 2D Tilt Residuals from piximg")
    #msgs.info("RMS (pixels): {}".format(rms_real))
    #msgs.info("RMS/FWHM: {}".format(rms_real/fwhm))




def fit2tilts(shape, coeff2, func2d, spat_shift=0.0):
    """

    Parameters
    ----------
    shape: tuple of ints,
        shape of image
    coeff2: ndarray, float
        result of griddata tilt fit
    func2d: str
        the 2d function used to fit the tilts
    spat_shift (float):
        Spatial shift to be added to image pixels before evaluation to deal with flexure compensation.
    Returns
    -------
    tilts: ndarray, float
       Image indicating how spectral pixel locations move across the image. This output is used in the pipeline.
    """

    # Compute the tilts image
    nspec, nspat = shape
    xnspecmin1 = float(nspec-1)
    xnspatmin1 = float(nspat-1)
    spec_vec = np.arange(nspec)
    spat_vec = np.arange(nspat) + spat_shift
    spat_img, spec_img = np.meshgrid(spat_vec, spec_vec)
    tilts = utils.func_val(coeff2, spec_img/xnspecmin1, func2d, x2=spat_img/xnspatmin1, minx=0.0, maxx=1.0, minx2=0.0, maxx2=1.0)
    # Added this to ensure that tilts are never crazy values due to extrapolation of fits which can break
    # wavelength solution fitting
    tilts = np.fmax(np.fmin(tilts, 1.2),-0.2)
    return tilts




def plot_tilt_2d(tilts_dspat, tilts, tilts_model, tot_mask, rej_mask, spat_order, spec_order, rms, fwhm,
                 slit=0, setup='A', outfile=None, show_QA=False, out_dir=None):


    plt.rcdefaults()
    plt.rcParams['font.family']= 'Helvetica'

    # Outfile
    method = inspect.stack()[0][3]
    if (outfile is None):
        outfile = qa.set_qa_filename(setup, method, slit=slit, out_dir=out_dir)


    # Show the fit
    fig, ax = plt.subplots(figsize=(12, 18))
    ax.cla()
    ax.plot(tilts_dspat[tot_mask], tilts[tot_mask], color='black', linestyle=' ', mfc='None', marker='o',
            markersize=9.0, markeredgewidth=1.0, zorder=4, label='Good Tilt')
    ax.plot(tilts_dspat[rej_mask], tilts[rej_mask], color='red', linestyle=' ', mfc='None', marker='o',
            markersize=9.0, markeredgewidth=2.0, zorder=5, label='Rejected')
    ax.plot(tilts_dspat[tot_mask], tilts_model[tot_mask], color='black', linestyle=' ', marker='o',
            markersize=2.0, markeredgewidth=1.0, zorder=1, label='2D Model')

    xmin = 1.1 * tilts_dspat[tot_mask].min()
    xmax = 1.1 * tilts_dspat[tot_mask].max()
    ax.set_xlim((xmin, xmax))
    ax.set_xlabel('Spatial Offset from Central Trace (pixels)', fontsize=15)
    ax.set_ylabel('Spectral Pixel', fontsize=15)
    ax.legend()
    ax.set_title('Tilts vs Fit (spat_order, spec_order)=({:d},{:d}) for slit={:d}: RMS = {:5.3f}, '
                 'RMS/FWHM={:5.3f}'.format(spat_order, spec_order, slit, rms, rms / fwhm), fontsize=15)

    # Finish
    #plt.tight_layout(pad=1.0, h_pad=1.0, w_pad=1.0)

    if outfile is not None:
        plt.savefig(outfile, dpi=400)

    if show_QA:
        plt.show()

    plt.close()
    plt.rcdefaults()



def plot_tilt_spec(tilts_spec_fit, tilts, tilts_model, tot_mask, rej_mask, rms, fwhm,
                   slit=0, setup = 'A', outfile=None, show_QA=False, out_dir=None):
    """ Generate a QA plot of the residuals for the fit to the tilts in the spectral direction one slit at a time

    Parameters
    ----------
    """

    plt.rcdefaults()
    plt.rcParams['font.family']= 'Helvetica'

    # Outfil
    method = inspect.stack()[0][3]
    if (outfile is None):
        outfile = qa.set_qa_filename(setup, method, slit=slit, out_dir=out_dir)

    # Setup
    plt.figure(figsize=(14, 6))
    plt.clf()
    ax = plt.gca()

    # Scatter plot
    res = (tilts - tilts_model)

    nspat, nuse = tilts.shape
    # Show the fit residuals as a function of spatial position
    line_indx = np.outer(np.ones(nspat), np.arange(nuse))

    xmin = 0.90*(tilts_spec_fit.min())
    xmax = 1.10*(tilts_spec_fit.max())

    ax.hlines(0.0, xmin, xmax,linestyle='--', color='green')

    for iline in range(nuse):
        iall = (line_indx == iline) & tot_mask
        igd = (line_indx == iline) & tot_mask & (rej_mask == False)
        irej = (line_indx == iline) & tot_mask & rej_mask

        ax.plot(tilts_spec_fit[igd], (res[igd]), 'ko', mfc='k', markersize=4.0)
        ax.plot(tilts_spec_fit[irej],(res[irej]), 'ro', mfc='r', markersize=4.0)
        # Compute the RMS for this line
        all_rms = np.std(res[iall])
        good_rms = np.std(res[igd])
        # ToDo show the mean here as well
        if np.any(igd):
            ax.plot(tilts_spec_fit[igd][0], all_rms, marker='s',linestyle=' ', color='g', mfc='g', markersize=7.0)
            ax.plot(tilts_spec_fit[igd][0], good_rms, marker='^', linestyle=' ', color='orange', mfc='orange', markersize=7.0)

    ax.text(0.90, 0.90, 'Slit {:d}:  Residual (pixels) = {:0.5f}'.format(slit, rms),
            transform=ax.transAxes, size='large', ha='right', color='black',fontsize=16)
    ax.text(0.90, 0.80, ' Slit {:d}:  RMS/FWHM = {:0.5f}'.format(slit, rms/fwhm),
            transform=ax.transAxes, size='large', ha='right', color='black',fontsize=16)
    # Label
    ax.set_xlabel('Spectral Pixel')
    ax.set_ylabel('RMS (pixels)')
    ax.set_title('RMS of Each Arc Line Traced')
    ax.set_xlim((xmin,xmax))
    ax.set_ylim((-5.0*rms,5.0*rms))
    # Legend
    legend_elements = [lines.Line2D([0], [0], linestyle=' ', color='k', marker='o', mfc='k',
                                    markersize=4.0, label='good'),
                       lines.Line2D([0], [0], linestyle=' ', color='r', marker='o', mfc='r',
                                    markersize=4.0, label='rejected'),
                       lines.Line2D([0], [0], linestyle=' ', color='g', marker='s', mfc='g',
                                    markersize=7.0, label='all RMS'),
                       lines.Line2D([0], [0], linestyle=' ', color='orange', marker='^',
                                    mfc='orange', markersize=7.0, label='good RMS')]
    ax.legend(handles=legend_elements)

    # Finish
    plt.tight_layout(pad=0.2, h_pad=0.0, w_pad=0.0)

    if outfile is not None:
        plt.savefig(outfile, dpi=400)

    if show_QA:
        plt.show()

    plt.close()
    plt.rcdefaults()



def plot_tilt_spat(tilts_dspat, tilts, tilts_model, tilts_spec_fit, tot_mask, rej_mask,spat_order, spec_order, rms, fwhm,
                   setup='A', slit=0, outfile=None, show_QA=False, out_dir=None):

    plt.rcdefaults()
    plt.rcParams['font.family']= 'Helvetica'

    # Outfil
    method = inspect.stack()[0][3]
    if (outfile is None):
        outfile = qa.set_qa_filename(setup, method, slit=slit, out_dir=out_dir)

    nspat, nuse = tilts_dspat.shape
    # Show the fit residuals as a function of spatial position
    line_indx = np.outer(np.ones(nspat), np.arange(nuse))
    lines_spec = tilts_spec_fit[0, :]
    cmap = cm.get_cmap('coolwarm', nuse)

    fig, ax = plt.subplots(figsize=(14, 12))
    # dummy mappable shows the spectral pixel
    dummie_cax = ax.scatter(lines_spec, lines_spec, c=lines_spec, cmap=cmap)
    ax.cla()

    for iline in range(nuse):
        iall = (line_indx == iline) & tot_mask
        irej = (line_indx == iline) & tot_mask & rej_mask
        this_color = cmap(iline)
        # plot the residuals
        ax.plot(tilts_dspat[iall], tilts[iall] - tilts_model[iall], color=this_color,
                linestyle='-', linewidth=3.0, marker='None', alpha=0.5)
        ax.plot(tilts_dspat[irej], tilts[irej] - tilts_model[irej], linestyle=' ',
                marker='o', color='limegreen', mfc='limegreen', markersize=5.0)

    xmin = 1.1 * tilts_dspat[tot_mask].min()
    xmax = 1.1 * tilts_dspat[tot_mask].max()
    ax.hlines(0.0, xmin, xmax, linestyle='--', linewidth=2.0, color='k', zorder=10)

    ax.set_xlim((xmin, xmax))
    ax.set_xlabel('Spatial Offset from Central Trace (pixels)')
    ax.set_ylabel('Arc Line Tilt Residual (pixels)')

    legend_elements = [lines.Line2D([0], [0], color='cornflowerblue', linestyle='-', linewidth=3.0,
                                    label='residual'),
                       lines.Line2D([0], [0], color='limegreen', linestyle=' ', marker='o',
                                    mfc='limegreen', markersize=7.0, label='rejected')]
    ax.legend(handles=legend_elements)
    ax.set_title('Tilts vs Fit (spat_order, spec_order)=({:d},{:d}) for slit={:d}: RMS = {:5.3f}, '
                 'RMS/FWHM={:5.3f}'.format(spat_order, spec_order, slit, rms, rms / fwhm), fontsize=15)
    cb = fig.colorbar(dummie_cax, ticks=lines_spec)
    cb.set_label('Spectral Pixel')

    # Finish
    plt.tight_layout(pad=0.2, h_pad=0.0, w_pad=0.0)

    if outfile is not None:
        plt.savefig(outfile, dpi=400)

    if show_QA:
        plt.show()

    plt.close()
    plt.rcdefaults()<|MERGE_RESOLUTION|>--- conflicted
+++ resolved
@@ -4,11 +4,7 @@
 import copy
 
 import numpy as np
-<<<<<<< HEAD
-import scipy
-=======
 from scipy import interpolate, ndimage
->>>>>>> 3e09f8e7
 from matplotlib import pyplot as plt
 from matplotlib import cm, lines
 
@@ -267,21 +263,6 @@
         sub_img = arcimg_trans[min_spat:max_spat, :]
         sub_inmask = inmask_trans[min_spat:max_spat,:]
         sub_thismask = thismask_trans[min_spat:max_spat,:]
-<<<<<<< HEAD
-        if do_crude:
-            # First time tracing, do a trace crude
-
-            # NOTE: follow_centroid behaves differently from the old
-            # trace_crude_init within 2-4 pixels at the trace edge
-
-            # Smooth the image
-            tilts_guess_now, _, _ \
-                    = trace.follow_centroid(utils.boxcar_smooth_rows(sub_img, tcrude_nave,
-                                                                     wgt=sub_inmask),
-                                            (sub_img.shape[0]-1)//2,
-                                            np.array([lines_spec[iline]]), ivar=sub_inmask,
-                                            width=2*fwhm, maxshift_start=tcrude_maxshift0,
-=======
         if do_crude: # First time tracing, do a trace crude
             # NOTE: follow_centroid behaves differently from the old
             # trace_crude_init within 2-4 pixels at the trace edge
@@ -298,7 +279,6 @@
                                             (sub_img.shape[0]-1)//2, lines_spec[iline], ivar=ivar,
                                             bpm=np.invert(sub_inmask.astype(bool)), width=3*fwhm,
                                             maxshift_start=tcrude_maxshift0,
->>>>>>> 3e09f8e7
                                             maxshift_follow=tcrude_maxshift,
                                             maxerror=tcrude_maxerr, continuous=False)
             tilts_guess_now = tilts_guess_now.flatten()
@@ -317,17 +297,6 @@
                 else:
                     tilts_guess_now = tilts_guess[:, iline]
 
-<<<<<<< HEAD
-        # Boxcar extract the thismask to have a mask indicating whether a tilt is defined along the spatial direction
-        tilts_sub_mask_box = moment1d(sub_thismask, tilts_guess_now, fwhm)[0] > 0.99*fwhm
-        # If more than 80% of the pixels are masked, then don't mask at all. This happens when the traces leave the good
-        # part of the slit. If we proceed with everything masked the iter_tracefit fitting will crash.
-        if (np.sum(tilts_sub_mask_box) < 0.8*nsub):
-            tilts_sub_mask_box = np.ones_like(tilts_sub_mask_box)
-        # Do iterative flux weighted tracing and polynomial fitting to refine these traces. This must also be done in a loop
-        # since the sub image is different for every aperture, i.e. each aperature has its own image
-        tilts_sub_fit_out, tilts_sub_out, tilts_sub_err_out, _, tset_out \
-=======
         # Checks that virtually all the pixels in the window about the
         # line to fit are *unmasked* for each spatial position. Note
         # that sub_thismask is True for valid pixels.
@@ -346,20 +315,12 @@
         # the sub image is different for every aperture, i.e. each
         # aperature has its own image.
         tilts_sub_fit_out, tilts_sub_out, tilts_sub_err_out, tilts_sub_bpm_out, tset_out \
->>>>>>> 3e09f8e7
                 = trace.fit_trace(sub_img, tilts_guess_now, spat_order,
                                   bpm=np.invert(sub_inmask.astype(bool)),
                                   trace_bpm=np.invert(tilts_sub_mask_box), fwhm=fwhm,
                                   maxdev=maxdev, niter=6, idx=str(iline), debug=show_tracefits,
                                   xmin=0.0, xmax=float(nsub-1))
 
-<<<<<<< HEAD
-        tilts_sub_mask_box = moment1d(sub_thismask, tilts_sub_fit_out, fwhm)[0] > 0.99*fwhm
-        if gauss: # If gauss is set, do a Gaussian refinement to the flux weighted tracing
-            if (np.sum(tilts_sub_mask_box) < 0.8 * nsub):
-                tilts_sub_mask_box = np.ones_like(tilts_sub_mask_box)
-            tilts_sub_fit_gw, tilts_sub_gw, tilts_sub_err_gw, _, _ \
-=======
         # Update the spatial positions to include based on the fitted
         # line trace positions
         tilts_sub_mask_box = moment1d(sub_thismask, tilts_sub_fit_out, fwhm)[0] > 0.99*fwhm
@@ -372,22 +333,13 @@
                 tilts_sub_mask_box = np.ones_like(tilts_sub_mask_box)
             # Re-measure using Gaussian weighting and refit
             tilts_sub_fit_out, tilts_sub_out, tilts_sub_err_out, tilts_sub_bpm_out, _ \
->>>>>>> 3e09f8e7
                     = trace.fit_trace(sub_img, tilts_sub_fit_out, spat_order,
                                       bpm=np.invert(sub_inmask.astype(bool)),
                                       trace_bpm=np.invert(tilts_sub_mask_box), 
                                       weighting='gaussian', fwhm=fwhm, maxdev=maxdev, niter=3,
                                       idx=str(iline), debug=show_tracefits, xmin=0.0,
                                       xmax=float(nsub-1))
-<<<<<<< HEAD
-
-            tilts_sub_fit_out = tilts_sub_fit_gw
-            tilts_sub_out = tilts_sub_gw
-            tilts_sub_err_out = tilts_sub_err_gw
-        tilts_sub_mask_box = moment1d(sub_thismask, tilts_sub_fit_out, fwhm)[0] > 0.99*fwhm
-=======
             tilts_sub_mask_box = moment1d(sub_thismask, tilts_sub_fit_out, fwhm)[0] > 0.99*fwhm
->>>>>>> 3e09f8e7
 
         # Pack the results into arrays, accounting for possibly falling off the image
         # Deal with possibly falling off the chip
@@ -513,21 +465,6 @@
         nuse = nlines
 
     # Tighten it up with Gaussian weighted centroiding
-<<<<<<< HEAD
-    trc_tilt_dict = dict(nspec = nspec, nspat = nspat, nsub = nsub, nlines = nlines, nuse = nuse,
-                         spat_min=spat_min, spat_max=spat_max, do_crude=do_crude, fwhm = fwhm, use_tilt=use_tilt,
-                         tilts_sub_spat=tilts_sub_spat, tilts_sub_fit=tilts_sub_fit,
-                         tilts_mad = tilts_mad,tilts_spec=tilts_spec, tilts_spat=tilts_spat, tilts_dspat=tilts_dspat,
-                         tilts=tilts, tilts_fit=tilts_fit, tilts_err=tilts_err, tilts_mask=tilts_mask)
-
-    return trc_tilt_dict
-
-
-def trace_tilts(arcimg, lines_spec, lines_spat, thismask, slit_cen, inmask=None, gauss=False, fwhm=4.0,spat_order=5, maxdev_tracefit=0.2,
-                sigrej_trace=3.0, max_badpix_frac=0.70, tcrude_nave = 5,
-                npca = 2, coeff_npoly_pca = 2, sigrej_pca = 2.0,debug_pca = False, show_tracefits=False):
-
-=======
     # TODO: Is the above comment a TODO?
     # TODO: Create a class for this stuff
     return dict(nspec=nspec, nspat=nspat, nsub=nsub, nlines=nlines, nuse=nuse, spat_min=spat_min, 
@@ -542,7 +479,6 @@
                 fwhm=4.0, spat_order=5, maxdev_tracefit=0.2, sigrej_trace=3.0,
                 max_badpix_frac=0.30, tcrude_nave=5, npca=2, coeff_npoly_pca=2, sigrej_pca=2.0,
                 debug_pca=False, show_tracefits=False):
->>>>>>> 3e09f8e7
     """
     Use a PCA model to determine the best object (or slit edge) traces for echelle spectrographs.
 
@@ -576,11 +512,7 @@
        From each line we compute a median absolute deviation of the trace from the polynomial fit. We then
        analyze the distribution of maximxum absolute deviations (MADs) for all the lines, and reject sigrej_trace outliers
        from that distribution.
-<<<<<<< HEAD
-    max_badpix_frac: float, default = 0.70
-=======
     max_badpix_frac: float, default = 0.30
->>>>>>> 3e09f8e7
        Maximum fraction of total pixels that can be masked by the trace_gweight algorithm
        (because the residuals are too large) to still be usable for tilt fitting.
     tcrude_nave: int, default = 5
