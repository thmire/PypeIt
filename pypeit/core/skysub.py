""" Module for sky subtraction

.. include common links, assuming primary doc root is up one directory
.. include:: ../links.rst
"""
import sys
import os

import numpy as np

from scipy import ndimage
from scipy.special import ndtr

from matplotlib import pyplot as plt

from IPython import embed

from pypeit import msgs, utils, ginga
from pypeit.images import maskimage
from pypeit.core import pixels, extract, pydl
from pypeit.core.moment import moment1d

def skysub_npoly(thismask):
    """
    Utility routine used by global_skysub and local_skysub_extract. Determine the order for the spatial
    polynomial for global sky subtraction and local sky subtraction.

    Args:
        thismask : ndarray, bool, shape (nspec, nspat)
            Specifies pixels in the slit in question

    Returns:
        int: Order of polynomial
    """
    slit_width = np.sum(thismask,axis=1)
    med_slit_width = np.median(slit_width[slit_width > 0])
    nspec_eff = np.sum(slit_width > 0.5*med_slit_width)
    npercol = np.fmax(np.floor(np.sum(thismask)/nspec_eff), 1.0)
    # Demand at least 10 pixels per row (on average) per degree of the polynomial
    if npercol > 100:
        npoly = 3
    elif npercol > 40:
        npoly = 2
    else:
        npoly = 1

    return npoly


def global_skysub(image, ivar, tilts, thismask, slit_left, slit_righ, inmask = None, bsp=0.6, sigrej=3.0, maxiter=35,
                  trim_edg=(3,3), pos_mask=True, show_fit=False, no_poly=False, npoly=None):
    """
    Perform global sky subtraction on an input slit

    Args:
        image: float ndarray, shape (nspec, nspat)
            Frame to be sky subtracted
        ivar: float ndarray, shape (nspec, nspat)
            Inverse variance image
        tilts: float ndarray, shape (nspec, nspat)
            Tilts indicating how wavelengths move across the slit
        thismask : numpy boolean array, shape (nspec, nspat)
            Specifies pixels in the slit in question
        slit_left: ndarray of shape (nspec, 1) or (nspec)
            Left slit boundary in floating point pixels.
        slit_righ: ndarray of shape (nspec, 1) or (nspec)
            Right slit boundary in floating point pixels.
        inmask: boolean ndarray, shape (nspec, nspat), default inmask = None
            Input mask for pixels not to be included in sky subtraction
            fits. True = Good (not masked), False = Bad (masked)
        bsp: float, default bsp = 0.6
            break point spacing in pixel units
        sigrej : float, default sigrej = 3.0
            sigma rejection threshold
        no_poly: bool, optional
            Do not incldue polynomial basis
        trim_edg: tuple of floats  (left_edge, right_edge), default (3,3)
            indicates how many pixels to trim from left and right slit
            edges for creating the edgemask. These pixels are excluded
            from sky subtraction fits.
        pos_mask: boolean, defualt pos_mask = True
            First do a prelimnary fit to the log of the sky (i.e.
            positive pixels only). Then use this fit to create an input
            mask from the residuals lmask = (res < 5.0) & (res > -4.0)
            for the full fit.  NOTE: pos_mask should be False for
            near-IR sky residual subtraction, since fitting the log(sky)
            requires that the counts are positive which will not be the
            case for i.e. an A-B image. Thus the routine will fail if
            pos_mask is not set to False.

        show_fit: boolean, default show_fit = False
            Plot a fit of the sky pixels and model fit to the screen.
            This feature will block further execution until the screen
            is closed.

    Returns:
        `numpy.ndarray`_: Returns the model sky background at the pixels
        where thismask is True::

            >>>  skyframe = np.zeros_like(image)
            >>>  thismask = slitpix == thisslit
            >>>  skyframe[thismask] = global_skysub(image,ivar, tilts, thismask, slit_left, slit_righ)

    """

    # Synthesize ximg, and edgmask  from slit boundaries. Doing this outside this
    # routine would save time. But this is pretty fast, so we just do it here to make the interface simpler.

    # TESTING!!!!
    #no_poly=True
    #show_fit=True

    ximg, edgmask = pixels.ximg_and_edgemask(slit_left, slit_righ, thismask, trim_edg=trim_edg)


    # Init
    (nspec, nspat) = image.shape
    piximg = tilts * (nspec-1)
    if inmask is None:
        inmask = (ivar > 0.0) & thismask & np.isfinite(image) & np.isfinite(ivar)

    # Sky pixels for fitting
    inmask_in = thismask & (ivar > 0.0) & inmask & np.invert(edgmask)
    isrt = np.argsort(piximg[thismask])
    pix = piximg[thismask][isrt]
    sky = image[thismask][isrt]
    sky_ivar = ivar[thismask][isrt]
    ximg_fit = ximg[thismask][isrt]
    inmask_fit = inmask_in[thismask][isrt]
    #spatial = spatial_img[fit_sky][isrt]

    # Restrict fit to positive pixels only and mask out large outliers via a pre-fit to the log.
    if pos_mask:
        pos_sky = (sky > 1.0) & (sky_ivar > 0.0)
        if np.sum(pos_sky) > nspec:
            lsky = np.log(sky[pos_sky])
            lsky_ivar = inmask_fit[pos_sky].astype(float)/3.0**2  # set errors to just be 3.0 in the log
            #lsky_ivar = np.full(lsky.shape, 0.1)
            # Init bspline to get the sky breakpoints (kludgy)
            #tmp = pydl.bspline(wsky[pos_sky], nord=4, bkspace=bsp)
            lskyset, outmask, lsky_fit, red_chi, exit_status = utils.bspline_profile(
                pix[pos_sky], lsky, lsky_ivar, np.ones_like(lsky), inmask = inmask_fit[pos_sky],
                upper=sigrej, lower=sigrej, kwargs_bspline={'bkspace':bsp},
                kwargs_reject={'groupbadpix': True, 'maxrej': 10})
            res = (sky[pos_sky] - np.exp(lsky_fit)) * np.sqrt(sky_ivar[pos_sky])
            lmask = (res < 5.0) & (res > -4.0)
            sky_ivar[pos_sky] = sky_ivar[pos_sky] * lmask
            inmask_fit[pos_sky]=(sky_ivar[pos_sky] > 0.0) & lmask

    # Include a polynomial basis?
    if no_poly:
        poly_basis = np.ones_like(sky)
        npoly_fit = 1
    else:
        npoly_fit = skysub_npoly(thismask) if npoly is None else npoly
        poly_basis = pydl.flegendre(2.0*ximg_fit - 1.0, npoly_fit).T

    # Full fit now
    #full_bspline = pydl.bspline(wsky, nord=4, bkspace=bsp, npoly = npoly)
    #skyset, outmask, yfit, _ = utils.bspline_profile(wsky, sky, sky_ivar, poly_basis,
    #                                                   fullbkpt=full_bspline.breakpoints,upper=sigrej, lower=sigrej,
    #                                                   kwargs_reject={'groupbadpix':True, 'maxrej': 10})


    # Perform the full fit now
    msgs.info("Full fit in global sky sub.")
    skyset, outmask, yfit, _, exit_status = utils.bspline_profile(pix, sky, sky_ivar,poly_basis,inmask = inmask_fit,
                                                                  nord=4,upper=sigrej, lower=sigrej,
                                                                  maxiter=maxiter,
                                                                  kwargs_bspline = {'bkspace':bsp},
                                                                  kwargs_reject={'groupbadpix':True, 'maxrej': 10})
    # TODO JFH This is a hack for now to deal with bad fits for which iterations do not converge. This is related
    # to the groupbadpix behavior requested for the djs_reject rejection. It would be good to
    # better understand what this functionality is doing, but it makes the rejection much more quickly approach a small
    # chi^2
    if exit_status == 1:
        msgs.warn('Maximum iterations reached in bspline_profile global sky-subtraction for npoly={:d}.'.format(npoly_fit) +
                  msgs.newline() +
                  'Redoing sky-subtraction without polynomial degrees of freedom')
        poly_basis = np.ones_like(sky)
        # Perform the full fit now
        skyset, outmask, yfit, _, exit_status = utils.bspline_profile(pix, sky, sky_ivar, poly_basis, inmask=inmask_fit,
                                                                      nord=4, upper=sigrej, lower=sigrej,
                                                                      maxiter=maxiter,
                                                                      kwargs_bspline={'bkspace': bsp},
                                                                      kwargs_reject={'groupbadpix': False, 'maxrej': 10})

    sky_frame = np.zeros_like(image)
    ythis = np.zeros_like(yfit)
    ythis[isrt] = yfit
    sky_frame[thismask] = ythis

    #skyset.funcname ='legendre'
    #skyset.xmin = spat_min
    #skyset.xmax = spat_max

    # Evaluate and save
    #bgframe, _ = skyset.value(piximg[thismask],x2=spatial_img[thismask])

    # Debugging/checking

    # ToDo This QA ceases to make sense I think for 2-d fits. I need to think about what the best QA would be here, but I think
    # probably looking at residuals as a function of spectral and spatial position like in the flat fielding code.
    if show_fit:
        goodbk = skyset.mask
        # This is approximate
        yfit_bkpt = np.interp(skyset.breakpoints[goodbk], pix,yfit)
        plt.clf()
        ax = plt.gca()
        was_fit_and_masked = inmask_fit & ~outmask
        ax.plot(pix[inmask_fit], sky[inmask_fit], color='k', marker='o', markersize=0.4, mfc='k', fillstyle='full', linestyle='None')
        ax.plot(pix[was_fit_and_masked], sky[was_fit_and_masked], color='red', marker='+', markersize=1.5, mfc='red', fillstyle='full', linestyle='None')
        ax.plot(pix, yfit, color='cornflowerblue')
        ax.plot(skyset.breakpoints[goodbk], yfit_bkpt, color='lawngreen', marker='o', markersize=4.0, mfc='lawngreen', fillstyle='full', linestyle='None')
        ax.set_ylim((0.99*yfit.min(),1.01*yfit.max()))
        plt.show()

    # Return
    # ToDO worth thinking about whether we want to return a mask here. It makese no sense to return outmask
    # in its present form though since that does not refer to the whole image.
    # return bgframe, outmask
    return ythis



# TODO -- This needs JFH docs, desperately
def skyoptimal(wave, data, ivar, oprof, sortpix, sigrej=3.0, npoly=1, spatial=None, fullbkpt=None):
    """
    Utility routine used by local_bg_subtraction_slit

    Args:
        wave:
        data:
        ivar:
        oprof (ndarray): Flattened object profile in this slit
        sortpix:
        sigrej:
        npoly:
        spatial:
        fullbkpt:

    Returns:
        ndarray, ndarray, ndarray:

    """


    nx = data.size
    nc = oprof.shape[0]
    nobj = int(oprof.size / nc)
    if nc != nx:
        raise ValueError('Object profile should have oprof.shape[0] equal to nx')

    msgs.info('Iter     Chi^2     Rejected Pts')
    xmin = 0.0
    xmax = 1.0

    if ((npoly == 1) | (spatial is None)):
        profile_basis = np.column_stack((oprof, np.ones(nx)))
    else:
        xmin = spatial.min()
        xmax = spatial.max()
        x2 = 2.0 * (spatial - xmin) / (xmax - xmin) - 1
        poly_basis = pydl.flegendre(x2, npoly).T
        profile_basis = np.column_stack((oprof, poly_basis))

    relative_mask = (np.sum(oprof, axis=1) > 1e-10)

    indx, = np.where(ivar[sortpix] > 0.0)
    ngood = indx.size
    good = sortpix[indx]
    good = good[wave[good].argsort()]
    relative, = np.where(relative_mask[good])

    outmask = np.zeros(wave.shape, dtype=bool)

    if ngood > 0:
        sset1, outmask_good1, yfit1, red_chi1, exit_status = utils.bspline_profile(
            wave[good], data[good], ivar[good],
            profile_basis[good, :],fullbkpt=fullbkpt, upper=sigrej, lower=sigrej,
            relative=relative,kwargs_reject={'groupbadpix': True, 'maxrej': 5})
    else:
        msgs.warn('All pixels are masked in skyoptimal. Not performing local sky subtraction.')
        return np.zeros_like(wave), np.zeros_like(wave), outmask

    chi2 = (data[good] - yfit1) ** 2 * ivar[good]
    chi2_srt = np.sort(chi2)
    gauss_prob = 1.0 - 2.0 * ndtr(-1.2 * sigrej)
    sigind = int(np.fmin(np.rint(gauss_prob * float(ngood)), ngood - 1))
    chi2_sigrej = chi2_srt[sigind]
    mask1 = (chi2 < chi2_sigrej)

    msgs.info('2nd round....')
    msgs.info('Iter     Chi^2     Rejected Pts')
    if np.any(mask1):
        sset, outmask_good, yfit, red_chi, exit_status = \
            utils.bspline_profile(wave[good], data[good], ivar[good], profile_basis[good, :], inmask=mask1,
                                  fullbkpt=fullbkpt, upper=sigrej, lower=sigrej, relative=relative,
                                  kwargs_reject={'groupbadpix': True, 'maxrej': 1})
    else:
        msgs.warn('All pixels are masked in skyoptimal after first round of rejection. Not performing local sky subtraction.')
        return np.zeros_like(wave), np.zeros_like(wave), outmask

    ncoeff = npoly + nobj
    skyset = pydl.bspline(None, fullbkpt=sset.breakpoints, nord=sset.nord, npoly=npoly)
    # Set coefficients for the sky.
    # The rehshape below deals with the different sizes of the coeff for npoly = 1 vs npoly > 1
    # and mirrors similar logic in the bspline.py
    skyset.coeff = sset.coeff[nobj:, :].reshape(skyset.coeff.shape)

    skyset.mask = sset.mask
    skyset.xmin = xmin
    skyset.xmax = xmax

    sky_bmodel, _ = skyset.value(wave, x2=spatial)

    obj_bmodel = np.zeros(sky_bmodel.shape)
    objset = pydl.bspline(None, fullbkpt=sset.breakpoints, nord=sset.nord)
    objset.mask = sset.mask
    for i in range(nobj):
        objset.coeff = sset.coeff[i, :]
        obj_bmodel1, _ = objset.value(wave)
        obj_bmodel = obj_bmodel + obj_bmodel1 * profile_basis[:, i]

    outmask[good] = outmask_good

    return sky_bmodel, obj_bmodel, outmask


def optimal_bkpts(bkpts_optimal, bsp_min, piximg, sampmask, samp_frac=0.80,
                  skyimage = None, min_spat=None, max_spat=None, debug=False):
    """

    Args:
        bsp_min: float
           Desired B-spline breakpoint spacing in pixels
        piximg: ndarray float, shape = (nspec, nspat)
           Image containing the pixel sampling, i.e. (nspec-1)*tilts
        sampmask: ndarray, bool
           Boolean array indicating the pixels for which the B-spline fit will actually be evaluated. True = Good, False=Bad
    Optional Args:
        samp_frac: float, default = 0.8
           The fraction of spectral direction pixels required to have a sampling difference < bsp_min in order to instead
           adopt a uniform break point spacing, rather adopting the optimally spaced breakpoints.
        skyimage: ndarray, shape = (nspec, nspat), default = None
           Sky model image used only for QA.
        min_spat: float, default = None
           Minimum spatial pixel used for local sky subtraction fitting. Only used for title of QA plot.
        max_spat: float, defualt = None
           Maximum spatial pixel used for local sky subtraction fitting. Only used for title of QA plot.
        debug: bool, default = False
           Show QA plot to debug breakpoint placing.

    Returns:
        fullbkpt: ndarray, float
           Locations of the optimally sampled breakpoints

    """

    pix = piximg[sampmask]
    isrt = pix.argsort()
    pix = pix[isrt]
    piximg_min = pix.min()
    piximg_max = pix.max()
    bset0 = pydl.bspline(pix, nord=4, bkspace=bsp_min)
    fullbkpt_grid = bset0.breakpoints
    keep = (fullbkpt_grid >= piximg_min) & (fullbkpt_grid <= piximg_max)
    fullbkpt_grid = fullbkpt_grid[keep]
    used_grid = False
    if not bkpts_optimal:
        msgs.info('bkpts_optimal = False --> using uniform bkpt spacing spacing: bsp={:5.3f}'.format(bsp_min))
        fullbkpt = fullbkpt_grid
        used_grid = True
    else:
        piximg_temp = np.ma.array(np.copy(piximg))
        piximg_temp.mask = np.invert(sampmask)
        samplmin = np.ma.min(piximg_temp,fill_value=np.inf,axis=1)
        samplmin = samplmin[np.invert(samplmin.mask)].data
        samplmax = np.ma.max(piximg_temp,fill_value=-np.inf,axis=1)
        samplmax = samplmax[np.invert(samplmax.mask)].data
        if samplmax.size != samplmin.size:
            msgs.error('This should not happen')
        nbkpt = samplmax.size
        # Determine the sampling. dsamp represents the gap in spectral pixel (wavelength) coverage between
        # subsequent spectral direction pixels in the piximg, i.e. it is the difference between the minimum
        # value of the piximg at spectral direction pixel i+1, and the maximum value of the piximg at spectral
        # direction pixel i. A negative value dsamp < 0 implies continuous sampling with no gaps, i.e. the
        # the arc lines are sufficiently tilted that there is no sampling gap.
        dsamp_init = np.roll(samplmin, -1) - samplmax
        dsamp_init[nbkpt - 1] = dsamp_init[nbkpt - 2]
        kernel_size = int(np.fmax(np.ceil(dsamp_init.size*0.01)//2*2 + 1,15))  # This ensures kernel_size is odd
        dsamp_med = ndimage.filters.median_filter(dsamp_init, size=kernel_size, mode='reflect')
        boxcar_size = int(np.fmax(np.ceil(dsamp_med.size*0.005)//2*2 + 1,5))
        # Boxcar smooth median dsamp
        kernel = np.ones(boxcar_size)/ float(boxcar_size)
        dsamp = ndimage.convolve(dsamp_med, kernel, mode='reflect')
        # if more than samp_frac of the pixels have dsamp < bsp_min than just use a uniform breakpoint spacing
        if np.sum(dsamp <= bsp_min) > samp_frac*nbkpt:
            msgs.info('Sampling of wavelengths is nearly continuous.')
            msgs.info('Using uniform bkpt spacing: bsp={:5.3f}'.format(bsp_min))
            fullbkpt = fullbkpt_grid
            used_grid = True
        else:
            fullbkpt_orig = samplmax + dsamp/2.0
            fullbkpt_orig.sort()
            # Compute the distance between breakpoints
            dsamp_bkpt = fullbkpt_orig-np.roll(fullbkpt_orig, 1)
            dsamp_bkpt[0] = dsamp_bkpt[1]
            # Good breakpoints are those that are at least separated by our original desired bkpt spacing
            igood = dsamp_bkpt >= bsp_min
            if np.any(igood):
                fullbkpt_orig = fullbkpt_orig[igood]
            fullbkpt = fullbkpt_orig.copy()
            # Recompute the distance between breakpoints
            dsamp_bkpt = fullbkpt_orig-np.roll(fullbkpt_orig, 1)
            dsamp_bkpt[0] = dsamp_bkpt[1]
            nbkpt = fullbkpt_orig.size
            for ibkpt in range(nbkpt):
                dsamp_eff = np.fmax(dsamp_bkpt[ibkpt], bsp_min)
                # can we fit in another bkpt?
                if dsamp_bkpt[ibkpt] > 2*dsamp_eff:
                    nsmp = int(np.fmax(np.floor(dsamp_bkpt[ibkpt]/dsamp_eff),2))
                    bkpt_new = fullbkpt_orig[ibkpt - 1] + (np.arange(nsmp - 1) + 1)*dsamp_bkpt[ibkpt]/float(nsmp)
                    indx_arr = np.where(fullbkpt == fullbkpt_orig[ibkpt-1])[0]
                    if len(indx_arr) > 0:
                        indx_bkpt = indx_arr[0]
                        if indx_bkpt == 0:
                            fullbkpt = np.hstack((fullbkpt[0], bkpt_new, fullbkpt[indx_bkpt + 1:]))
                        elif indx_bkpt == (fullbkpt.size-2):
                            fullbkpt = np.hstack((fullbkpt[0:indx_bkpt], bkpt_new, fullbkpt[indx_bkpt + 1]))
                        else:
                            fullbkpt = np.hstack((fullbkpt[0:indx_bkpt], bkpt_new, fullbkpt[indx_bkpt + 1:]))

            fullbkpt.sort()
            keep = (fullbkpt >= piximg_min) & (fullbkpt <= piximg_max)
            fullbkpt = fullbkpt[keep]


    if debug:
        plt.figure(figsize=(14, 6))
        sky = skyimage[sampmask]
        sky = sky[isrt]
        # This is approximate and only for the sake of visualization:
        spat_samp_vec = np.sum(sampmask, axis=1)  # spatial sampling per spectral direction pixel
        spat_samp_med = np.median(spat_samp_vec[spat_samp_vec > 0])
        window_size = int(np.ceil(5 * spat_samp_med))
        sky_med_filt = utils.fast_running_median(sky, window_size)
        sky_bkpt_grid = np.interp(fullbkpt_grid, pix, sky_med_filt)
        sky_bkpt = np.interp(fullbkpt, pix, sky_med_filt)
        plt.clf()
        ax = plt.gca()
        ax.plot(pix, sky, color='k', marker='o', markersize=0.4, mfc='k', fillstyle='full', linestyle='None')
        # ax.plot(pix, sky_med_filt, color='cornflowerblue', label='median sky', linewidth=1.2)
        if used_grid == False:
            ax.plot(fullbkpt_grid, sky_bkpt_grid, color='lawngreen', marker='o', markersize=2.0, mfc='lawngreen',
                    fillstyle='full', linestyle='None', label='uniform bkpt grid')
            color = 'red'
            title_str = ''
        else:
            color = 'lawngreen'
            title_str = 'Used Grid: '
        ax.plot(fullbkpt, sky_bkpt, color=color, marker='o', markersize=4.0, mfc=color,
                fillstyle='full', linestyle='None', label='optimal bkpts')

        ax.set_ylim((0.99 * sky_med_filt.min(), 1.01 * sky_med_filt.max()))
        if min_spat is not None:
            plt.title(title_str + 'bkpt sampling spat pixels {:7.1f}-{:7.1f}'.format(min_spat, max_spat))
        plt.legend()
        plt.show()

    return fullbkpt


def local_skysub_extract(sciimg, sciivar, tilts, waveimg, global_sky, rn2_img, thismask, slit_left, slit_righ, sobjs,
                         spat_pix=None, adderr=0.01, bsp=0.6, inmask=None, extract_maskwidth=4.0, trim_edg=(3,3),
                         std=False, prof_nsigma=None, niter=4, box_rad=7, sigrej=3.5, bkpts_optimal=True,
                         debug_bkpts=False,sn_gauss=4.0, model_full_slit=False, model_noise=True, show_profile=False,
                         show_resids=False):
    """Perform local sky subtraction and  extraction

     Args:
<<<<<<< HEAD
         sciimg (np.ndarray): (nspec, nspat)
             sky-subtracted image
         sciivar (np.ndarray): (nspec, nspat)
             inverse variance of sky-subtracted image
         tilts: ndarray, (nspec, nspat)
             spectral tilts
         waveimg numpy float 2-d array (nspec, nspat)
             2-d wavelength map
         global_sky : ndarray (nspec, nspat)
             Global sky model produced by global_skysub
         rn2_img:
             Image with the read noise squared per pixel
         thismask : numpy boolean array, shape (nspec, nspat)
             Specifies pixels in the slit in question
         slit_left: ndarray of shape (nspec, 1) or (nspec)
             Left slit boundary in floating point pixels.
         slit_righ: ndarray of shape (nspec, 1) or (nspec)
              Right slit boundary in floating point pixels.
         sobjs:   SpecoObjs object
              Object containing the information about the objects found on the slit/order from objfind or ech_objfind
         spat_pix: float ndarray, shape (nspec, nspat), default = None
              Image containing the spatial location of pixels. If not input, it will be computed from
              spat_img = np.outer(np.ones(nspec), np.arange(nspat)). This option should generally not be used unless one
              is extracting 2d coadds for which a rectified image contains sub-pixel spatial information.
         adderr: float, default = 0.01
             Error floor. The quantity adderr**2*sciframe**2 is added in qudarature to the variance to ensure that the
             S/N is never > 1/adderr, effectively setting a floor on the noise or a ceiling on the S/N.
         bsp: float, default = 0.6
             Break point spacing in pixels for the b-spline sky subtraction.
         inmask: ndarray, bool, (nspec, nspat)
             Input mask with True=Good, False=Bad
         extract_maskwidth: float, default = 4.0
             Determines the initial size of the region in units of fwhm that will be used for local sky subtraction. This
             maskwidth is defined in the obfjind code, but is then updated here as the profile fitting improves the fwhm estimates
         trim_edg: tuple of ints of floats, default = (3,3)
             Number of pixels to be ignored on the (left,right) edges of the slit in object/sky model fits.
         std: bool, default = False
             This should be set to True if the object being extracted is a standards star so that the reduction parameters
             can be adjusted accordingly.
         prof_nsigma: int or float, default = None
             Number of sigmas that the object profile will be fit, i.e. the region extending from
             -prof_nsigma to +prof_nsigma will be fit where sigma = FWHM/2.35. This option should only be used for bright
             large extended source with tails in their light profile like elliptical galaxies. If prof_nsigma is set then
             the profiles will no longer be apodized by an exponential at large distances from the trace.
         niter: int, default = 4
             Number of iterations for successive profile fitting and local sky-subtraction
         box_rad: int or float, default = 7
             Boxcar radius in *pixels* used for boxcar extraction.
         sigrej:
             Outlier rejection threshold for sky and object fitting
         bkpts_optimal = bool, default = True
             Parameter governing whether spectral direction breakpoints for b-spline sky/object modeling are determined
             optimally. If:

             bkpts_optima=True
                 The optimal break-point spacing will be determined directly using the optimal_bkpts function
                 by measuring how well we are sampling the sky  using the piximg = (nspec-1)*yilyd. The bsp parameter
                 in this case corresponds to the minimum distance between breakpoints which we allow.
             bkpts_optimal = False:
                  The break-points will be chosen to have a uniform spacing in pixel units sets by the bsp parameter, i.e.
                  using the bkspace functionality of the pydl bspline class:

                  bset = pydl.bspline(piximg_values, nord=4, bkspace=bsp)
                  fullbkpt = bset.breakpoints
         debug_bkpts: bool, default=False
              Make an interactive plot to the screen to indicate how the breakpoints are being chosen.
         sn_gauss: int or float, default = 4.0
              The signal to noise threshold above which optimal extraction with non-parametric b-spline fits to the objects
              spatial profile will be performed. For objects with median S/N < sn_gauss, a Gaussian profile will simply
              be assumed because there is not enough S/N to justify performing a more complicated fit.
         model_full_slit: bool, default = False
              Set the maskwidth of the objects to be equal to the slit width/2 such that the entire slit will be modeled
              by the local skysubtraction. This mode is recommended for echelle spectra with reasonably narrow slits.
         model_noise: bool, default = True
              If True, the model of the object, sky will be combined with the rn2img to create (and iteratively update) a
              model inverse variance image. If False, a variance model will not be created and instead the input sciivar
              will always be taken to be the inverse variance. Note that in order for the noise model to make any sense
              one needs to be subtracting the sky and *not* the sky residuals. In other words, for near-IR reductions
              where difference imaging has been performed and this algorithm is used to fit out the sky residuals (but
              not the sky itself) one should definitely set model_noise=False since otherwise the code will attempt to
              create a noise model using sky residuals instead of the sky, which is incorrect (does not have the right count
              levels). In principle this could be improved if the user could pass in a model of what the sky is for near-IR
              difference imaging + residual subtraction
        show_profile: bool, default=False
              Show QA for the object profile fitting to the screen. Note that this will show interactive matplotlib plots
              which will block the execution of the code until the window is closed.
        show_resids:
              Show the
    Returns:
        :func:`tuple`
        (skyimage[thismask], objimage[thismask], modelivar[thismask], outmask[thismask])
=======
        sciimg : numpy float 2-d array (nspec, nspat)
            sky-subtracted image
        sciivar : numpy float 2-d array (nspec, nspat)
            inverse variance of sky-subtracted image
        tilts: ndarray, (nspec, nspat)
            spectral tilts
        waveimg numpy float 2-d array (nspec, nspat)
            2-d wavelength map
        global_sky : ndarray (nspec, nspat)
            Global sky model produced by global_skysub
        rn2_img:
            Image with the read noise squared per pixel
        thismask : numpy boolean array, shape (nspec, nspat)
            Specifies pixels in the slit in question
        slit_left: ndarray of shape (nspec, 1) or (nspec)
            Left slit boundary in floating point pixels.
        slit_righ: ndarray of shape (nspec, 1) or (nspec)
            Right slit boundary in floating point pixels.
        sobjs:   SpecoObjs object
            Object containing the information about the objects found on
            the slit/order from objfind or ech_objfind
        spat_pix: float ndarray, shape (nspec, nspat), default = None
            Image containing the spatial location of pixels. If not
            input, it will be computed from ``spat_img =
            np.outer(np.ones(nspec), np.arange(nspat))``. This option
            should generally not be used unless one is extracting 2d
            coadds for which a rectified image contains sub-pixel
            spatial information.
        adderr: float, default = 0.01
            Error floor. The quantity adderr**2*sciframe**2 is added in
            qudarature to the variance to ensure that the S/N is never >
            1/adderr, effectively setting a floor on the noise or a
            ceiling on the S/N.
        bsp: float, default = 0.6
            Break point spacing in pixels for the b-spline sky subtraction.
        inmask: ndarray, bool, (nspec, nspat)
            Input mask with True=Good, False=Bad
        extract_maskwidth: float, default = 4.0
            Determines the initial size of the region in units of fwhm
            that will be used for local sky subtraction. This maskwidth
            is defined in the obfjind code, but is then updated here as
            the profile fitting improves the fwhm estimates
        trim_edg: tuple of ints of floats, default = (3,3)
            Number of pixels to be ignored on the (left,right) edges of
            the slit in object/sky model fits.
        std: bool, default = False
            This should be set to True if the object being extracted is
            a standards star so that the reduction parameters can be
            adjusted accordingly.
        prof_nsigma: int or float, default = None
            Number of sigmas that the object profile will be fit, i.e.
            the region extending from -prof_nsigma to +prof_nsigma will
            be fit where sigma = FWHM/2.35. This option should only be
            used for bright large extended source with tails in their
            light profile like elliptical galaxies. If prof_nsigma is
            set then the profiles will no longer be apodized by an
            exponential at large distances from the trace.
        niter: int, default = 4
            Number of iterations for successive profile fitting and local sky-subtraction
        box_rad: int or float, default = 7
            Boxcar radius in *pixels* used for boxcar extraction.
        sigrej:
            Outlier rejection threshold for sky and object fitting
        bkpts_optimal = bool, default = True
            Parameter governing whether spectral direction breakpoints
            for b-spline sky/object modeling are determined optimally.
            If ``bkpts_optima=True``, the optimal break-point spacing
            will be determined directly using the optimal_bkpts function
            by measuring how well we are sampling the sky using ``piximg
            = (nspec-1)*yilyd``. The bsp parameter in this case
            corresponds to the minimum distance between breakpoints
            which we allow.  If ``bkpts_optimal = False``, the
            break-points will be chosen to have a uniform spacing in
            pixel units sets by the bsp parameter, i.e.  using the
            bkspace functionality of the pydl bspline class::

              bset = pydl.bspline(piximg_values, nord=4, bkspace=bsp)
              fullbkpt = bset.breakpoints
>>>>>>> e103fa4b

        debug_bkpts: bool, default=False
            Make an interactive plot to the screen to indicate how the
            breakpoints are being chosen.
        sn_gauss: int or float, default = 4.0
            The signal to noise threshold above which optimal extraction
            with non-parametric b-spline fits to the objects spatial
            profile will be performed. For objects with median S/N <
            sn_gauss, a Gaussian profile will simply be assumed because
            there is not enough S/N to justify performing a more
            complicated fit.
        model_full_slit: bool, default = False
            Set the maskwidth of the objects to be equal to the slit
            width/2 such that the entire slit will be modeled by the
            local skysubtraction. This mode is recommended for echelle
            spectra with reasonably narrow slits.
        model_noise: bool, default = True
            If True, the model of the object, sky will be combined with
            the rn2img to create (and iteratively update) a model
            inverse variance image. If False, a variance model will not
            be created and instead the input sciivar will always be
            taken to be the inverse variance. Note that in order for the
            noise model to make any sense one needs to be subtracting
            the sky and *not* the sky residuals. In other words, for
            near-IR reductions where difference imaging has been
            performed and this algorithm is used to fit out the sky
            residuals (but not the sky itself) one should definitely set
            model_noise=False since otherwise the code will attempt to
            create a noise model using sky residuals instead of the sky,
            which is incorrect (does not have the right count levels).
            In principle this could be improved if the user could pass
            in a model of what the sky is for near-IR difference imaging
            + residual subtraction
        show_profile: bool, default=False
            Show QA for the object profile fitting to the screen. Note
            that this will show interactive matplotlib plots which will
            block the execution of the code until the window is closed.
        show_resids:
            Show the

    Returns:
        :obj:`tuple`:  Returns (skyimage[thismask], objimage[thismask],
        modelivar[thismask], outmask[thismask])
    """
    # TODO Force traces near edges to always be extracted with a Gaussian profile.


    if inmask is None:
        inmask = (sciivar > 0.0) & thismask & np.isfinite(sciimg) & np.isfinite(sciivar)

    # Adjust maskwidths of the objects such that we will apply the local_skysub_extract to the entire slit
    if model_full_slit:
        max_slit_width = np.max(slit_righ - slit_left)
        for spec in sobjs:
            spec.maskwidth = max_slit_width/2.0

    ximg, edgmask = pixels.ximg_and_edgemask(slit_left, slit_righ, thismask, trim_edg=trim_edg)

    nspat = sciimg.shape[1]
    nspec = sciimg.shape[0]
    piximg = tilts * (nspec-1)

    # Copy the specobjs that will be the output
    nobj = len(sobjs)

    # Set up the prof_nsigma
    if (prof_nsigma is None):
        prof_nsigma1 = np.full(len(sobjs), None)
    elif len(prof_nsigma) == 1:
        prof_nsigma1 = np.full(nobj, prof_nsigma)
    elif len(prof_nsigma) == nobj:
        prof_nsigma1 = prof_nsigma
    else:
        raise ValueError('Invalid size for prof_nsigma.')

    for iobj in range(nobj):
        sobjs[iobj].prof_nsigma = prof_nsigma1[iobj]

    # Set some rejection parameters based on whether this is a standard or not. Only reject extreme outliers for standards
    # since super high S/N and low order profile models imply we will always have large outliers
    if std is True:
        chi2_sigrej = 100.0
        #sigrej_ceil = 1e10
        sigrej = 50.0  # 25 wasn't enough for MagE 2x2 binning (probably undersampled)
    else:
        # TODO Why is this not an input parameter
        chi2_sigrej = 6.0
        #sigrej_ceil = 10.0
    # We will use this number later
    gauss_prob = 1.0 - 2.0 * ndtr(-sigrej)

    # Create the images that will be returned
    outmask = np.copy(inmask)
    modelivar = np.copy(sciivar)
    objimage = np.zeros_like(sciimg)
    skyimage = np.copy(global_sky)
    #varnoobj = np.abs(skyimage - np.sqrt(2.0) * np.sqrt(rn2_img)) + rn2_img

    # TODO Add a line of code here that updates the modelivar using the global sky if nobj = 0 and simply returns
    spat_img = np.outer(np.ones(nspec), np.arange(nspat))
    if spat_pix is None:
        spat_pix = spat_img

    xsize = slit_righ - slit_left
    # TODO Can this be simply replaced with spat_img above (but not spat_pix since that could have holes)
    spatial_img = thismask * ximg * (np.outer(xsize, np.ones(nspat)))

    # Loop over objects and group them
    i1 = 0
    while i1 < nobj:
        group = np.array([], dtype=np.int)
        group = np.append(group, i1)
        # The default value of maskwidth = 3.0 * FWHM = 7.05 * sigma in objfind with a log(S/N) correction for bright objects
        min_spat1 = np.maximum(sobjs[i1].TRACE_SPAT - sobjs[i1].maskwidth - 1, slit_left)
        max_spat1 = np.minimum(sobjs[i1].TRACE_SPAT + sobjs[i1].maskwidth + 1, slit_righ)
        for i2 in range(i1 + 1, nobj):
            left_edge = sobjs[i2].TRACE_SPAT - sobjs[i2].maskwidth - 1
            righ_edge = sobjs[i2].TRACE_SPAT + sobjs[i2].maskwidth + 1
            touch = (left_edge < max_spat1) & (sobjs[i2].TRACE_SPAT > slit_left) & (righ_edge > min_spat1)
            if touch.any():
                max_spat1 = np.minimum(np.maximum(righ_edge, max_spat1), slit_righ)
                min_spat1 = np.maximum(np.minimum(left_edge, min_spat1), slit_left)
                group = np.append(group, i2)
        # Create the local mask which defines the pixels that will be updated by local sky subtraction
        min_spat_img = np.outer(min_spat1, np.ones(nspat))
        max_spat_img = np.outer(max_spat1, np.ones(nspat))
        localmask = (spat_img > min_spat_img) & (spat_img < max_spat_img) & thismask
        npoly = skysub_npoly(localmask)
        # Keep for next iteration
        i1 = group.max() + 1
        # Some bookeeping to define the sub-image and make sure it does not land off the mask
        objwork = len(group)
        scope = np.sum(thismask, axis=0)
        iscp, = np.where(scope)
        imin = iscp.min()
        imax = iscp.max()
        min_spat = np.fmax(np.floor(min(min_spat1)), imin)
        max_spat = np.fmin(np.ceil(max(max_spat1)), imax)
        nc = int(max_spat - min_spat + 1)
        spec_vec = np.arange(nspec, dtype=np.intp)
        spat_vec = np.arange(min_spat, min_spat + nc, dtype=np.intp)
        ipix = np.ix_(spec_vec, spat_vec)
        obj_profiles = np.zeros((nspec, nspat, objwork), dtype=float)
        sigrej_eff = sigrej
        for iiter in range(1, niter + 1):
            msgs.info('--------------------------REDUCING: Iteration # ' + '{:2d}'.format(iiter) + ' of ' +
                      '{:2d}'.format(niter) + '---------------------------------------------------')
            img_minsky = sciimg - skyimage
            for ii in range(objwork):
                iobj = group[ii]
                if iiter == 1:
                    # If this is the first iteration, print status message. Initiate profile fitting with a simple
                    # boxcar extraction.
                    msgs.info("----------------------------------- PROFILE FITTING --------------------------------------------------------")
                    msgs.info("Fitting profile for obj # " + "{:}".format(sobjs[iobj].OBJID) + " of {:}".format(nobj))
                    msgs.info("At x = {:5.2f}".format(sobjs[iobj].SPAT_PIXPOS) + " on slit # {:}".format(sobjs[iobj].slit_order))
                    msgs.info("------------------------------------------------------------------------------------------------------------")

                    # TODO -- Use extract_specobj_boxcar to avoid code duplication
                    flux = moment1d(img_minsky * outmask, sobjs[iobj].TRACE_SPAT, 2*box_rad,
                                    row=sobjs[iobj].trace_spec)[0]
                    mvarimg = 1.0 / (modelivar + (modelivar == 0))
                    mvar_box = moment1d(mvarimg * outmask, sobjs[iobj].TRACE_SPAT, 2*box_rad,
                                        row=sobjs[iobj].trace_spec)[0]
                    pixtot = moment1d(0 * mvarimg + 1.0, sobjs[iobj].TRACE_SPAT, 2*box_rad,
                                      row=sobjs[iobj].trace_spec)[0]
                    mask_box = moment1d(np.invert(outmask), sobjs[iobj].TRACE_SPAT, 2*box_rad,
                                        row=sobjs[iobj].trace_spec)[0] != pixtot
                    box_denom = moment1d(waveimg > 0.0, sobjs[iobj].TRACE_SPAT, 2*box_rad,
                                         row=sobjs[iobj].trace_spec)[0]
                    wave = moment1d(waveimg, sobjs[iobj].TRACE_SPAT, 2*box_rad,
                                    row=sobjs[iobj].trace_spec)[0] \
                                / (box_denom + (box_denom == 0.0))
                    fluxivar = mask_box / (mvar_box + (mvar_box == 0.0))
                else:
                    # For later iterations, profile fitting is based on an optimal extraction
                    last_profile = obj_profiles[:, :, ii]
                    trace = np.outer(sobjs[iobj].TRACE_SPAT, np.ones(nspat))
                    objmask = ((spat_img >= (trace - 2.0 * box_rad)) & (spat_img <= (trace + 2.0 * box_rad)))
                    # Boxcar
                    extract.extract_specobj_boxcar(sciimg, modelivar, (outmask & objmask),
                                                   waveimg, skyimage, rn2_img, box_rad,
                                                   sobjs[iobj])
                    # Optimal
                    extract.extract_optimal(sciimg, modelivar, (outmask & objmask), waveimg, skyimage, rn2_img, thismask,
                                            last_profile, box_rad, sobjs[iobj])
                    # If the extraction is bad do not update
                    if 'OPT_MASK' in sobjs[iobj].keys():
                        if sobjs[iobj].OPT_MASK.any():
                            flux = sobjs[iobj].OPT_COUNTS
                            fluxivar = sobjs[iobj].OPT_COUNTS_IVAR*sobjs[iobj].OPT_MASK
                            wave = sobjs[iobj].OPT_WAVE

                obj_string = 'obj # {:}'.format(sobjs[iobj].OBJID) + ' on slit # {:}'.format(sobjs[iobj].slit_order) + ', iter # {:}'.format(iiter) + ':'
                if wave.any():
                    sign = sobjs[iobj].sign
                    # TODO This is "sticky" masking. Do we want it to be?
                    profile_model, trace_new, fwhmfit, med_sn2 = extract.fit_profile(
                        sign*img_minsky[ipix], (modelivar * outmask)[ipix],waveimg[ipix], thismask[ipix], spat_pix[ipix], sobjs[iobj].TRACE_SPAT,
                        wave, sign*flux, fluxivar, inmask = outmask[ipix],
                        thisfwhm=sobjs[iobj].FWHM, maskwidth=sobjs[iobj].maskwidth,
                        prof_nsigma=sobjs[iobj].prof_nsigma, sn_gauss=sn_gauss, obj_string=obj_string,
                        show_profile=show_profile)
                    #proc_list.append(show_proc)

                    # Update the object profile and the fwhm and mask parameters
                    obj_profiles[ipix[0], ipix[1], ii] = profile_model
                    sobjs[iobj].TRACE_SPAT = trace_new
                    sobjs[iobj].FWHMFIT = fwhmfit
                    sobjs[iobj].FWHM = np.median(fwhmfit)
                    mask_fact = 1.0 + 0.5 * np.log10(np.fmax(np.sqrt(np.fmax(med_sn2, 0.0)), 1.0))
                    maskwidth = extract_maskwidth*np.median(fwhmfit) * mask_fact
                    if sobjs[iobj].prof_nsigma is None:
                        sobjs[iobj].maskwidth = maskwidth
                    else:
                        sobjs[iobj].maskwidth = sobjs[iobj].prof_nsigma * (sobjs[iobj].FWHM / 2.3548)

                else:
                    msgs.warn("Bad extracted wavelengths in local_skysub_extract")
                    msgs.warn("Skipping this profile fit and continuing.....")

            sky_bmodel = np.array(0.0)
            iterbsp = 0
            while (not sky_bmodel.any()) & (iterbsp <= 4):
                bsp_now = (1.2 ** iterbsp) * bsp
                fullbkpt = optimal_bkpts(bkpts_optimal, bsp_now, piximg, localmask, debug=(debug_bkpts & (iiter == niter)),
                                         skyimage=skyimage, min_spat=min_spat, max_spat=max_spat)
                # check to see if only a subset of the image is used.
                # if so truncate input pixels since this can result in singular matrices
                isub, = np.where(localmask.flatten())
                sortpix = (piximg.flat[isub]).argsort()
                obj_profiles_flat = obj_profiles.reshape(nspec * nspat, objwork)

                skymask = outmask & np.invert(edgmask)
                sky_bmodel, obj_bmodel, outmask_opt = skyoptimal(piximg.flat[isub], sciimg.flat[isub],
                                                                 (modelivar * skymask).flat[isub],
                                                                 obj_profiles_flat[isub, :], sortpix,
                                                                 spatial=spatial_img.flat[isub],
                                                                 fullbkpt=fullbkpt, sigrej=sigrej_eff, npoly=npoly)
                iterbsp = iterbsp + 1
                if (not sky_bmodel.any()) & (iterbsp <= 3):
                    msgs.warn('***************************************')
                    msgs.warn('WARNING: bspline sky-subtraction failed')
                    msgs.warn('Increasing bkpt spacing by 20%. Retry')
                    msgs.warn(
                        'Old bsp = {:5.2f}'.format(bsp_now) + '; New bsp = {:5.2f}'.format(1.2 ** (iterbsp) * bsp))
                    msgs.warn('***************************************')

            if sky_bmodel.any():
                skyimage.flat[isub] = sky_bmodel
                objimage.flat[isub] = obj_bmodel
                img_minsky.flat[isub] = sciimg.flat[isub] - sky_bmodel
                #var_no = np.abs(sky_bmodel - np.sqrt(2.0) * np.sqrt(rn2_img.flat[isub])) + rn2_img.flat[isub]
                igood1 = skymask.flat[isub]
                #  update the outmask for only those pixels that were fit. This prevents masking of slit edges in outmask
                outmask.flat[isub[igood1]] = outmask_opt[igood1]
                #from pypeit.ginga import show_image
                #show_image(sciimg*outmask)
                #debugger.set_trace()
                #  For weighted co-adds, the variance of the image is no longer equal to the image, and so the modelivar
                #  eqn. below is not valid. However, co-adds already have the model noise propagated correctly in sciivar,
                #  so no need to re-model the variance.
                if model_noise:
                    var = np.abs(sky_bmodel + obj_bmodel - np.sqrt(2.0) * np.sqrt(rn2_img.flat[isub])) + rn2_img.flat[isub]
                    var = var + adderr**2*(np.abs(sky_bmodel + obj_bmodel))**2
                    modelivar.flat[isub] = (var > 0.0) / (var + (var == 0.0))
                    #varnoobj.flat[isub] = var_no
                # Now do some masking based on this round of model fits
                chi2 = (img_minsky.flat[isub] - obj_bmodel) ** 2 * modelivar.flat[isub]
                igood = (skymask.flat[isub]) & (chi2 <= chi2_sigrej ** 2)
                ngd = np.sum(igood)
                if ngd > 0:
                    chi2_good = chi2[igood]
                    chi2_srt = np.sort(chi2_good)
                    sigind = np.fmin(int(np.rint(gauss_prob * float(ngd))), ngd - 1)
                    chi2_sigrej = chi2_srt[sigind]
                    sigrej_eff = np.fmax(np.sqrt(chi2_sigrej), sigrej)
                    #  Maximum sigrej is sigrej_ceil (unless this is a standard)
                    #sigrej_eff = np.fmin(sigrej_eff, sigrej_ceil)
                    msgs.info('Measured effective rejection from distribution of chi^2')
                    msgs.info('Instead of rejecting sigrej = {:5.2f}'.format(sigrej) +
                              ', use threshold sigrej_eff = {:5.2f}'.format(sigrej_eff))
                    # Explicitly mask > sigrej outliers using the distribution of chi2 but only in the region that was actually fit.
                    # This prevents e.g. excessive masking of slit edges
                    outmask.flat[isub[igood1]] = outmask.flat[isub[igood1]] & (chi2[igood1] < chi2_sigrej) & (
                                sciivar.flat[isub[igood1]] > 0.0)
                    nrej = outmask.flat[isub[igood1]].sum()
                    msgs.info(
                        'Iteration = {:d}'.format(iiter) + ', rejected {:d}'.format(nrej) + ' of ' + '{:d}'.format(
                            igood1.sum()) + 'fit pixels')

            else:
                msgs.warn('ERROR: Bspline sky subtraction failed after 4 iterations of bkpt spacing')
                msgs.warn('       Moving on......')
                obj_profiles = np.zeros_like(obj_profiles)
                # Just replace with the global sky
                skyimage.flat[isub] = global_sky.flat[isub]

        # Now that the iterations of profile fitting and sky subtraction are completed,
        # loop over the objwork objects in this grouping and perform the final extractions.
        for ii in range(objwork):
            iobj = group[ii]
            msgs.info('Extracting obj # {:d}'.format(iobj + 1) + ' of {:d}'.format(nobj) +
                      ' with objid = {:d}'.format(sobjs[iobj].OBJID) + ' on slit # {:d}'.format(sobjs[iobj].slit_order) +
                      ' at x = {:5.2f}'.format(sobjs[iobj].SPAT_PIXPOS))
            this_profile = obj_profiles[:, :, ii]
            trace = np.outer(sobjs[iobj].TRACE_SPAT, np.ones(nspat))
            # Optimal
            objmask = ((spat_img >= (trace - 2.0 * box_rad)) & (spat_img <= (trace + 2.0 * box_rad)))
            extract.extract_optimal(sciimg, modelivar * thismask, (outmask & objmask), waveimg, skyimage, rn2_img, thismask, this_profile,
                            box_rad, sobjs[iobj])
            # Boxcar
            extract.extract_specobj_boxcar(sciimg, modelivar*thismask, (outmask & objmask),
                                           waveimg, skyimage, rn2_img, box_rad, sobjs[iobj])
            sobjs[iobj].min_spat = min_spat
            sobjs[iobj].max_spat = max_spat


    # If requested display the model fits for this slit
    if show_resids:
        viewer, ch = ginga.show_image((sciimg - skyimage - objimage) * np.sqrt(modelivar) * thismask)
        # TODO add error checking here to see if ginga exists
        canvas = viewer.canvas(ch._chname)
        out1 = canvas.clear()
        out2 = ch.cut_levels(-5.0, 5.0)
        out3 = ch.set_color_algorithm('linear')
        # Overplot the traces
        for spec in sobjs:
            if spec.hand_extract_flag is False:
                color = 'magenta'
            else:
                color = 'orange'
            ginga.show_trace(viewer, ch, spec.TRACE_SPAT, spec.name, color=color)

        # These are the pixels that were masked by the extraction
        spec_mask, spat_mask = np.where((outmask == False) & (inmask == True))
        nmask = len(spec_mask)
        # note: must cast numpy floats to regular python floats to pass the remote interface
        points_mask = [dict(type='point', args=(float(spat_mask[i]), float(spec_mask[i]), 2),
                            kwargs=dict(style='plus', color='red')) for i in range(nmask)]

        # These are the pixels that were originally masked
        spec_omask, spat_omask = np.where((inmask == False) & (thismask == True))
        nomask = len(spec_omask)
        # note: must cast numpy floats to regular python floats to pass the remote interface
        points_omask = [dict(type='point', args=(float(spat_omask[i]), float(spec_omask[i]), 2),
                             kwargs=dict(style='plus', color='cyan')) for i in range(nomask)]

        # Labels for the points
        text_mask = [dict(type='text', args=(nspat / 2, nspec / 2, 'masked by extraction'),
                          kwargs=dict(color='red', fontsize=20))]
        text_omask = [dict(type='text', args=(nspat / 2, nspec / 2 + 30, 'masked initially'),
                           kwargs=dict(color='cyan', fontsize=20))]

        canvas_list = points_mask + points_omask + text_mask + text_omask
        canvas.add('constructedcanvas', canvas_list)

    return (skyimage[thismask], objimage[thismask], modelivar[thismask], outmask[thismask])


def ech_local_skysub_extract(sciimg, sciivar, mask, tilts, waveimg, global_sky, rn2img, tslits_dict, sobjs, order_vec,
                             spat_pix=None, fit_fwhm=False, min_snr=2.0,bsp=0.6, extract_maskwidth=4.0, trim_edg=(3,3),
                             std=False, prof_nsigma=None, niter=4, box_rad_order=7, sigrej=3.5, bkpts_optimal=True,
                             sn_gauss=4.0, model_full_slit=False, model_noise=True, debug_bkpts=False,
                             show_profile=False, show_resids=False, show_fwhm=False):
    """
    Perform local sky subtraction, profile fitting, and optimal extraction slit by slit

    Args:
        sciimg:
        sciivar:
        mask:
        tilts:
        waveimg:
        global_sky:
        rn2img:
        tslits_dict:
        sobjs:
        order_vec:
        spat_pix:
        fit_fwhm:
        min_snr:
        bsp:
        extract_maskwidth:
        trim_edg:
        std:
        prof_nsigma:
        niter:
        box_rad_order (int???):
            Code assumes an np.ndarray even though the default value is int!!
        sigrej:
        bkpts_optimal:
        sn_gauss:
        model_full_slit:
        model_noise:
        debug_bkpts:
        show_profile:
        show_resids:
        show_fwhm:

    Returns:
        skymodel, objmodel, ivarmodel, outmask, sobjs

    """

    bitmask = maskimage.ImageBitMask()

    # Allocate the images that are needed
    # Initialize to mask in case no objects were found
    slitmask = pixels.tslits2mask(tslits_dict)
    outmask = np.copy(mask)
    extractmask = (mask == 0)
    # TODO case of no objects found should be properly dealt with by local_skysub_extract
    # Initialize to zero in case no objects were found
    objmodel = np.zeros_like(sciimg)
    # Set initially to global sky in case no objects were found
    skymodel  = np.copy(global_sky)
    # Set initially to sciivar in case no obects were found.
    ivarmodel = np.copy(sciivar)
    sobjs = sobjs.copy()

    norders = tslits_dict['nslits']
    slit_vec = np.arange(norders)

    if (np.sum(sobjs.sign > 0) % norders) == 0:
        nobjs = int((np.sum(sobjs.sign > 0)/norders))
    else:
        msgs.error('Number of specobjs in sobjs is not an integer multiple of the number or ordres!')

    order_snr = np.zeros((norders, nobjs))
    uni_objid = np.unique(sobjs[sobjs.sign > 0].ECH_OBJID)
    for iord in range(norders):
        for iobj in range(nobjs):
            ind = (sobjs.ECH_ORDERINDX == iord) & (sobjs.ECH_OBJID == uni_objid[iobj])
            order_snr[iord,iobj] = sobjs[ind].ech_snr

    # Compute the average SNR and find the brightest object
    snr_bar = np.mean(order_snr,axis=0)
    srt_obj = snr_bar.argsort()[::-1]
    ibright = srt_obj[0] # index of the brightest object
    # Now extract the orders in descending order of S/N for the brightest object
    srt_order_snr = order_snr[:,ibright].argsort()[::-1]
    fwhm_here = np.zeros(norders)
    fwhm_was_fit = np.zeros(norders,dtype=bool)
    # Print out a status message
    str_out = ''
    for iord in srt_order_snr:
        str_out += '{:<8d}{:<8d}{:>10.2f}'.format(slit_vec[iord], order_vec[iord], order_snr[iord,ibright]) + msgs.newline()
    dash = '-'*27
    dash_big = '-'*40
    msgs.info(msgs.newline() + 'Reducing orders in order of S/N of brightest object:' + msgs.newline() + dash +
              msgs.newline() + '{:<8s}{:<8s}{:>10s}'.format('slit','order','S/N') + msgs.newline() + dash +
              msgs.newline() + str_out)
    # Loop over orders in order of S/N ratio (from highest to lowest) for the brightest object
    for iord in srt_order_snr:
        order = order_vec[iord]
        msgs.info("Local sky subtraction and extraction for slit/order: {:d}/{:d}".format(iord,order))
        other_orders = (fwhm_here > 0) & np.invert(fwhm_was_fit)
        other_fit    = (fwhm_here > 0) & fwhm_was_fit
        # Loop over objects in order of S/N ratio (from highest to lowest)
        for iobj in srt_obj:
            if (order_snr[iord, iobj] <= min_snr) & (np.sum(other_orders) >= 3):
                if iobj == ibright:
                    # If this is the brightest object then we extrapolate the FWHM from a fit
                    #fwhm_coeffs = np.polyfit(order_vec[other_orders], fwhm_here[other_orders], 1)
                    #fwhm_fit_eval = np.poly1d(fwhm_coeffs)
                    #fwhm_fit = fwhm_fit_eval(order_vec[iord])
                    fwhm_was_fit[iord] = True
                    # Either perform a linear fit to the FWHM or simply take the median
                    if fit_fwhm:
                        minx = 0.0
                        maxx = fwhm_here[other_orders].max()
                        # ToDO robust_poly_fit needs to return minv and maxv as outputs for the fits to be usable downstream
                        fit_mask, fwhm_coeffs = utils.robust_polyfit_djs(order_vec[other_orders], fwhm_here[other_orders],1,
                                                                        function='polynomial',maxiter=25,lower=2.0, upper=2.0,
                                                                        maxrej=1,sticky=False, minx=minx, maxx=maxx)
                        fwhm_this_ord = utils.func_val(fwhm_coeffs, order_vec[iord], 'polynomial', minx=minx, maxx=maxx)
                        fwhm_all = utils.func_val(fwhm_coeffs, order_vec, 'polynomial', minx=minx, maxx=maxx)
                        fwhm_str = 'linear fit'
                    else:
                        fit_mask = np.ones_like(order_vec[other_orders],dtype=bool)
                        fwhm_this_ord = np.median(fwhm_here[other_orders])
                        fwhm_all = np.full(norders,fwhm_this_ord)
                        fwhm_str = 'median '
                    indx = (sobjs.ECH_OBJID == uni_objid[iobj]) & (sobjs.ECH_ORDERINDX == iord)
                    for spec in sobjs[indx]:
                        spec.FWHM = fwhm_this_ord

                    str_out = ''
                    for slit_now, order_now, snr_now, fwhm_now in zip(slit_vec[other_orders], order_vec[other_orders],order_snr[other_orders,ibright], fwhm_here[other_orders]):
                        str_out += '{:<8d}{:<8d}{:>10.2f}{:>10.2f}'.format(slit_now, order_now, snr_now, fwhm_now) + msgs.newline()
                    msgs.info(msgs.newline() + 'Using' +  fwhm_str + ' for FWHM of object={:d}'.format(uni_objid[iobj]) +
                              ' on slit/order: {:d}/{:d}'.format(iord,order) + msgs.newline() + dash_big +
                              msgs.newline() + '{:<8s}{:<8s}{:>10s}{:>10s}'.format('slit', 'order','SNR','FWHM') +
                              msgs.newline() + dash_big +
                              msgs.newline() + str_out[:-8] +
                              fwhm_str.upper() +  ':{:<8d}{:<8d}{:>10.2f}{:>10.2f}'.format(iord, order, order_snr[iord,ibright], fwhm_this_ord) +
                              msgs.newline() + dash_big)
                    if show_fwhm:
                        plt.plot(order_vec[other_orders][fit_mask], fwhm_here[other_orders][fit_mask], marker='o', linestyle=' ',
                        color='k', mfc='k', markersize=4.0, label='orders informing fit')
                        if np.any(np.invert(fit_mask)):
                            plt.plot(order_vec[other_orders][np.invert(fit_mask)],
                                     fwhm_here[other_orders][np.invert(fit_mask)], marker='o', linestyle=' ',
                                     color='magenta', mfc='magenta', markersize=4.0, label='orders rejected by fit')
                        if np.any(other_fit):
                            plt.plot(order_vec[other_fit], fwhm_here[other_fit], marker='o', linestyle=' ',
                            color='lawngreen', mfc='lawngreen',markersize=4.0, label='fits to other low SNR orders')
                        plt.plot([order_vec[iord]], [fwhm_this_ord], marker='o', linestyle=' ',color='red', mfc='red', markersize=6.0,label='this order')
                        plt.plot(order_vec, fwhm_all, color='cornflowerblue', zorder=10, linewidth=2.0, label=fwhm_str)
                        plt.legend()
                        plt.show()
                else:
                    # If this is not the brightest object then assign it the FWHM of the brightest object
                    indx     = np.where((sobjs.ECH_OBJID == uni_objid[iobj]) & (sobjs.ECH_ORDERINDX == iord))[0][0]
                    indx_bri = np.where((sobjs.ECH_OBJID == uni_objid[ibright]) & (sobjs.ECH_ORDERINDX == iord))[0][0]
                    spec = sobjs[indx]
                    spec.FWHM = sobjs[indx_bri].FWHM

        thisobj = (sobjs.ECH_ORDERINDX == iord) # indices of objects for this slit
        thismask = (slitmask == iord) # pixels for this slit
        # True  = Good, False = Bad for inmask
        inmask = (mask == 0) & thismask
        # Local sky subtraction and extraction
        skymodel[thismask], objmodel[thismask], ivarmodel[thismask], extractmask[thismask] = local_skysub_extract(
            sciimg, sciivar, tilts, waveimg, global_sky,rn2img, thismask,
            tslits_dict['slit_left'][:,iord],tslits_dict['slit_righ'][:, iord], sobjs[thisobj], spat_pix=spat_pix,
            inmask=inmask,std = std, bsp=bsp, extract_maskwidth=extract_maskwidth, trim_edg=trim_edg,
            prof_nsigma=prof_nsigma, niter=niter, box_rad=box_rad_order[iord], sigrej=sigrej, bkpts_optimal=bkpts_optimal,
            sn_gauss=sn_gauss, model_full_slit=model_full_slit, model_noise=model_noise, debug_bkpts=debug_bkpts,
            show_resids=show_resids, show_profile=show_profile)

        # update the FWHM fitting vector for the brighest object
        indx = (sobjs.ECH_OBJID == uni_objid[ibright]) & (sobjs.ECH_ORDERINDX == iord)
        fwhm_here[iord] = np.median(sobjs[indx].FWHMFIT)
        # Did the FWHM get updated by the profile fitting routine in local_skysub_extract? If so, include this value
        # for future fits
        if np.abs(fwhm_here[iord] - sobjs[indx].FWHM) >= 0.01:
            fwhm_was_fit[iord] = False

    # Set the bit for pixels which were masked by the extraction.
    # For extractmask, True = Good, False = Bad
    iextract = (mask == 0) & (extractmask == False)
    # Undefined inverse variances
    outmask[iextract] = bitmask.turn_on(outmask[iextract], 'EXTRACT')

    # Return
    return skymodel, objmodel, ivarmodel, outmask, sobjs

<|MERGE_RESOLUTION|>--- conflicted
+++ resolved
@@ -479,99 +479,6 @@
     """Perform local sky subtraction and  extraction
 
      Args:
-<<<<<<< HEAD
-         sciimg (np.ndarray): (nspec, nspat)
-             sky-subtracted image
-         sciivar (np.ndarray): (nspec, nspat)
-             inverse variance of sky-subtracted image
-         tilts: ndarray, (nspec, nspat)
-             spectral tilts
-         waveimg numpy float 2-d array (nspec, nspat)
-             2-d wavelength map
-         global_sky : ndarray (nspec, nspat)
-             Global sky model produced by global_skysub
-         rn2_img:
-             Image with the read noise squared per pixel
-         thismask : numpy boolean array, shape (nspec, nspat)
-             Specifies pixels in the slit in question
-         slit_left: ndarray of shape (nspec, 1) or (nspec)
-             Left slit boundary in floating point pixels.
-         slit_righ: ndarray of shape (nspec, 1) or (nspec)
-              Right slit boundary in floating point pixels.
-         sobjs:   SpecoObjs object
-              Object containing the information about the objects found on the slit/order from objfind or ech_objfind
-         spat_pix: float ndarray, shape (nspec, nspat), default = None
-              Image containing the spatial location of pixels. If not input, it will be computed from
-              spat_img = np.outer(np.ones(nspec), np.arange(nspat)). This option should generally not be used unless one
-              is extracting 2d coadds for which a rectified image contains sub-pixel spatial information.
-         adderr: float, default = 0.01
-             Error floor. The quantity adderr**2*sciframe**2 is added in qudarature to the variance to ensure that the
-             S/N is never > 1/adderr, effectively setting a floor on the noise or a ceiling on the S/N.
-         bsp: float, default = 0.6
-             Break point spacing in pixels for the b-spline sky subtraction.
-         inmask: ndarray, bool, (nspec, nspat)
-             Input mask with True=Good, False=Bad
-         extract_maskwidth: float, default = 4.0
-             Determines the initial size of the region in units of fwhm that will be used for local sky subtraction. This
-             maskwidth is defined in the obfjind code, but is then updated here as the profile fitting improves the fwhm estimates
-         trim_edg: tuple of ints of floats, default = (3,3)
-             Number of pixels to be ignored on the (left,right) edges of the slit in object/sky model fits.
-         std: bool, default = False
-             This should be set to True if the object being extracted is a standards star so that the reduction parameters
-             can be adjusted accordingly.
-         prof_nsigma: int or float, default = None
-             Number of sigmas that the object profile will be fit, i.e. the region extending from
-             -prof_nsigma to +prof_nsigma will be fit where sigma = FWHM/2.35. This option should only be used for bright
-             large extended source with tails in their light profile like elliptical galaxies. If prof_nsigma is set then
-             the profiles will no longer be apodized by an exponential at large distances from the trace.
-         niter: int, default = 4
-             Number of iterations for successive profile fitting and local sky-subtraction
-         box_rad: int or float, default = 7
-             Boxcar radius in *pixels* used for boxcar extraction.
-         sigrej:
-             Outlier rejection threshold for sky and object fitting
-         bkpts_optimal = bool, default = True
-             Parameter governing whether spectral direction breakpoints for b-spline sky/object modeling are determined
-             optimally. If:
-
-             bkpts_optima=True
-                 The optimal break-point spacing will be determined directly using the optimal_bkpts function
-                 by measuring how well we are sampling the sky  using the piximg = (nspec-1)*yilyd. The bsp parameter
-                 in this case corresponds to the minimum distance between breakpoints which we allow.
-             bkpts_optimal = False:
-                  The break-points will be chosen to have a uniform spacing in pixel units sets by the bsp parameter, i.e.
-                  using the bkspace functionality of the pydl bspline class:
-
-                  bset = pydl.bspline(piximg_values, nord=4, bkspace=bsp)
-                  fullbkpt = bset.breakpoints
-         debug_bkpts: bool, default=False
-              Make an interactive plot to the screen to indicate how the breakpoints are being chosen.
-         sn_gauss: int or float, default = 4.0
-              The signal to noise threshold above which optimal extraction with non-parametric b-spline fits to the objects
-              spatial profile will be performed. For objects with median S/N < sn_gauss, a Gaussian profile will simply
-              be assumed because there is not enough S/N to justify performing a more complicated fit.
-         model_full_slit: bool, default = False
-              Set the maskwidth of the objects to be equal to the slit width/2 such that the entire slit will be modeled
-              by the local skysubtraction. This mode is recommended for echelle spectra with reasonably narrow slits.
-         model_noise: bool, default = True
-              If True, the model of the object, sky will be combined with the rn2img to create (and iteratively update) a
-              model inverse variance image. If False, a variance model will not be created and instead the input sciivar
-              will always be taken to be the inverse variance. Note that in order for the noise model to make any sense
-              one needs to be subtracting the sky and *not* the sky residuals. In other words, for near-IR reductions
-              where difference imaging has been performed and this algorithm is used to fit out the sky residuals (but
-              not the sky itself) one should definitely set model_noise=False since otherwise the code will attempt to
-              create a noise model using sky residuals instead of the sky, which is incorrect (does not have the right count
-              levels). In principle this could be improved if the user could pass in a model of what the sky is for near-IR
-              difference imaging + residual subtraction
-        show_profile: bool, default=False
-              Show QA for the object profile fitting to the screen. Note that this will show interactive matplotlib plots
-              which will block the execution of the code until the window is closed.
-        show_resids:
-              Show the
-    Returns:
-        :func:`tuple`
-        (skyimage[thismask], objimage[thismask], modelivar[thismask], outmask[thismask])
-=======
         sciimg : numpy float 2-d array (nspec, nspat)
             sky-subtracted image
         sciivar : numpy float 2-d array (nspec, nspat)
@@ -650,7 +557,6 @@
 
               bset = pydl.bspline(piximg_values, nord=4, bkspace=bsp)
               fullbkpt = bset.breakpoints
->>>>>>> e103fa4b
 
         debug_bkpts: bool, default=False
             Make an interactive plot to the screen to indicate how the
