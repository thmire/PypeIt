"""
Module containing routines used by 3D datacubes.

.. include common links, assuming primary doc root is up one directory
.. include:: ../include/links.rst
"""

import os
import copy
import inspect

from astropy import wcs, units
from astropy.coordinates import AltAz, SkyCoord
from astropy.io import fits
import scipy.optimize as opt
from scipy.interpolate import interp1d
import numpy as np

from pypeit import msgs
from pypeit import alignframe, datamodel, flatfield, io, specobj, spec2dobj, utils, wavecalib
from pypeit.core.flexure import calculate_image_phase
from pypeit.core import coadd, extract, findobj_skymask, flux_calib, parse, skysub
from pypeit.core.procimg import grow_mask
from pypeit.spectrographs.util import load_spectrograph

# Use a fast histogram for speed!
try:
    from fast_histogram import histogramdd
except ImportError:
    histogramdd = None

from IPython import embed


class DataCube(datamodel.DataContainer):
    """
    DataContainer to hold the products of a datacube

    The datamodel attributes are:

    .. include:: ../include/class_datamodel_datacube.rst

    Args:
        flux (`numpy.ndarray`_):
            The science datacube (nwave, nspaxel_y, nspaxel_x)
        sig (`numpy.ndarray`_):
            The error datacube (nwave, nspaxel_y, nspaxel_x)
        bpm (`numpy.ndarray`_):
            The bad pixel mask of the datacube (nwave, nspaxel_y, nspaxel_x).
            True values indicate a bad pixel
        blaze_wave (`numpy.ndarray`_):
            Wavelength array of the spectral blaze function
        blaze_spec (`numpy.ndarray`_):
            The spectral blaze function
        sensfunc (`numpy.ndarray`_, None):
            Sensitivity function (nwave,). Only saved if the data are fluxed.
        PYP_SPEC (str):
            Name of the PypeIt Spectrograph
        fluxed (bool):
            If the cube has been flux calibrated, this will be set to "True"

    Attributes:
        head0 (`astropy.io.fits.Header`):
            Primary header
        filename (str):
            Filename to use when loading from file
        spect_meta (:obj:`dict`):
            Parsed meta from the header
        spectrograph (:class:`pypeit.spectrographs.spectrograph.Spectrograph`):
            Build from PYP_SPEC

    """
    version = '1.1.0'

    datamodel = {'flux': dict(otype=np.ndarray, atype=np.floating, descr='Flux datacube in units of counts/s/Ang/arcsec^2'
                                                                         'or 10^-17 erg/s/cm^2/Ang/arcsec^2'),
                 'sig': dict(otype=np.ndarray, atype=np.floating, descr='Error datacube (matches units of flux)'),
                 'bpm': dict(otype=np.ndarray, atype=np.uint8, descr='Bad pixel mask of the datacube (0=good, 1=bad)'),
                 'blaze_wave': dict(otype=np.ndarray, atype=np.floating, descr='Wavelength array of the spectral blaze function'),
                 'blaze_spec': dict(otype=np.ndarray, atype=np.floating, descr='The spectral blaze function'),
                 'sensfunc': dict(otype=np.ndarray, atype=np.floating, descr='Sensitivity function 10^-17 erg/(counts/cm^2)'),
                 'PYP_SPEC': dict(otype=str, descr='PypeIt: Spectrograph name'),
                 'fluxed': dict(otype=bool, descr='Boolean indicating if the datacube is fluxed.')}

    internals = ['head0',
                 'filename',
                 'spectrograph',
                 'spect_meta'
                ]

    def __init__(self, flux, sig, bpm, PYP_SPEC, blaze_wave, blaze_spec, sensfunc=None, fluxed=None):

        args, _, _, values = inspect.getargvalues(inspect.currentframe())
        _d = dict([(k, values[k]) for k in args[1:]])
        # Setup the DataContainer
        datamodel.DataContainer.__init__(self, d=_d)

    def _bundle(self):
        """
        Over-write default _bundle() method to separate the DetectorContainer
        into its own HDU

        Returns:
            :obj:`list`: A list of dictionaries, each list element is
            written to its own fits extension. See the description
            above.
        """
        d = []
        # Rest of the datamodel
        for key in self.keys():
            # Skip Nones
            if self[key] is None:
                continue
            # Array?
            if self.datamodel[key]['otype'] == np.ndarray:
                tmp = {}
                if self.datamodel[key]['atype'] == np.floating:
                    tmp[key] = self[key].astype(np.float32)
                else:
                    tmp[key] = self[key]
                d.append(tmp)
            else:
                # Add to header of the primary image
                d[0][key] = self[key]
        # Return
        return d

    def to_file(self, ofile, primary_hdr=None, hdr=None, **kwargs):
        """
        Over-load :func:`pypeit.datamodel.DataContainer.to_file`
        to deal with the header

        Args:
            ofile (:obj:`str`): Filename
            primary_hdr (`astropy.io.fits.Header`_, optional):
            wcs (`astropy.io.fits.Header`_, optional):
                The World Coordinate System, represented by a fits header
            **kwargs:  Passed to super.to_file()

        """
        if primary_hdr is None:
            primary_hdr = io.initialize_header()
        # Build the header
        if self.head0 is not None and self.PYP_SPEC is not None:
            spectrograph = load_spectrograph(self.PYP_SPEC)
            subheader = spectrograph.subheader_for_spec(self.head0, self.head0)
        else:
            subheader = {}
        # Add em in
        for key in subheader:
            primary_hdr[key] = subheader[key]
        # Do it
        super(DataCube, self).to_file(ofile, primary_hdr=primary_hdr, hdr=hdr, **kwargs)

    @classmethod
    def from_file(cls, ifile):
        """
        Over-load :func:`pypeit.datamodel.DataContainer.from_file`
        to deal with the header

        Args:
            ifile (str):  Filename holding the object
        """
        with io.fits_open(ifile) as hdu:
            # Read using the base class
            self = super().from_hdu(hdu)
            # Internals
            self.filename = ifile
            self.head0 = hdu[1].header  # Actually use the first extension here, since it contains the WCS
            # Meta
            self.spectrograph = load_spectrograph(self.PYP_SPEC)
            self.spect_meta = self.spectrograph.parse_spec_header(hdu[0].header)
        return self

    @property
    def ivar(self):
        return utils.inverse(self.sig**2)

    @property
    def wcs(self):
        return wcs.WCS(self.head0)


def dar_fitfunc(radec, coord_ra, coord_dec, datfit, wave, obstime, location, pressure, temperature, rel_humidity):
    """ Generates a fitting function to calculate the offset due to differential atmospheric refraction

    Args:
        radec (tuple):
            A tuple containing two floats representing the shift in ra and dec due to DAR.
        coord_ra (float):
            RA in degrees
        coord_dec (float):
            Dec in degrees
        datfit (`numpy.ndarray`_):
            The RA and DEC that the model needs to match
        wave (float):
            Wavelength to calculate the DAR
        location (`astropy.coordinates.EarthLocation`_):
            observatory location
        pressure (float):
            Outside pressure at `location`
        temperature (float):
            Outside ambient air temperature at `location`
        rel_humidity (float):
            Outside relative humidity at `location`. This should be between 0 to 1.

    Returns:
        chisq (float):
            chi-squared difference between datfit and model
    """
    (diff_ra, diff_dec) = radec
    # Generate the coordinate with atmospheric conditions
    coord_atmo = SkyCoord(coord_ra + diff_ra, coord_dec + diff_dec, unit=(units.deg, units.deg))
    coord_altaz = coord_atmo.transform_to(AltAz(obstime=obstime, location=location, obswl=wave,
                                          pressure=pressure, temperature=temperature,
                                          relative_humidity=rel_humidity))
    # Return chi-squared value
    return np.sum((np.array([coord_altaz.alt.value, coord_altaz.az.value])-datfit)**2)


def correct_dar(wave_arr, coord, obstime, location, pressure, temperature, rel_humidity,
                wave_ref=None, numgrid=10):
    """
    Apply a differental atmospheric refraction correction to the
    input ra/dec.

    This implementation is based on ERFA, which is called through
    astropy.

    .. todo::
        There's probably going to be issues when the RA angle is
        either side of RA=0.

    Parameters
    ----------
    wave_arr : `numpy.ndarray`_
        wavelengths to obtain ra and dec offsets
    coord : `astropy.coordinates.SkyCoord`_
        ra, dec positions at the centre of the field
    obstime : `astropy.time.Time`_
        time at the midpoint of observation
    location : `astropy.coordinates.EarthLocation`_
        observatory location
    pressure : :obj:`float`
        Outside pressure at `location`
    temperature : :obj:`float`
        Outside ambient air temperature at `location`
    rel_humidity : :obj:`float`
        Outside relative humidity at `location`. This should be between 0 to 1.
    wave_ref : :obj:`float`
        Reference wavelength (The DAR correction will be performed relative to this wavelength)
    numgrid : :obj:`int`
        Number of grid points to evaluate the DAR correction.

    Returns
    -------
    ra_diff : `numpy.ndarray`_
        Relative RA shift at each wavelength given by `wave_arr`
    dec_diff : `numpy.ndarray`_
        Relative DEC shift at each wavelength given by `wave_arr`
    """
    msgs.info("Performing differential atmospheric refraction correction")
    if wave_ref is None:
        wave_ref = 0.5*(wave_arr.min() + wave_arr.max())

    # First create the reference frame and wavelength grid
    coord_altaz = coord.transform_to(AltAz(obstime=obstime, location=location))
    wave_grid = np.linspace(wave_arr.min(), wave_arr.max(), numgrid) * units.AA
    # Prepare the fit
    ra_grid, dec_grid = np.zeros(numgrid), np.zeros(numgrid)
    datfit = np.array([coord_altaz.alt.value, coord_altaz.az.value])
    # Loop through all wavelengths
    for ww in range(numgrid):
        # Fit the differential
        args = (coord.ra.value, coord.dec.value, datfit, wave_grid[ww], obstime, location, pressure, temperature, rel_humidity)
        #b_popt, b_pcov = opt.curve_fit(dar_fitfunc, tmp, datfit, p0=(0.0, 0.0))
        res_lsq = opt.least_squares(dar_fitfunc, [0.0, 0.0], args=args, xtol=1.0e-10, ftol=None, gtol=None)
        if not res_lsq.success:
            msgs.warn("DAR correction failed")
        # Store the result
        ra_grid[ww] = res_lsq.x[0]
        dec_grid[ww] = res_lsq.x[1]

    # Generate spline of differentials
    spl_ra = interp1d(wave_grid, ra_grid, kind='cubic')
    spl_dec = interp1d(wave_grid, dec_grid, kind='cubic')

    # Evaluate the differentials at the input wave_arr
    ra_diff = spl_ra(wave_arr) - spl_ra(wave_ref)
    dec_diff = spl_dec(wave_arr) - spl_dec(wave_ref)

    return ra_diff, dec_diff


def correct_grating_shift(wave_eval, wave_curr, spl_curr, wave_ref, spl_ref, order=2):
    """ Using spline representations of the blaze profile, calculate the grating correction
    that should be applied to the current spectrum (suffix 'curr') relative to the reference
    spectrum (suffix 'ref'). The grating correction is then evaluated at the wavelength
    array given by 'wave_eval'.

    Args:
        wave_eval (`numpy.ndarray`_):
            Wavelength array to evaluate the grating correction
        wave_curr (`numpy.ndarray`_):
            Wavelength array used to construct spl_curr
        spl_curr (`scipy.interpolate.interp1d`_):
            Spline representation of the current blaze function (based on the illumflat).
        wave_ref (`numpy.ndarray`_):
            Wavelength array used to construct spl_ref
        spl_ref (`scipy.interpolate.interp1d`_):
            Spline representation of the reference blaze function (based on the illumflat).
        order (int):
            Polynomial order used to fit the grating correction.

    Returns:
        grat_corr (`numpy.ndarray`_): The grating correction to apply
    """
    msgs.info("Calculating the grating correction")
    # Calculate the grating correction
    grat_corr_tmp = spl_curr(wave_eval) / spl_ref(wave_eval)
    # Determine the useful overlapping wavelength range
    minw, maxw = max(np.min(wave_curr), np.min(wave_ref)), max(np.min(wave_curr), np.max(wave_ref))
    # Perform a low-order polynomial fit to the grating correction (should be close to linear)
    wave_corr = (wave_eval - minw) / (maxw - minw)  # Scale wavelengths to be of order 0-1
    wblz = np.where((wave_corr > 0.1) & (wave_corr < 0.9))  # Remove the pixels that are within 10% of the edges
    coeff_gratcorr = np.polyfit(wave_corr[wblz], grat_corr_tmp[wblz], order)
    grat_corr = np.polyval(coeff_gratcorr, wave_corr)
    # Return the estimates grating correction
    return grat_corr


def gaussian2D_cube(tup, intflux, xo, yo, dxdz, dydz, sigma_x, sigma_y, theta, offset):
    """ Fit a 2D Gaussian function to a datacube. This function assumes that each wavelength
    slice of the datacube is well-fit by a 2D Gaussian. The centre of the Gaussian is allowed
    to vary linearly as a function of wavelength.

    NOTE : the integrated flux does not vary with wavelength.

    Args:
        tup (:obj:`tuple`):
            A three element tuple containing the x, y, and z locations of each pixel in the cube
        intflux (float):
            The Integrated flux of the Gaussian
        xo (float):
            The centre of the Gaussian along the x-coordinate when z=0
        yo (float):
            The centre of the Gaussian along the y-coordinate when z=0
        dxdz (float):
            The change of xo with increasing z
        dydz (float):
            The change of yo with increasing z
        sigma_x (float):
            The standard deviation in the x-direction
        sigma_y (float):
            The standard deviation in the y-direction
        theta (float):
            The orientation angle of the 2D Gaussian
        offset (float):
            Constant offset

    Returns:
        gtwod (`numpy.ndarray`_): The 2D Gaussian evaluated at the coordinate (x, y, z)
    """
    # Extract the (x, y, z) coordinates of each pixel from the tuple
    (x, y, z) = tup
    # Calculate the centre of the Gaussian for each z coordinate
    xo = float(xo) + z*dxdz
    yo = float(yo) + z*dydz
    # Account for a rotated 2D Gaussian
    a = (np.cos(theta)**2)/(2*sigma_x**2) + (np.sin(theta)**2)/(2*sigma_y**2)
    b = -(np.sin(2*theta))/(4*sigma_x**2) + (np.sin(2*theta))/(4*sigma_y**2)
    c = (np.sin(theta)**2)/(2*sigma_x**2) + (np.cos(theta)**2)/(2*sigma_y**2)
    # Normalise so that the integrated flux is a parameter, instead of the amplitude
    norm = 1/(2*np.pi*np.sqrt(a*c-b*b))
    gtwod = offset + norm*intflux*np.exp(-(a*((x-xo)**2) + 2*b*(x-xo)*(y-yo) + c*((y-yo)**2)))
    return gtwod.ravel()


def gaussian2D(tup, intflux, xo, yo, sigma_x, sigma_y, theta, offset):
    """ Fit a 2D Gaussian function to an image.

    Args:
        tup (:obj:`tuple`):
            A two element tuple containing the x and y coordinates of each pixel in the image
        intflux (float):
            The Integrated flux of the 2D Gaussian
        xo (float):
            The centre of the Gaussian along the x-coordinate when z=0
        yo (float):
            The centre of the Gaussian along the y-coordinate when z=0
        sigma_x (float):
            The standard deviation in the x-direction
        sigma_y (float):
            The standard deviation in the y-direction
        theta (float):
            The orientation angle of the 2D Gaussian
        offset (float):
            Constant offset

    Returns:
        gtwod (`numpy.ndarray`_): The 2D Gaussian evaluated at the coordinate (x, y)
    """
    # Extract the (x, y, z) coordinates of each pixel from the tuple
    (x, y) = tup
    # Ensure these are floating point
    xo = float(xo)
    yo = float(yo)
    # Account for a rotated 2D Gaussian
    a = (np.cos(theta)**2)/(2*sigma_x**2) + (np.sin(theta)**2)/(2*sigma_y**2)
    b = -(np.sin(2*theta))/(4*sigma_x**2) + (np.sin(2*theta))/(4*sigma_y**2)
    c = (np.sin(theta)**2)/(2*sigma_x**2) + (np.cos(theta)**2)/(2*sigma_y**2)
    # Normalise so that the integrated flux is a parameter, instead of the amplitude
    norm = 1/(2*np.pi*np.sqrt(a*c-b*b))
    gtwod = offset + norm*intflux*np.exp(-(a*((x-xo)**2) + 2*b*(x-xo)*(y-yo) + c*((y-yo)**2)))
    return gtwod.ravel()


def fitGaussian2D(image, norm=False):
    """
    Fit a 2D Gaussian to an input image. It is recommended that the input image
    is scaled to a maximum value that is ~1, so that all fit parameters are of
    the same order of magnitude. Set norm=True if you do not care about the
    amplitude or integrated flux. Otherwise, make sure you scale the image by
    a known value prior to passing it into this function.

    Parameters
    ----------
    image : `numpy.ndarray`_
        A 2D input image
    norm : bool, optional
        If True, the input image will be normalised to the maximum value
        of the input image.

    Returns
    -------
    popt : `numpy.ndarray`_
       The optimum parameters of the Gaussian in the following order: Integrated
       flux, x center, y center, sigma_x, sigma_y, theta, offset. See
       :func:`~pypeit.core.datacube.gaussian2D` for a more detailed description
       of the model.
    pcov : `numpy.ndarray`_
        Corresponding covariance matrix

    """
    # Normalise if requested
    wlscl = np.max(image) if norm else 1
    # Setup the coordinates
    x = np.linspace(0, image.shape[0] - 1, image.shape[0])
    y = np.linspace(0, image.shape[1] - 1, image.shape[1])
    xx, yy = np.meshgrid(x, y, indexing='ij')
    # Setup the fitting params
    idx_max = [image.shape[0]/2, image.shape[1]/2]  # Just use the centre of the image as the best guess
    #idx_max = np.unravel_index(np.argmax(image), image.shape)
    initial_guess = (1, idx_max[0], idx_max[1], 2, 2, 0, 0)
    bounds = ([0, 0, 0, 0.5, 0.5, -np.pi, -np.inf],
              [np.inf, image.shape[0], image.shape[1], image.shape[0], image.shape[1], np.pi, np.inf])
    # Perform the fit
    popt, pcov = opt.curve_fit(gaussian2D, (xx, yy), image.ravel() / wlscl, bounds=bounds, p0=initial_guess)
    # Return the fitting results
    return popt, pcov


def extract_standard_spec(stdcube, subpixel=20, method='boxcar'):
    """ Extract a spectrum of a standard star from a datacube

    Args:
        std_cube (`astropy.io.fits.HDUList`_):
            An HDU list of fits files
        subpixel (int):
            Number of pixels to subpixelate spectrum when creating mask
        method (str):
            Method used to extract standard star spectrum. Currently, only 'boxcar' is supported

    Returns:
        wave (`numpy.ndarray`_): Wavelength of the star.
        Nlam_star (`numpy.ndarray`_): counts/second/Angstrom
        Nlam_ivar_star (`numpy.ndarray`_): inverse variance of Nlam_star
        gpm_star (`numpy.ndarray`_): good pixel mask for Nlam_star
    """
    # Extract some information from the HDU list
    flxcube = stdcube['FLUX'].data.T.copy()
    varcube = stdcube['SIG'].data.T.copy()**2
    bpmcube = stdcube['BPM'].data.T.copy()
    numwave = flxcube.shape[2]

    # Setup the WCS
    stdwcs = wcs.WCS(stdcube['FLUX'].header)
    wcs_wav = stdwcs.wcs_pix2world(np.vstack((np.zeros(numwave), np.zeros(numwave), np.arange(numwave))).T, 0)
    wave = wcs_wav[:, 2] * 1.0E10 * units.AA

    # Generate a whitelight image, and fit a 2D Gaussian to estimate centroid and width
    wl_img = make_whitelight_fromcube(flxcube)
    popt, pcov = fitGaussian2D(wl_img, norm=True)
    wid = max(popt[3], popt[4])

    # Setup the coordinates of the mask
    x = np.linspace(0, flxcube.shape[0] - 1, flxcube.shape[0] * subpixel)
    y = np.linspace(0, flxcube.shape[1] - 1, flxcube.shape[1] * subpixel)
    xx, yy = np.meshgrid(x, y, indexing='ij')

    # Generate a mask
    newshape = (flxcube.shape[0] * subpixel, flxcube.shape[1] * subpixel)
    mask = np.zeros(newshape)
    nsig = 4  # 4 sigma should be far enough... Note: percentage enclosed for 2D Gaussian = 1-np.exp(-0.5 * nsig**2)
    ww = np.where((np.sqrt((xx - popt[1]) ** 2 + (yy - popt[2]) ** 2) < nsig * wid))
    mask[ww] = 1
    mask = utils.rebinND(mask, (flxcube.shape[0], flxcube.shape[1])).reshape(flxcube.shape[0], flxcube.shape[1], 1)

    # Generate a sky mask
    newshape = (flxcube.shape[0] * subpixel, flxcube.shape[1] * subpixel)
    smask = np.zeros(newshape)
    nsig = 8  # 8 sigma should be far enough
    ww = np.where((np.sqrt((xx - popt[1]) ** 2 + (yy - popt[2]) ** 2) < nsig * wid))
    smask[ww] = 1
    smask = utils.rebinND(smask, (flxcube.shape[0], flxcube.shape[1])).reshape(flxcube.shape[0], flxcube.shape[1], 1)
    smask -= mask

    # Subtract the residual sky
    skymask = np.logical_not(bpmcube) * smask
    skycube = flxcube * skymask
    skyspec = skycube.sum(0).sum(0)
    nrmsky = skymask.sum(0).sum(0)
    skyspec *= utils.inverse(nrmsky)
    flxcube -= skyspec.reshape((1, 1, numwave))

    # Subtract the residual sky from the whitelight image
    sky_val = np.sum(wl_img[:,:,np.newaxis] * smask) / np.sum(smask)
    wl_img -= sky_val

    if method == 'boxcar':
        msgs.info("Extracting a boxcar spectrum of datacube")
        # Construct an image that contains the fraction of flux included in the
        # boxcar extraction at each wavelength interval
        norm_flux = wl_img[:,:,np.newaxis] * mask
        norm_flux /= np.sum(norm_flux)
        # Extract boxcar
        cntmask = np.logical_not(bpmcube) * mask  # Good pixels within the masked region around the standard star
        flxscl = (norm_flux * cntmask).sum(0).sum(0)  # This accounts for the flux that is missing due to masked pixels
        scimask = flxcube * cntmask
        varmask = varcube * cntmask**2
        nrmcnt = utils.inverse(flxscl)
        box_flux = scimask.sum(0).sum(0) * nrmcnt
        box_var = varmask.sum(0).sum(0) * nrmcnt**2
        box_gpm = flxscl > 1/3  # Good pixels are those where at least one-third of the standard star flux is measured
        # Setup the return values
        ret_flux, ret_var, ret_gpm = box_flux, box_var, box_gpm
    elif method == 'gauss2d':
        msgs.error("Use method=boxcar... this method has not been thoroughly tested")
        # Generate a mask
        fitmask = np.logical_not(bpmcube) * mask
        # Setup the coordinates
        x = np.linspace(0, flxcube.shape[0] - 1, flxcube.shape[0])
        y = np.linspace(0, flxcube.shape[1] - 1, flxcube.shape[1])
        z = np.linspace(0, flxcube.shape[2] - 1, flxcube.shape[2])
        xx, yy, zz = np.meshgrid(x, y, z, indexing='ij')
        # Normalise the flux in each wavelength channel
        scispec = (flxcube * fitmask).sum(0).sum(0).reshape((1, 1, flxcube.shape[2]))
        cntspec = fitmask.sum(0).sum(0).reshape((1, 1, flxcube.shape[2]))
        # These operations are all inverted, because we need to divide flxcube by scispec
        cntspec *= utils.inverse(scispec)
        cubefit = flxcube * cntspec
        cubesigfit = np.sqrt(varcube) * cntspec
        # Setup the fit params
        ww = np.where(fitmask)
        initial_guess = (1, idx_max[0], idx_max[1], 0.0, 0.0, 2, 2, 0, 0)
        bounds = ([-np.inf, 0, 0, -np.inf, -np.inf, 0.5, 0.5, -np.pi, -np.inf],
                  [np.inf,wl_img.shape[0],wl_img.shape[1],np.inf, np.inf, wl_img.shape[0],wl_img.shape[0],np.pi,np.inf])
        msgs.info("Fitting a 2D Gaussian to the datacube")
        popt, pcov = opt.curve_fit(gaussian2D_cube, (xx[ww], yy[ww], zz[ww]), cubefit[ww],
                                   sigma=cubesigfit[ww], bounds=bounds, p0=initial_guess)
        # Subtract off the best-fitting continuum
        popt[-1] = 0
        # Generate the best-fitting model to be used as an optimal profile
        model = gaussian2D_cube((xx, yy, zz), *popt).reshape(flxcube.shape)
        numim = flxcube.shape[0]*flxcube.shape[1]

        # Optimally extract
        msgs.info("Optimally extracting...")
        sciimg = (flxcube*mask).reshape((numim, numwave)).T
        ivar = utils.inverse((varcube*mask**2).reshape((numim, numwave)).T)
        optmask = fitmask.reshape((numim, numwave)).T
        waveimg = np.ones((numwave, numim))  # Just a dummy array - not needed
        skyimg = np.zeros((numwave, numim))  # Just a dummy array - not needed
        thismask = np.ones((numwave, numim))  # Just a dummy array - not needed
        oprof = model.reshape((numim, numwave)).T
        sobj = specobj.SpecObj('IFU', 'DET01', SLITID=0)
        extract.extract_optimal(sciimg, ivar, optmask, waveimg, skyimg, thismask, oprof, sobj)
        opt_flux, opt_var, opt_gpm = sobj.OPT_COUNTS, sobj.OPT_COUNTS_SIG**2, sobj.OPT_MASK
        # Setup the return values
        ret_flux, ret_var, ret_gpm = opt_flux, opt_var, opt_gpm
    elif method == 'optimal':
        msgs.error("Use method=boxcar... this method has not been thoroughly tested")
        # First do a boxcar along one dimension
        msgs.info("Collapsing datacube to a 2D image")
        omask = mask+smask
        idx_sum = 0
        cntmask = np.logical_not(bpmcube) * omask
        scimask = flxcube * cntmask
        varmask = varcube * cntmask**2
        cnt_spec = cntmask.sum(idx_sum) * utils.inverse(omask.sum(idx_sum))
        nrmcnt = utils.inverse(cnt_spec)
        box_sciimg = scimask.sum(idx_sum) * nrmcnt
        box_scivar = varmask.sum(idx_sum) * nrmcnt**2
        box_sciivar = utils.inverse(box_scivar)
        # Transpose for optimal
        box_sciimg = box_sciimg.T
        box_sciivar = box_sciivar.T

        # Prepare for optimal
        msgs.info("Starting optimal extraction")
        thismask = np.ones(box_sciimg.shape, dtype=bool)
        nspec, nspat = thismask.shape[0], thismask.shape[1]
        slit_left = np.zeros(nspec)
        slit_right = np.ones(nspec)*(nspat-1)
        tilts = np.outer(np.linspace(0.0,1.0,nspec), np.ones(nspat))
        waveimg = np.outer(wave.value, np.ones(nspat))
        global_sky = np.zeros_like(box_sciimg)
        # Find objects and then extract
        sobj = findobj_skymask.objs_in_slit(box_sciimg, thismask, slit_left, slit_right)
        skysub.local_skysub_extract(box_sciimg, box_sciivar, tilts, waveimg, global_sky, thismask, slit_left,
                             slit_right, sobj, model_noise=False)
        opt_flux, opt_var, opt_gpm = sobj.OPT_COUNTS[0,:], sobj.OPT_COUNTS_SIG[0,:]**2, sobj.OPT_MASK[0,:]
        # Setup the return values
        ret_flux, ret_var, ret_gpm = opt_flux, opt_var, opt_gpm
    else:
        msgs.error("Unknown extraction method: ", method)

    # Convert from counts/s/Ang/arcsec**2 to counts/s/Ang
    arcsecSQ = 3600.0*3600.0*(stdwcs.wcs.cdelt[0]*stdwcs.wcs.cdelt[1])
    ret_flux *= arcsecSQ
    ret_var *= arcsecSQ**2
    # Return the box extraction results
    return wave, ret_flux, utils.inverse(ret_var), ret_gpm


def make_good_skymask(slitimg, tilts):
    """ Mask the spectral edges of each slit (i.e. the pixels near the ends of
    the detector in the spectral direction). Some extreme values of the tilts are
    only sampled with a small fraction of the pixels of the slit width. This leads
    to a bad extrapolation/determination of the sky model.

    Args:
        slitimg (`numpy.ndarray`_):
            An image of the slit indicating which slit each pixel belongs to
        tilts (`numpy.ndarray`_):
            Spectral tilts.

    Returns:
        gpm (`numpy.ndarray`_): A mask of the good sky pixels (True = good)
    """
    msgs.info("Masking edge pixels where the sky model is poor")
    # Initialise the GPM
    gpm = np.zeros(slitimg.shape, dtype=bool)
    # Find unique slits
    unq = np.unique(slitimg[slitimg>0])
    for uu in range(unq.size):
        # Find the x,y pixels in this slit
        ww = np.where((slitimg == unq[uu]) & (tilts != 0.0))
        # Mask the bottom pixels first
        wb = np.where(ww[0] == 0)[0]
        wt = np.where(ww[0] == np.max(ww[0]))[0]
        # Calculate the maximum tilt from the bottom row, and the miminum tilt from the top row
        maxtlt = np.max(tilts[0,  ww[1][wb]])
        mintlt = np.min(tilts[-1, ww[1][wt]])
        # Mask all values below this maximum
        gpm[ww] = (tilts[ww] >= maxtlt) & (tilts[ww] <= mintlt)  # The signs are correct here.
    return gpm


def get_whitelight_pixels(all_wave, min_wl, max_wl):
    """ Determine which pixels are included within the specified wavelength range
    Args:
        all_wave (`numpy.ndarray`_):
            The wavelength of each individual pixel
        min_wl (float):
            Minimum wavelength to consider
        max_wl (float):
            Maximum wavelength to consider

    Returns:
        ww (`numpy.ndarray`_): The indices of all_wave that contain pixels within the requested wavelength range
        wavediff (float): The wavelength range (i.e. maximum wavelength - minimum wavelength)
    """
    wavediff = np.max(all_wave) - np.min(all_wave)
    if min_wl < max_wl:
        ww = np.where((all_wave > min_wl) & (all_wave < max_wl))
        wavediff = max_wl - min_wl
    else:
        msgs.warn("Datacubes do not completely overlap in wavelength. Offsets may be unreliable...")
        ww = (np.arange(all_wave.size),)
    return ww, wavediff


def get_whitelight_range(wavemin, wavemax, wl_range):
    """ Get the wavelength range to use for the white light images
    Args:
        wavemin (float):
            Automatically determined minimum wavelength to use for making the white light image.
        wavemax (float):
            Automatically determined maximum wavelength to use for making the white light image.
        wl_range (list):
            Two element list containing the user-specified values to manually override the automated
            values determined by PypeIt.

    Returns:
        wlrng (list): A two element list containing the minimum and maximum wavelength
        to use for the white light images
    """
    wlrng = [wavemin, wavemax]
    if wl_range[0] is not None:
        if wl_range[0] < wavemin:
            msgs.warn("The user-specified minimum wavelength ({0:.2f}) to use for the white light".format(wl_range[0]) +
                      msgs.newline() + "images is lower than the recommended value ({0:.2f}),".format(wavemin) +
                      msgs.newline() + "which ensures that all spaxels cover the same wavelength range.")
        wlrng[0] = wl_range[0]
    if wl_range[1] is not None:
        if wl_range[1] > wavemax:
            msgs.warn("The user-specified maximum wavelength ({0:.2f}) to use for the white light".format(wl_range[1]) +
                      msgs.newline() + "images is greater than the recommended value ({0:.2f}),".format(wavemax) +
                      msgs.newline() + "which ensures that all spaxels cover the same wavelength range.")
        wlrng[1] = wl_range[1]
    msgs.info("The white light images will cover the wavelength range: {0:.2f}A - {1:.2f}A".format(wlrng[0], wlrng[1]))
    return wlrng


def make_whitelight_fromcube(cube, wave=None, wavemin=None, wavemax=None):
    """ Generate a white light image using an input cube.

    Args:
        cube (`numpy.ndarray`_):
            3D datacube (the final element contains the wavelength dimension)
        wave (`numpy.ndarray`_, optional):
            1D wavelength array. Only required if wavemin or wavemax are not None.
        wavemin (float, None):
            Minimum wavelength (same units as wave) to be included in the whitelight image.
            You must provide wave as well if you want to reduce the wavelength range.
        wavemax (float, None):
            Maximum wavelength (same units as wave) to be included in the whitelight image.
            You must provide wave as well if you want to reduce the wavelength range.

    Returns:
        wl_img (`numpy.ndarray`_): Whitelight image of the input cube.
    """
    # Make a wavelength cut, if requested
    cutcube = cube.copy()
    if wavemin is not None or wavemax is not None:
        # Make some checks on the input
        if wave is None:
            msgs.error("wave variable must be supplied to create white light image with wavelength cuts")
        else:
            if wave.size != cube.shape[2]:
                msgs.error("wave variable should have the same length as the third axis of cube.")
        # assign wavemin & wavemax if one is not provided
        if wavemin is None:
            wavemin = np.min(wave)
        if wavemax is None:
            wavemax = np.max(wave)
        ww = np.where((wave >= wavemin) & (wave <= wavemax))[0]
        wmin, wmax = ww[0], ww[-1]+1
        cutcube = cube[:, :, wmin:wmax]
    # Now sum along the wavelength axis
    nrmval = np.sum(cutcube != 0.0, axis=2)
    nrmval[nrmval == 0.0] = 1.0
    wl_img = np.sum(cutcube, axis=2) / nrmval
    return wl_img


def load_imageWCS(filename, ext=0):
    """ Load an image and return the image and the associated WCS.

    Args:
        filename (str):
            A fits filename of an image to be used when generating white light
            images. Note, the fits file must have a valid 3D WCS.
        ext (bool, optional):
            The extension that contains the image and WCS

    Returns:
        image (`numpy.ndarray`_): 2D image data
        imgwcs (`astropy.wcs.wcs.WCS`_): The WCS of the image
    """
    imghdu = fits.open(filename)
    image = imghdu[ext].data.T
    imgwcs = wcs.WCS(imghdu[ext].header)
    # Return required info
    return image, imgwcs


def make_whitelight_frompixels(all_ra, all_dec, all_wave, all_sci, all_wghts, all_idx, dspat,
                               all_ivar=None, whitelightWCS=None, numra=None, numdec=None, trim=1):
    """ Generate a whitelight image using the individual pixels of every input frame

    Args:
        all_ra (`numpy.ndarray`_):
            1D flattened array containing the RA values of each pixel from all spec2d files
        all_dec (`numpy.ndarray`_):
            1D flattened array containing the DEC values of each pixel from all spec2d files
        all_wave (`numpy.ndarray`_):
            1D flattened array containing the wavelength values of each pixel from all spec2d files
        all_sci (`numpy.ndarray`_):
            1D flattened array containing the counts of each pixel from all spec2d files
        all_wghts (`numpy.ndarray`_):
            1D flattened array containing the weights attributed to each pixel from all spec2d files
        all_idx (`numpy.ndarray`_):
            1D flattened array containing an integer identifier indicating which spec2d file
            each pixel originates from. For example, a 0 would indicate that a pixel originates
            from the first spec2d frame listed in the input file. a 1 would indicate that this
            pixel originates from the second spec2d file, and so forth.
        dspat (float):
            The size of each spaxel on the sky (in degrees)
        all_ivar (`numpy.ndarray`_, optional):
            1D flattened array containing of the inverse variance of each pixel from all spec2d files.
            If provided, inverse variance images will be calculated and returned for each white light image.
        whitelightWCS (`astropy.wcs.wcs.WCS`_, optional):
            The WCS of a reference white light image. If supplied, you must also
            supply numra and numdec.
        numra (int, optional):
            Number of RA spaxels in the reference white light image
        numdec (int, optional):
            Number of DEC spaxels in the reference white light image
        trim (int, optional):
            Number of pixels to grow around a masked region

    Returns:
        tuple : two 3D arrays will be returned, each of shape [N, M, numfiles],
        where N and M are the spatial dimensions of the combined white light images.
        The first array is a white light image, and the second array is the corresponding
        inverse variance image. If all_ivar is None, this will be an empty array.
    """
    # Determine number of files
    numfiles = np.unique(all_idx).size

    if whitelightWCS is None:
        # Generate a 2D WCS to register all frames
        coord_min = [np.min(all_ra), np.min(all_dec), np.min(all_wave)]
        coord_dlt = [dspat, dspat, np.max(all_wave) - np.min(all_wave)]
        whitelightWCS = generate_WCS(coord_min, coord_dlt)

        # Generate coordinates
        cosdec = np.cos(np.mean(all_dec) * np.pi / 180.0)
        numra = 1+int((np.max(all_ra) - np.min(all_ra)) * cosdec / dspat)
        numdec = 1+int((np.max(all_dec) - np.min(all_dec)) / dspat)
    else:
        # If a WCS is supplied, the numra and numdec must be specified
        if (numra is None) or (numdec is None):
            msgs.error("A WCS has been supplied to make_whitelight." + msgs.newline() +
                       "numra and numdec must also be specified")
    xbins = np.arange(1 + numra) - 1
    ybins = np.arange(1 + numdec) - 1
    spec_bins = np.arange(2) - 1
    bins = (xbins, ybins, spec_bins)

    whitelight_Imgs = np.zeros((numra, numdec, numfiles))
    whitelight_ivar = np.zeros((numra, numdec, numfiles))
    for ff in range(numfiles):
        msgs.info("Generating white light image of frame {0:d}/{1:d}".format(ff + 1, numfiles))
        ww = (all_idx == ff)
        # Make the cube
        pix_coord = whitelightWCS.wcs_world2pix(np.vstack((all_ra[ww], all_dec[ww], all_wave[ww] * 1.0E-10)).T, 0)
        wlcube, edges = np.histogramdd(pix_coord, bins=bins, weights=all_sci[ww] * all_wghts[ww])
        norm, edges = np.histogramdd(pix_coord, bins=bins, weights=all_wghts[ww])
        nrmCube = (norm > 0) / (norm + (norm == 0))
        whtlght = (wlcube * nrmCube)[:, :, 0]
        # Create a mask of good pixels (trim the edges)
        gpm = grow_mask(whtlght == 0, trim) == 0  # A good pixel = 1
        whtlght *= gpm
        # Set the masked regions to the minimum value
        minval = np.min(whtlght[gpm == 1])
        whtlght[gpm == 0] = minval
        # Store the white light image
        whitelight_Imgs[:, :, ff] = whtlght.copy()
        # Now operate on the inverse variance image
        if all_ivar is not None:
            ivar_img, _ = np.histogramdd(pix_coord, bins=bins, weights=all_ivar[ww])
            ivar_img = ivar_img[:, :, 0]
            ivar_img *= gpm
            minval = np.min(ivar_img[gpm == 1])
            ivar_img[gpm == 0] = minval
            whitelight_ivar[:, :, ff] = ivar_img.copy()
    return whitelight_Imgs, whitelight_ivar, whitelightWCS


def create_wcs(cubepar, all_ra, all_dec, all_wave, dspat, dwv, collapse=False, equinox=2000.0, specname="PYP_SPEC"):
    """
    Create a WCS and the expected edges of the voxels, based on user-specified parameters
    or the extremities of the data.


    Args:
        cubepar (:class:`~pypeit.par.pypeitpar.CubePar`):
            An instance of the CubePar parameter set, contained parameters of the datacube reduction
        all_ra (`numpy.ndarray`_):
            1D flattened array containing the RA values of each pixel from all spec2d files
        all_dec (`numpy.ndarray`_):
            1D flattened array containing the DEC values of each pixel from all spec2d files
        all_wave (`numpy.ndarray`_):
            1D flattened array containing the wavelength values of each pixel from all spec2d files
        dspat (float):
            Spatial size of each square voxel (in arcsec). The default is to use the values in cubepar.
        dwv (float):
            Linear wavelength step of each voxel (in Angstroms)
        collapse (bool, optional):
            If True, the spectral dimension will be collapsed to a single channel (primarily for white light images)
        equinox (float, optional):
            Equinox of the WCS
        specname (str, optional):
            Name of the spectrograph

    Returns:
        cubewcs (`astropy.wcs.wcs.WCS`_):
            astropy WCS to be used for the combined cube
        voxedges (tuple) :
            A three element tuple containing the bin edges in the x, y (spatial) and z (wavelength) dimensions
        reference_image (`numpy.ndarray`_, None):
            The reference image to be used for the cross-correlation
    """
    # Grab cos(dec) for convenience
    cosdec = np.cos(np.mean(all_dec) * np.pi / 180.0)

    # Setup the cube ranges
    reference_image = None  # The default behaviour is that the reference image is not used
    ra_min = cubepar['ra_min'] if cubepar['ra_min'] is not None else np.min(all_ra)
    ra_max = cubepar['ra_max'] if cubepar['ra_max'] is not None else np.max(all_ra)
    dec_min = cubepar['dec_min'] if cubepar['dec_min'] is not None else np.min(all_dec)
    dec_max = cubepar['dec_max'] if cubepar['dec_max'] is not None else np.max(all_dec)
    wav_min = cubepar['wave_min'] if cubepar['wave_min'] is not None else np.min(all_wave)
    wav_max = cubepar['wave_max'] if cubepar['wave_max'] is not None else np.max(all_wave)
    dwave = cubepar['wave_delta'] if cubepar['wave_delta'] is not None else dwv

    # Number of voxels in each dimension
    numra = int((ra_max-ra_min) * cosdec / dspat)
    numdec = int((dec_max-dec_min)/dspat)
    numwav = int(np.round((wav_max-wav_min)/dwave))

    # If a white light WCS is being generated, make sure there's only 1 wavelength bin
    if collapse:
        wav_min = np.min(all_wave)
        wav_max = np.max(all_wave)
        dwave = wav_max - wav_min
        numwav = 1

    # Generate a master WCS to register all frames
    coord_min = [ra_min, dec_min, wav_min]
    coord_dlt = [dspat, dspat, dwave]

    # If a reference image is being used and a white light image is requested (collapse=True) update the celestial parts
    if cubepar["reference_image"] is not None:
        # Load the requested reference image
        reference_image, imgwcs = load_imageWCS(cubepar["reference_image"])
        # Update the celestial WCS
        coord_min[:2] = imgwcs.wcs.crval
        coord_dlt[:2] = imgwcs.wcs.cdelt
        numra, numdec = reference_image.shape

    cubewcs = generate_WCS(coord_min, coord_dlt, equinox=equinox, name=specname)
    msgs.info(msgs.newline() + "-" * 40 +
              msgs.newline() + "Parameters of the WCS:" +
              msgs.newline() + "RA   min = {0:f}".format(coord_min[0]) +
              msgs.newline() + "DEC  min = {0:f}".format(coord_min[1]) +
              msgs.newline() + "WAVE min, max = {0:f}, {1:f}".format(wav_min, wav_max) +
              msgs.newline() + "Spaxel size = {0:f} arcsec".format(3600.0*dspat) +
              msgs.newline() + "Wavelength step = {0:f} A".format(dwave) +
              msgs.newline() + "-" * 40)

    # Generate the output binning
    xbins = np.arange(1+numra)-0.5
    ybins = np.arange(1+numdec)-0.5
    spec_bins = np.arange(1+numwav)-0.5
    voxedges = (xbins, ybins, spec_bins)
    return cubewcs, voxedges, reference_image


def generate_WCS(crval, cdelt, equinox=2000.0, name="PYP_SPEC"):
    """
    Generate a WCS that will cover all input spec2D files

    Args:
        crval (list):
            3 element list containing the [RA, DEC, WAVELENGTH] of
            the reference pixel
        cdelt (list):
            3 element list containing the delta values of the [RA,
            DEC, WAVELENGTH]
        equinox (float, optional):
            Equinox of the WCS

    Returns:
        `astropy.wcs.wcs.WCS`_ : astropy WCS to be used for the combined cube
    """
    # Create a new WCS object.
    msgs.info("Generating WCS")
    w = wcs.WCS(naxis=3)
    w.wcs.equinox = equinox
    w.wcs.name = name
    w.wcs.radesys = 'FK5'
    # Insert the coordinate frame
    w.wcs.cname = ['RA', 'DEC', 'Wavelength']
    w.wcs.cunit = [units.degree, units.degree, units.Angstrom]
    w.wcs.ctype = ["RA---TAN", "DEC--TAN", "WAVE"]
    w.wcs.crval = crval  # RA, DEC, and wavelength zeropoints
    w.wcs.crpix = [0, 0, 0]  # RA, DEC, and wavelength reference pixels
    #w.wcs.cd = np.array([[cdval[0], 0.0, 0.0], [0.0, cdval[1], 0.0], [0.0, 0.0, cdval[2]]])
    w.wcs.cdelt = cdelt
    w.wcs.lonpole = 180.0  # Native longitude of the Celestial pole
    w.wcs.latpole = 0.0  # Native latitude of the Celestial pole
    return w


def compute_weights(all_ra, all_dec, all_wave, all_sci, all_ivar, all_idx, whitelight_img, dspat, dwv,
                    sn_smooth_npix=None, relative_weights=False):
    """ Calculate wavelength dependent optimal weights. The weighting
        is currently based on a relative (S/N)^2 at each wavelength

    Args:
        all_ra (`numpy.ndarray`_):
            1D flattened array containing the RA values of each pixel from all spec2d files
        all_dec (`numpy.ndarray`_):
            1D flattened array containing the DEC values of each pixel from all spec2d files
        all_wave (`numpy.ndarray`_):
            1D flattened array containing the wavelength values of each pixel from all spec2d files
        all_sci (`numpy.ndarray`_):
            1D flattened array containing the counts of each pixel from all spec2d files
        all_ivar (`numpy.ndarray`_):
            1D flattened array containing the inverse variance of each pixel from all spec2d files
        all_idx (`numpy.ndarray`_):
            1D flattened array containing an integer identifier indicating which spec2d file
            each pixel originates from. For example, a 0 would indicate that a pixel originates
            from the first spec2d frame listed in the input file. a 1 would indicate that this
            pixel originates from the second spec2d file, and so forth.
        whitelight_img (`numpy.ndarray`_):
            A 2D array containing a whitelight image, that was created with the input all_* arrays.
        dspat (float):
            The size of each spaxel on the sky (in degrees)
        dwv (float):
            The size of each wavelength pixel (in Angstroms)
        sn_smooth_npix (float, optional):
            Number of pixels used for determining smoothly varying S/N ratio weights.
            This is currently not required, since a relative weighting scheme with a
            polynomial fit is used to calculate the S/N weights.
        relative_weights (bool, optional):
            Calculate weights by fitting to the ratio of spectra?
    Returns:
        `numpy.ndarray`_ : a 1D array the same size as all_sci, containing relative wavelength
                           dependent weights of each input pixel.
    """
    msgs.info("Calculating the optimal weights of each pixel")
    # Determine number of files
    numfiles = np.unique(all_idx).size

    # Find the location of the object with the highest S/N in the combined white light image
    idx_max = np.unravel_index(np.argmax(whitelight_img), whitelight_img.shape)
    msgs.info("Highest S/N object located at spaxel (x, y) = {0:d}, {1:d}".format(idx_max[0], idx_max[1]))

    # Generate a 2D WCS to register all frames
    coord_min = [np.min(all_ra), np.min(all_dec), np.min(all_wave)]
    coord_dlt = [dspat, dspat, dwv]
    whitelightWCS = generate_WCS(coord_min, coord_dlt)
    # Make the bin edges to be at +/- 1 pixels around the maximum (i.e. summing 9 pixels total)
    numwav = int((np.max(all_wave) - np.min(all_wave)) / dwv)
    xbins = np.array([idx_max[0]-1, idx_max[0]+2]) - 0.5
    ybins = np.array([idx_max[1]-1, idx_max[1]+2]) - 0.5
    spec_bins = np.arange(1 + numwav) - 0.5
    bins = (xbins, ybins, spec_bins)

    # Extract the spectrum of the highest S/N object
    flux_stack = np.zeros((numwav, numfiles))
    ivar_stack = np.zeros((numwav, numfiles))
    for ff in range(numfiles):
        msgs.info("Extracting spectrum of highest S/N detection from frame {0:d}/{1:d}".format(ff + 1, numfiles))
        ww = (all_idx == ff)
        # Extract the spectrum
        pix_coord = whitelightWCS.wcs_world2pix(np.vstack((all_ra[ww], all_dec[ww], all_wave[ww] * 1.0E-10)).T, 0)
        spec, edges = np.histogramdd(pix_coord, bins=bins, weights=all_sci[ww])
        var, edges = np.histogramdd(pix_coord, bins=bins, weights=1/all_ivar[ww])
        norm, edges = np.histogramdd(pix_coord, bins=bins)
        normspec = (norm > 0) / (norm + (norm == 0))
        var_spec = var[0, 0, :]
        ivar_spec = (var_spec > 0) / (var_spec + (var_spec == 0))
        # Calculate the S/N in a given spectral bin
        flux_stack[:, ff] = spec[0, 0, :] * np.sqrt(normspec)  # Note: sqrt(nrmspec), is because we want the S/N in a _single_ pixel (i.e. not spectral bin)
        ivar_stack[:, ff] = ivar_spec

    mask_stack = (flux_stack != 0.0) & (ivar_stack != 0.0)
    # Obtain a wavelength of each pixel
    wcs_res = whitelightWCS.wcs_pix2world(np.vstack((np.zeros(numwav), np.zeros(numwav), np.arange(numwav))).T, 0)
    wave_spec = wcs_res[:, 2] * 1.0E10
    # Compute the smoothing scale to use
    if sn_smooth_npix is None:
        sn_smooth_npix = int(np.round(0.1 * wave_spec.size))
    rms_sn, weights = coadd.sn_weights(wave_spec, flux_stack, ivar_stack, mask_stack, sn_smooth_npix,
                                       relative_weights=relative_weights)

    # Because we pass back a weights array, we need to interpolate to assign each detector pixel a weight
    all_wghts = np.ones(all_idx.size)
    for ff in range(numfiles):
        ww = (all_idx == ff)
        all_wghts[ww] = interp1d(wave_spec, weights[:, ff], kind='cubic',
                                 bounds_error=False, fill_value="extrapolate")(all_wave[ww])
    msgs.info("Optimal weighting complete")
    return all_wghts


def generate_image_subpixel(image_wcs, all_ra, all_dec, all_wave, all_sci, all_ivar, all_wghts, all_spatpos, all_specpos,
                            all_spatid, tilts, slits, astrom_trans, bins, all_idx=None,
                            spec_subpixel=10, spat_subpixel=10, combine=False):
    """
    Generate a white light image from the input pixels

    Args:
        image_wcs (`astropy.wcs.wcs.WCS`_):
            World coordinate system to use for the white light images.
<<<<<<< HEAD
        all_ra (`numpy.ndarray`_):
            1D flattened array containing the right ascension of each pixel (units = degrees)
        all_dec (`numpy.ndarray`_):
            1D flattened array containing the declination of each pixel (units = degrees)
        all_wave (`numpy.ndarray`_):
=======
        all_ra (`numpy.ndarray`_)
            1D flattened array containing the right ascension of each pixel (units = degrees)
        all_dec (`numpy.ndarray`_)
            1D flattened array containing the declination of each pixel (units = degrees)
        all_wave (`numpy.ndarray`_)
>>>>>>> a3384dd7
            1D flattened array containing the wavelength of each pixel (units = Angstroms)
        all_sci (`numpy.ndarray`_):
            1D flattened array containing the counts of each pixel from all spec2d files
        all_ivar (`numpy.ndarray`_):
            1D flattened array containing the inverse variance of each pixel from all spec2d files
        all_wghts (`numpy.ndarray`_):
            1D flattened array containing the weights of each pixel to be used in the combination
<<<<<<< HEAD
        all_spatpos (`numpy.ndarray`_):
            1D flattened array containing the detector pixel location in the spatial direction
        all_specpos (`numpy.ndarray`_):
            1D flattened array containing the detector pixel location in the spectral direction
        all_spatid (`numpy.ndarray`_):
            1D flattened array containing the spatid of each pixel
        tilts (`numpy.ndarray`_, list):
            2D wavelength tilts frame, or a list of tilt frames (see all_idx)
        slits (:class:`pypeit.slittrace.SlitTraceSet`, list):
            Information stored about the slits, or a list of SlitTraceSet (see all_idx)
        astrom_trans (:class:`pypeit.alignframe.AlignmentSplines`, list):
=======
        all_spatpos (`numpy.ndarray`_)
            1D flattened array containing the detector pixel location in the spatial direction
        all_specpos (`numpy.ndarray`_)
            1D flattened array containing the detector pixel location in the spectral direction
        all_spatid (`numpy.ndarray`_)
            1D flattened array containing the spatid of each pixel
        tilts (`numpy.ndarray`_, list)
            2D wavelength tilts frame, or a list of tilt frames (see all_idx)
        slits (:class:`pypeit.slittrace.SlitTraceSet`_, list)
            Information stored about the slits, or a list of SlitTraceSet (see all_idx)
        astrom_trans (:class:`pypeit.alignframe.AlignmentSplines`_, list):
>>>>>>> a3384dd7
            A Class containing the transformation between detector pixel coordinates
            and WCS pixel coordinates, or a list of Alignment Splines (see all_idx)
        bins (tuple):
            A 3-tuple (x,y,z) containing the histogram bin edges in x,y spatial and z wavelength coordinates
<<<<<<< HEAD
        all_idx (`numpy.ndarray`_, optional):
=======
        all_idx (`numpy.ndarray`_, optional)
>>>>>>> a3384dd7
            If tilts, slits, and astrom_trans are lists, this should contain a 1D flattened array, of
            the same length as all_sci, containing the index the tilts, slits, and astrom_trans lists
            that corresponds to each pixel. Note that, in this case all of these lists need to be the same length.
        spec_subpixel (`int`, optional):
            What is the subpixellation factor in the spectral direction. Higher values give more reliable results,
            but note that the time required goes as (spec_subpixel * spat_subpixel). The default value is 5,
            which divides each detector pixel into 5 subpixels in the spectral direction.
        spat_subpixel (`int`, optional):
            What is the subpixellation factor in the spatial direction. Higher values give more reliable results,
            but note that the time required goes as (spec_subpixel * spat_subpixel). The default value is 5,
            which divides each detector pixel into 5 subpixels in the spatial direction.
        combine (`bool`, optional):
            If True, all of the input frames will be combined into a single output. Otherwise, individual images
            will be generated.
    Returns:
        all_wl_imgs (`numpy.ndarray`_): The white light images for all frames
    """
    # Perform some checks on the input -- note, more complete checks are performed in subpixellate()
    _all_idx = np.zeros(all_sci.size) if all_idx is None else all_idx
<<<<<<< HEAD
    numfr = 1 if combine else np.unique(_all_idx).size
    if len(tilts) != numfr or len(slits) != numfr or len(astrom_trans) != numfr:
        msgs.error("The following arguments must be the same length as the expected number of frames to be combined:"
                   + msgs.newline() + "tilts, slits, astrom_trans")
=======
    if combine:
        numfr = 1
    else:
        numfr = np.unique(_all_idx).size
        if len(tilts) != numfr or len(slits) != numfr or len(astrom_trans) != numfr:
            msgs.error("The following arguments must be the same length as the expected number of frames to be combined:"
                       + msgs.newline() + "tilts, slits, astrom_trans")
>>>>>>> a3384dd7
    # Prepare the array of white light images to be stored
    numra = bins[0].size-1
    numdec = bins[1].size-1
    all_wl_imgs = np.zeros((numra, numdec, numfr))

    # Loop through all frames and generate white light images
    for fr in range(numfr):
        msgs.info(f"Creating image {fr+1}/{numfr}")
        if combine:
<<<<<<< HEAD
            ww = np.where(_all_idx >= 0)
        else:
            ww = np.where(_all_idx == fr)
        # Subpixellate
        img, _, _ = subpixellate(image_wcs, all_ra[ww], all_dec[ww], all_wave[ww],
                                 all_sci[ww], all_ivar[ww], all_wghts[ww], all_spatpos[ww],
                                 all_specpos[ww], all_spatid[ww], tilts[fr], slits[fr], astrom_trans[fr], bins,
                                 spec_subpixel=spec_subpixel, spat_subpixel=spat_subpixel)
=======
            # Subpixellate
            img, _, _ = subpixellate(image_wcs, all_ra, all_dec, all_wave,
                                     all_sci, all_ivar, all_wghts, all_spatpos,
                                     all_specpos, all_spatid, tilts, slits, astrom_trans, bins,
                                     spec_subpixel=spec_subpixel, spat_subpixel=spat_subpixel, all_idx=_all_idx)
        else:
            ww = np.where(_all_idx == fr)
            # Subpixellate
            img, _, _ = subpixellate(image_wcs, all_ra[ww], all_dec[ww], all_wave[ww],
                                     all_sci[ww], all_ivar[ww], all_wghts[ww], all_spatpos[ww],
                                     all_specpos[ww], all_spatid[ww], tilts[fr], slits[fr], astrom_trans[fr], bins,
                                     spec_subpixel=spec_subpixel, spat_subpixel=spat_subpixel)
>>>>>>> a3384dd7
        all_wl_imgs[:, :, fr] = img[:, :, 0]
    # Return the constructed white light images
    return all_wl_imgs


def generate_cube_subpixel(outfile, output_wcs, all_ra, all_dec, all_wave, all_sci, all_ivar, all_wghts,
                           all_spatpos, all_specpos, all_spatid, tilts, slits, astrom_trans, bins,
                           all_idx=None, spec_subpixel=10, spat_subpixel=10, overwrite=False, blaze_wave=None,
                           blaze_spec=None, fluxcal=False, sensfunc=None, whitelight_range=None,
                           specname="PYP_SPEC", debug=False):
    """
    Save a datacube using the subpixel algorithm. Refer to the subpixellate() docstring
    for further details about this algorithm

    Args:
        outfile (str):
            Filename to be used to save the datacube
        output_wcs (`astropy.wcs.wcs.WCS`_):
            Output world coordinate system.
        all_ra (`numpy.ndarray`_):
            1D flattened array containing the right ascension of each pixel (units = degrees)
        all_dec (`numpy.ndarray`_):
            1D flattened array containing the declination of each pixel (units = degrees)
        all_wave (`numpy.ndarray`_):
            1D flattened array containing the wavelength of each pixel (units = Angstroms)
        all_sci (`numpy.ndarray`_):
            1D flattened array containing the counts of each pixel from all spec2d files
        all_ivar (`numpy.ndarray`_):
            1D flattened array containing the inverse variance of each pixel from all spec2d files
        all_wghts (`numpy.ndarray`_):
            1D flattened array containing the weights of each pixel to be used in the combination
        all_spatpos (`numpy.ndarray`_):
            1D flattened array containing the detector pixel location in the spatial direction
        all_specpos (`numpy.ndarray`_):
            1D flattened array containing the detector pixel location in the spectral direction
        all_spatid (`numpy.ndarray`_):
            1D flattened array containing the spatid of each pixel
        tilts (`numpy.ndarray`_, list):
            2D wavelength tilts frame, or a list of tilt frames (see all_idx)
        slits (:class:`pypeit.slittrace.SlitTraceSet`, list):
            Information stored about the slits, or a list of SlitTraceSet (see all_idx)
        astrom_trans (:class:`pypeit.alignframe.AlignmentSplines`, list):
            A Class containing the transformation between detector pixel coordinates
            and WCS pixel coordinates, or a list of Alignment Splines (see all_idx)
        bins (tuple):
            A 3-tuple (x,y,z) containing the histogram bin edges in x,y spatial and z wavelength coordinates
<<<<<<< HEAD
        all_idx (`numpy.ndarray`_, optional):
=======
        all_idx (`numpy.ndarray`_, optional)
>>>>>>> a3384dd7
            If tilts, slits, and astrom_trans are lists, this should contain a 1D flattened array, of
            the same length as all_sci, containing the index the tilts, slits, and astrom_trans lists
            that corresponds to each pixel. Note that, in this case all of these lists need to be the same length.
        spec_subpixel (int, optional):
            What is the subpixellation factor in the spectral direction. Higher values give more reliable results,
            but note that the time required goes as (spec_subpixel * spat_subpixel). The default value is 5,
            which divides each detector pixel into 5 subpixels in the spectral direction.
        spat_subpixel (int, optional):
            What is the subpixellation factor in the spatial direction. Higher values give more reliable results,
            but note that the time required goes as (spec_subpixel * spat_subpixel). The default value is 5,
            which divides each detector pixel into 5 subpixels in the spatial direction.
        overwrite (bool, optional):
            If True, the output cube will be overwritten.
        blaze_wave (`numpy.ndarray`_, optional):
            Wavelength array of the spectral blaze function
        blaze_spec (`numpy.ndarray`_, optional):
            Spectral blaze function
        fluxcal (bool, optional):
            Are the data flux calibrated? If True, the units are: erg/s/cm^2/Angstrom/arcsec^2
            multiplied by the PYPEIT_FLUX_SCALE. Otherwise, the units are: counts/s/Angstrom/arcsec^2")
        sensfunc (`numpy.ndarray`_, None, optional):
            Sensitivity function that has been applied to the datacube
        whitelight_range (None, list, optional):
            A two element list that specifies the minimum and maximum wavelengths (in Angstroms) to use
            when constructing the white light image (format is: [min_wave, max_wave]). If None, the cube
            will be collapsed over the full wavelength range. If a list is provided an either element of
            the list is None, then the minimum/maximum wavelength range of that element will be set by
            the minimum/maximum wavelength of all_wave.
        specname (str, optional):
            Name of the spectrograph
        debug (bool, optional):
            If True, a residuals cube will be output. If the datacube generation is correct, the
            distribution of pixels in the residual cube with no flux should have mean=0 and std=1.
    """
    # Prepare the header, and add the unit of flux to the header
    hdr = output_wcs.to_header()
    if fluxcal:
        hdr['FLUXUNIT'] = (flux_calib.PYPEIT_FLUX_SCALE, "Flux units -- erg/s/cm^2/Angstrom/arcsec^2")
    else:
        hdr['FLUXUNIT'] = (1, "Flux units -- counts/s/Angstrom/arcsec^2")

    # Subpixellate
    subpix = subpixellate(output_wcs, all_ra, all_dec, all_wave, all_sci, all_ivar, all_wghts, all_spatpos, all_specpos,
                          all_spatid, tilts, slits, astrom_trans, bins, all_idx=all_idx,
                          spec_subpixel=spec_subpixel, spat_subpixel=spat_subpixel, debug=debug)
    # Extract the variables that we need
    if debug:
        datacube, varcube, bpmcube, residcube = subpix
        # Save a residuals cube
        outfile_resid = outfile.replace(".fits", "_resid.fits")
        msgs.info("Saving residuals datacube as: {0:s}".format(outfile_resid))
        hdu = fits.PrimaryHDU(residcube.T, header=hdr)
        hdu.writeto(outfile_resid, overwrite=overwrite)
    else:
        datacube, varcube, bpmcube = subpix

    # Check if the user requested a white light image
    if whitelight_range is not None:
        # Grab the WCS of the white light image
        whitelight_wcs = output_wcs.celestial
        # Determine the wavelength range of the whitelight image
        if whitelight_range[0] is None:
            whitelight_range[0] = np.min(all_wave)
        if whitelight_range[1] is None:
            whitelight_range[1] = np.max(all_wave)
        msgs.info("White light image covers the wavelength range {0:.2f} A - {1:.2f} A".format(
            whitelight_range[0], whitelight_range[1]))
        # Get the output filename for the white light image
        out_whitelight = get_output_whitelight_filename(outfile)
        nspec = datacube.shape[2]
        # Get wavelength of each pixel, and note that the WCS gives this in m, so convert to Angstroms (x 1E10)
        wave = 1.0E10 * output_wcs.spectral.wcs_pix2world(np.arange(nspec), 0)[0]
        whitelight_img = make_whitelight_fromcube(datacube, wave=wave, wavemin=whitelight_range[0], wavemax=whitelight_range[1])
        msgs.info("Saving white light image as: {0:s}".format(out_whitelight))
        img_hdu = fits.PrimaryHDU(whitelight_img.T, header=whitelight_wcs.to_header())
        img_hdu.writeto(out_whitelight, overwrite=overwrite)
<<<<<<< HEAD

    # Write out the datacube
    msgs.info("Saving datacube as: {0:s}".format(outfile))
    final_cube = DataCube(datacube.T, np.sqrt(varcube.T), bpmcube.T, specname, blaze_wave, blaze_spec,
                          sensfunc=sensfunc, fluxed=fluxcal)
    final_cube.to_file(outfile, hdr=hdr, overwrite=overwrite)
=======
>>>>>>> a3384dd7

    # Write out the datacube
    msgs.info("Saving datacube as: {0:s}".format(outfile))
    final_cube = DataCube(datacube.T, np.sqrt(varcube.T), bpmcube.T, specname, blaze_wave, blaze_spec,
                          sensfunc=sensfunc, fluxed=fluxcal)
    final_cube.to_file(outfile, hdr=hdr, overwrite=overwrite)

<<<<<<< HEAD
=======

>>>>>>> a3384dd7
def subpixellate(output_wcs, all_ra, all_dec, all_wave, all_sci, all_ivar, all_wghts, all_spatpos, all_specpos,
                 all_spatid, tilts, slits, astrom_trans, bins, all_idx=None,
                 spec_subpixel=10, spat_subpixel=10, debug=False):
    """
    Subpixellate the input data into a datacube. This algorithm splits
    each detector pixel into multiple subpixels, and then assigns each
    subpixel to a voxel. For example, if spec_subpixel = spat_subpixel = 10,
    then each detector pixel is divided into 10^2=100 subpixels. Alternatively,
    when spec_subpixel = spat_subpixel = 1, this corresponds to the nearest
    grid point (NGP) algorithm.

    Important Note: If spec_subpixel > 1 or spat_subpixel > 1, the errors will
    be correlated, and the covariance is not being tracked, so the errors will
    not be (quite) right. There is a tradeoff one has to make between sampling
    and better looking cubes, versus no sampling and better behaved errors.

    Args:
        output_wcs (`astropy.wcs.wcs.WCS`_):
            Output world coordinate system.
        all_ra (`numpy.ndarray`_)
            1D flattened array containing the right ascension of each pixel (units = degrees)
        all_dec (`numpy.ndarray`_)
            1D flattened array containing the declination of each pixel (units = degrees)
        all_wave (`numpy.ndarray`_)
            1D flattened array containing the wavelength of each pixel (units = Angstroms)
        all_sci (`numpy.ndarray`_):
            1D flattened array containing the counts of each pixel from all spec2d files
        all_ivar (`numpy.ndarray`_):
            1D flattened array containing the inverse variance of each pixel from all spec2d files
        all_wghts (`numpy.ndarray`_):
            1D flattened array containing the weights of each pixel to be used in the combination
        all_spatpos (`numpy.ndarray`_)
            1D flattened array containing the detector pixel location in the spatial direction
        all_specpos (`numpy.ndarray`_)
            1D flattened array containing the detector pixel location in the spectral direction
        all_spatid (`numpy.ndarray`_)
            1D flattened array containing the spatid of each pixel
        tilts (`numpy.ndarray`_, list)
            2D wavelength tilts frame, or a list of tilt frames (see all_idx)
        slits (:class:`pypeit.slittrace.SlitTraceSet`_, list)
            Information stored about the slits, or a list of SlitTraceSet (see all_idx)
        astrom_trans (:class:`pypeit.alignframe.AlignmentSplines`_, list):
            A Class containing the transformation between detector pixel coordinates
            and WCS pixel coordinates, or a list of Alignment Splines (see all_idx)
        bins (tuple):
            A 3-tuple (x,y,z) containing the histogram bin edges in x,y spatial and z wavelength coordinates
        all_idx (`numpy.ndarray`_, optional)
            If tilts, slits, and astrom_trans are lists, this should contain a 1D flattened array, of
            the same length as all_sci, containing the index the tilts, slits, and astrom_trans lists
            that corresponds to each pixel. Note that, in this case all of these lists need to be the same length.
        spec_subpixel (`int`, optional):
            What is the subpixellation factor in the spectral direction. Higher values give more reliable results,
            but note that the time required goes as (spec_subpixel * spat_subpixel). The default value is 5,
            which divides each detector pixel into 5 subpixels in the spectral direction.
        spat_subpixel (`int`, optional):
            What is the subpixellation factor in the spatial direction. Higher values give more reliable results,
            but note that the time required goes as (spec_subpixel * spat_subpixel). The default value is 5,
            which divides each detector pixel into 5 subpixels in the spatial direction.
        debug (bool):
            If True, a residuals cube will be output. If the datacube generation is correct, the
            distribution of pixels in the residual cube with no flux should have mean=0 and std=1.

    Returns:
        datacube (`numpy.ndarray`_): The datacube generated from the subpixellated inputs
        varcube (`numpy.ndarray`_): The corresponding variance cube
        bpmcube (`numpy.ndarray`_): The corresponding bad pixel mask cube
        residcube (`numpy.ndarray`_): If debug=True, the resid cube is also returned.
    """
    # Check for combinations of lists or not
    if type(tilts) is list and type(slits) is list and type(astrom_trans) is list:
        # Several frames are being combined. Check the lists have the same length
        numframes = len(tilts)
        if len(slits) != numframes or len(astrom_trans) != numframes:
            msgs.error("The following lists must have the same length:" + msgs.newline() +
                       "tilts, slits, astrom_trans")
        # Check all_idx has been set
        if all_idx is None:
            if numframes != 1:
                msgs.error("Missing required argument for combining frames: all_idx")
            else:
                all_idx = np.zeros(all_sci.size)
        else:
            tmp = np.unique(all_idx).size
            if tmp != numframes:
                msgs.warn("Indices in argument 'all_idx' does not match the number of frames expected.")
        # Store in the following variables
        _tilts, _slits, _astrom_trans = tilts, slits, astrom_trans
    elif type(tilts) is not list and type(slits) is not list and \
            type(astrom_trans) is not list:
        # Just a single frame - store as lists for this code
        _tilts, _slits, _astrom_trans = [tilts], [slits], [astrom_trans],
        all_idx = np.zeros(all_sci.size)
        numframes = 1
    else:
        msgs.error("The following input arguments should all be of type 'list', or all not be type 'list':" +
                   msgs.newline() + "tilts, slits, astrom_trans")
    # Prepare the output arrays
    outshape = (bins[0].size-1, bins[1].size-1, bins[2].size-1)
    binrng = [[bins[0][0], bins[0][-1]], [bins[1][0], bins[1][-1]], [bins[2][0], bins[2][-1]]]
    datacube, varcube, normcube = np.zeros(outshape), np.zeros(outshape), np.zeros(outshape)
    if debug:
        residcube = np.zeros(outshape)
    # Divide each pixel into subpixels
    spec_offs = np.arange(0.5/spec_subpixel, 1, 1/spec_subpixel) - 0.5  # -0.5 is to offset from the centre of each pixel.
    spat_offs = np.arange(0.5/spat_subpixel, 1, 1/spat_subpixel) - 0.5  # -0.5 is to offset from the centre of each pixel.
    spat_x, spec_y = np.meshgrid(spat_offs, spec_offs)
    num_subpixels = spec_subpixel * spat_subpixel
    area = 1 / num_subpixels
    all_wght_subpix = all_wghts * area
    all_var = utils.inverse(all_ivar)
    # Loop through all exposures
    for fr in range(numframes):
        # Extract tilts and slits for convenience
        this_tilts = _tilts[fr]
        this_slits = _slits[fr]
        # Loop through all slits
        for sl, spatid in enumerate(this_slits.spat_id):
            if numframes == 1:
                msgs.info(f"Resampling slit {sl+1}/{this_slits.nslits}")
            else:
                msgs.info(f"Resampling slit {sl+1}/{this_slits.nslits} of frame {fr+1}/{numframes}")
            this_sl = np.where((all_spatid == spatid) & (all_idx == fr))
            wpix = (all_specpos[this_sl], all_spatpos[this_sl])
            # Generate a spline between spectral pixel position and wavelength
            yspl = this_tilts[wpix]*(this_slits.nspec - 1)
            tiltpos = np.add.outer(yspl, spec_y).flatten()
            wspl = all_wave[this_sl]
            asrt = np.argsort(yspl)
            wave_spl = interp1d(yspl[asrt], wspl[asrt], kind='linear', bounds_error=False, fill_value='extrapolate')
            # Calculate spatial and spectral positions of the subpixels
            spat_xx = np.add.outer(wpix[1], spat_x.flatten()).flatten()
            spec_yy = np.add.outer(wpix[0], spec_y.flatten()).flatten()
            # Transform this to spatial location
            spatpos_subpix = _astrom_trans[fr].transform(sl, spat_xx, spec_yy)
            spatpos = _astrom_trans[fr].transform(sl, all_spatpos[this_sl], all_specpos[this_sl])
            ra_coeff = np.polyfit(spatpos, all_ra[this_sl], 1)
            dec_coeff = np.polyfit(spatpos, all_dec[this_sl], 1)
            this_ra = np.polyval(ra_coeff, spatpos_subpix)#ra_spl(spatpos_subpix)
            this_dec = np.polyval(dec_coeff, spatpos_subpix)#dec_spl(spatpos_subpix)
            # ssrt = np.argsort(spatpos)
            # ra_spl = interp1d(spatpos[ssrt], all_ra[this_sl][ssrt], kind='linear', bounds_error=False, fill_value='extrapolate')
            # dec_spl = interp1d(spatpos[ssrt], all_dec[this_sl][ssrt], kind='linear', bounds_error=False, fill_value='extrapolate')
            # this_ra = ra_spl(spatpos_subpix)
            # this_dec = dec_spl(spatpos_subpix)
            this_wave = wave_spl(tiltpos)
            # Convert world coordinates to voxel coordinates, then histogram
            vox_coord = output_wcs.wcs_world2pix(np.vstack((this_ra, this_dec, this_wave * 1.0E-10)).T, 0)
            if histogramdd is not None:
                # use the "fast histogram" algorithm, that assumes regular bin spacing
                datacube += histogramdd(vox_coord, bins=outshape, range=binrng, weights=np.repeat(all_sci[this_sl] * all_wght_subpix[this_sl], num_subpixels))
                varcube += histogramdd(vox_coord, bins=outshape, range=binrng, weights=np.repeat(all_var[this_sl] * all_wght_subpix[this_sl]**2, num_subpixels))
                normcube += histogramdd(vox_coord, bins=outshape, range=binrng, weights=np.repeat(all_wght_subpix[this_sl], num_subpixels))
                if debug:
                    residcube += histogramdd(vox_coord, bins=outshape, range=binrng, weights=np.repeat(all_sci[this_sl] * np.sqrt(all_ivar[this_sl]), num_subpixels))
            else:
                datacube += np.histogramdd(vox_coord, bins=outshape, weights=np.repeat(all_sci[this_sl] * all_wght_subpix[this_sl], num_subpixels))[0]
                varcube += np.histogramdd(vox_coord, bins=outshape, weights=np.repeat(all_var[this_sl] * all_wght_subpix[this_sl]**2, num_subpixels))[0]
                normcube += np.histogramdd(vox_coord, bins=outshape, weights=np.repeat(all_wght_subpix[this_sl], num_subpixels))[0]
                if debug:
                    residcube += np.histogramdd(vox_coord, bins=outshape, weights=np.repeat(all_sci[this_sl] * np.sqrt(all_ivar[this_sl]), num_subpixels))[0]
    # Normalise the datacube and variance cube
    nc_inverse = utils.inverse(normcube)
    datacube *= nc_inverse
    varcube *= nc_inverse**2
    bpmcube = (normcube == 0).astype(np.uint8)
    if debug:
        residcube *= nc_inverse
        return datacube, varcube, bpmcube, residcube
    return datacube, varcube, bpmcube


def get_output_filename(fil, par_outfile, combine, idx=1):
    """
    Get the output filename of a datacube, given the input

    Args:
        fil (str):
            The spec2d filename.
        par_outfile (str):
            The user-specified output filename (see cubepar['output_filename'])
        combine (bool):
            Should the input frames be combined into a single datacube?
        idx (int, optional):
            Index of filename to be saved. Required if combine=False.

    Returns:
        outfile (str): The output filename to use.
    """
    if combine:
        if par_outfile == "":
            par_outfile = "datacube.fits"
        # Check the output files don't exist
        outfile = par_outfile if ".fits" in par_outfile else par_outfile + ".fits"
    else:
        if par_outfile == "":
            outfile = fil.replace("spec2d_", "spec3d_")
        else:
            # Use the output filename as a prefix
            outfile = os.path.splitext(par_outfile)[0] + "_{0:03d}.fits".format(idx)
    # Return the outfile
    return outfile


def get_output_whitelight_filename(outfile):
    """ Given the output filename of a datacube, create an appropriate whitelight fits file name

    Args:
        outfile (str):
            The output filename used for the datacube.

    Returns:
        out_wl_filename (str): The output filename to use for the whitelight image.
    """
    out_wl_filename = os.path.splitext(outfile)[0] + "_whitelight.fits"
    return out_wl_filename


def coadd_cube(files, opts, spectrograph=None, parset=None, overwrite=False):
    """ Main routine to coadd spec2D files into a 3D datacube

    Args:
        files (:obj:`list`):
            List of all spec2D files
        opts (:obj:`dict`):
            coadd2d options associated with each spec2d file
        spectrograph (:obj:`str`, :class:`~pypeit.spectrographs.spectrograph.Spectrograph`, optional):
            The name or instance of the spectrograph used to obtain the data.
            If None, this is pulled from the file header.
        parset (:class:`~pypeit.par.pypeitpar.PypeItPar`, optional):
            An instance of the parameter set.  If None, assumes that detector 1
            is the one reduced and uses the default reduction parameters for the
            spectrograph (see
            :func:`~pypeit.spectrographs.spectrograph.Spectrograph.default_pypeit_par`
            for the relevant spectrograph class).
        overwrite (:obj:`bool`, optional):
            Overwrite the output file, if it exists?
    """
    if spectrograph is None:
        with fits.open(files[0]) as hdu:
            spectrograph = hdu[0].header['PYP_SPEC']

    if isinstance(spectrograph, str):
        spec = load_spectrograph(spectrograph)
        specname = spectrograph
    else:
        # Assume it's a Spectrograph instance
        spec = spectrograph
        specname = spectrograph.name

    # Grab the parset, if not provided
    if parset is None:
        # TODO :: Use config_specific_par instead?
        parset = spec.default_pypeit_par()
    cubepar = parset['reduce']['cube']
    flatpar = parset['calibrations']['flatfield']
    senspar = parset['sensfunc']

    # prep
    numfiles = len(files)
    method = cubepar['method'].lower()
    combine = cubepar['combine']
    align = cubepar['align']
    # If there is only one frame being "combined" AND there's no reference image, then don't compute the translation.
    if numfiles == 1 and cubepar["reference_image"] is None:
        align = False
    # TODO :: The default behaviour (combine=False, align=False) produces a datacube that uses the instrument WCS
    #  It should be possible (and perhaps desirable) to do a spatial alignment (i.e. align=True), apply this to the
    #  RA,Dec values of each pixel, and then use the instrument WCS to save the output (or, just adjust the crval).
    #  At the moment, if the user wishes to spatially align the frames, a different WCS is generated.
    if histogramdd is None:
        msgs.warn("Generating a datacube is faster if you install fast-histogram:"+msgs.newline()+
                  "https://pypi.org/project/fast-histogram/")
        if method != 'ngp':
            msgs.warn("Forcing NGP algorithm, because fast-histogram is not installed")
            method = 'ngp'

    # Determine what method is requested
    spec_subpixel, spat_subpixel = 1, 1
    if method == "subpixel":
        msgs.info("Adopting the subpixel algorithm to generate the datacube.")
        spec_subpixel, spat_subpixel = cubepar['spec_subpixel'], cubepar['spat_subpixel']
    elif method == "ngp":
        msgs.info("Adopting the nearest grid point (NGP) algorithm to generate the datacube.")
    else:
        msgs.error(f"The following datacube method is not allowed: {method}")

    # Get the detector number and string representation
    det = 1 if parset['rdx']['detnum'] is None else parset['rdx']['detnum']
    detname = spec.get_det_name(det)

    # Check if the output file exists
    if combine:
        outfile = get_output_filename("", cubepar['output_filename'], combine)
        out_whitelight = get_output_whitelight_filename(outfile)
        if os.path.exists(outfile) and not overwrite:
            msgs.error("Output filename already exists:"+msgs.newline()+outfile)
        if os.path.exists(out_whitelight) and cubepar['save_whitelight'] and not overwrite:
            msgs.error("Output filename already exists:"+msgs.newline()+out_whitelight)
    else:
        # Finally, if there's just one file, check if the output filename is given
        if numfiles == 1 and cubepar['output_filename'] != "":
            outfile = get_output_filename("", cubepar['output_filename'], True, -1)
            out_whitelight = get_output_whitelight_filename(outfile)
            if os.path.exists(outfile) and not overwrite:
                msgs.error("Output filename already exists:" + msgs.newline() + outfile)
            if os.path.exists(out_whitelight) and cubepar['save_whitelight'] and not overwrite:
                msgs.error("Output filename already exists:" + msgs.newline() + out_whitelight)
        else:
            for ff in range(numfiles):
                outfile = get_output_filename(files[ff], cubepar['output_filename'], combine, ff+1)
                out_whitelight = get_output_whitelight_filename(outfile)
                if os.path.exists(outfile) and not overwrite:
                    msgs.error("Output filename already exists:" + msgs.newline() + outfile)
                if os.path.exists(out_whitelight) and cubepar['save_whitelight'] and not overwrite:
                    msgs.error("Output filename already exists:" + msgs.newline() + out_whitelight)

    # Check the reference cube and image exist, if requested
    fluxcal = False
    blaze_wave, blaze_spec = None, None
    blaze_spline, flux_spline = None, None
    if cubepar['standard_cube'] is not None:
        fluxcal = True
        ss_file = cubepar['standard_cube']
        if not os.path.exists(ss_file):
            msgs.error("Standard cube does not exist:" + msgs.newline() + ss_file)
        msgs.info(f"Loading standard star cube: {ss_file:s}")
        # Load the standard star cube and retrieve its RA + DEC
        stdcube = fits.open(ss_file)
        star_ra, star_dec = stdcube[1].header['CRVAL1'], stdcube[1].header['CRVAL2']

        # Extract a spectrum of the standard star
        wave, Nlam_star, Nlam_ivar_star, gpm_star = extract_standard_spec(stdcube)

        # Extract the information about the blaze
        if cubepar['grating_corr']:
            blaze_wave_curr, blaze_spec_curr = stdcube['BLAZE_WAVE'].data, stdcube['BLAZE_SPEC'].data
            blaze_spline_curr = interp1d(blaze_wave_curr, blaze_spec_curr,
                                         kind='linear', bounds_error=False, fill_value="extrapolate")
            # The first standard star cube is used as the reference blaze spline
            if blaze_spline is None:
                blaze_wave, blaze_spec = stdcube['BLAZE_WAVE'].data, stdcube['BLAZE_SPEC'].data
                blaze_spline = interp1d(blaze_wave, blaze_spec,
                                        kind='linear', bounds_error=False, fill_value="extrapolate")
            # Perform a grating correction
            grat_corr = correct_grating_shift(wave.value, blaze_wave_curr, blaze_spline_curr, blaze_wave, blaze_spline)
            # Apply the grating correction to the standard star spectrum
            Nlam_star /= grat_corr
            Nlam_ivar_star *= grat_corr**2

        # Read in some information above the standard star
        std_dict = flux_calib.get_standard_spectrum(star_type=senspar['star_type'],
                                         star_mag=senspar['star_mag'],
                                         ra=star_ra, dec=star_dec)
        # Calculate the sensitivity curve
        # TODO :: This needs to be addressed... unify flux calibration into the main PypeIt routines.
        msgs.warn("Datacubes are currently flux-calibrated using the UVIS algorithm... this will be deprecated soon")
        zeropoint_data, zeropoint_data_gpm, zeropoint_fit, zeropoint_fit_gpm =\
            flux_calib.fit_zeropoint(wave.value, Nlam_star, Nlam_ivar_star, gpm_star, std_dict,
                          mask_hydrogen_lines=senspar['mask_hydrogen_lines'],
                          mask_helium_lines=senspar['mask_helium_lines'],
                          hydrogen_mask_wid=senspar['hydrogen_mask_wid'],
                          nresln=senspar['UVIS']['nresln'], resolution=senspar['UVIS']['resolution'],
                          trans_thresh=senspar['UVIS']['trans_thresh'], polyorder=senspar['polyorder'],
                          polycorrect=senspar['UVIS']['polycorrect'], polyfunc=senspar['UVIS']['polyfunc'])
        wgd = np.where(zeropoint_fit_gpm)
        sens = np.power(10.0, -0.4 * (zeropoint_fit[wgd] - flux_calib.ZP_UNIT_CONST)) / np.square(wave[wgd])
        flux_spline = interp1d(wave[wgd], sens, kind='linear', bounds_error=False, fill_value="extrapolate")

    # If a reference image has been set, check that it exists
    if cubepar['reference_image'] is not None:
        if not os.path.exists(cubepar['reference_image']):
            msgs.error("Reference image does not exist:" + msgs.newline() + cubepar['reference_image'])

    # Initialise arrays for storage
    all_ra, all_dec, all_wave = np.array([]), np.array([]), np.array([])
    all_sci, all_ivar, all_idx, all_wghts = np.array([]), np.array([]), np.array([]), np.array([])
    all_spatpos, all_specpos, all_spatid = np.array([], dtype=int), np.array([], dtype=int), np.array([], dtype=int)
    all_tilts, all_slits, all_align = [], [], []
    all_wcs = []
    dspat = None if cubepar['spatial_delta'] is None else cubepar['spatial_delta']/3600.0  # binning size on the sky (/3600 to convert to degrees)
    dwv = cubepar['wave_delta']       # binning size in wavelength direction (in Angstroms)
    wave_ref = None
    mnmx_wv = None  # Will be used to store the minimum and maximum wavelengths of every slit and frame.
    weights = np.ones(numfiles)  # Weights to use when combining cubes
    flat_splines = dict()   # A dictionary containing the splines of the flatfield
    # Load the default scaleimg frame for the scale correction
    scalecorr_default = "none"
    relScaleImgDef = np.array([1])
    if cubepar['scale_corr'] is not None:
        if cubepar['scale_corr'] == "image":
            msgs.info("The default relative spectral illumination correction will use the science image")
            scalecorr_default = "image"
        else:
            msgs.info("Loading default scale image for relative spectral illumination correction:" +
                      msgs.newline() + cubepar['scale_corr'])
            try:
                spec2DObj = spec2dobj.Spec2DObj.from_file(cubepar['scale_corr'], detname)
                relScaleImgDef = spec2DObj.scaleimg
                scalecorr_default = cubepar['scale_corr']
            except:
                msgs.warn("Could not load scaleimg from spec2d file:" + msgs.newline() +
                          cubepar['scale_corr'] + msgs.newline() +
                          "scale correction will not be performed unless you have specified the correct" + msgs.newline() +
                          "scale_corr file in the spec2d block")
                cubepar['scale_corr'] = None
                scalecorr_default = "none"

    # Load the default sky frame to be used for sky subtraction
    skysub_default = "image"
    skyImgDef, skySclDef = None, None  # This is the default behaviour (i.e. to use the "image" for the sky subtraction)
    if cubepar['skysub_frame'] in [None, 'none', '', 'None']:
        skysub_default = "none"
        skyImgDef = np.array([0.0])  # Do not perform sky subtraction
        skySclDef = np.array([0.0])  # Do not perform sky subtraction
    elif cubepar['skysub_frame'].lower() == "image":
        msgs.info("The sky model in the spec2d science frames will be used for sky subtraction" +msgs.newline() +
                  "(unless specific skysub frames have been specified)")
        skysub_default = "image"
    else:
        msgs.info("Loading default image for sky subtraction:" +
                  msgs.newline() + cubepar['skysub_frame'])
        try:
            spec2DObj = spec2dobj.Spec2DObj.from_file(cubepar['skysub_frame'], detname)
            skysub_exptime = fits.open(cubepar['skysub_frame'])[0].header['EXPTIME']
        except:
            msgs.error("Could not load skysub image from spec2d file:" + msgs.newline() + cubepar['skysub_frame'])
        skysub_default = cubepar['skysub_frame']
        skyImgDef = spec2DObj.skymodel/skysub_exptime  # Sky counts/second
        skySclDef = spec2DObj.scaleimg


    # Load all spec2d files and prepare the data for making a datacube
    for ff, fil in enumerate(files):
        # Load it up
        msgs.info("Loading PypeIt spec2d frame:" + msgs.newline() + fil)
        spec2DObj = spec2dobj.Spec2DObj.from_file(fil, detname)
        detector = spec2DObj.detector
        spat_flexure = None  #spec2DObj.sci_spat_flexure

        # Load the header
        hdr = spec2DObj.head0

        # Get the exposure time
        exptime = hdr['EXPTIME']

        # Setup for PypeIt imports
        msgs.reset(verbosity=2)

        # TODO :: Consider loading all calibrations into a single variable.

        # Initialise the slit edges
        msgs.info("Constructing slit image")
        slits = spec2DObj.slits
        slitid_img_init = slits.slit_img(pad=0, initial=True, flexure=spat_flexure)
        slits_left, slits_right, _ = slits.select_edges(initial=True, flexure=spat_flexure)

        # The order of operations below proceeds as follows:
        #  (1) Get science image
        #  (2) Subtract sky (note, if a joint fit has been performed, the relative scale correction is applied in the reduction!)
        #  (3) Apply relative scale correction to both science and ivar

        # Set the default behaviour if a global skysub frame has been specified
        this_skysub = skysub_default
        if skysub_default == "image":
            skyImg = spec2DObj.skymodel
            skyScl = spec2DObj.scaleimg
        else:
            skyImg = skyImgDef.copy() * exptime
            skyScl = skySclDef.copy()
        # See if there's any changes from the default behaviour
        if opts['skysub_frame'][ff] is not None:
            if opts['skysub_frame'][ff].lower() == 'default':
                if skysub_default == "image":
                    skyImg = spec2DObj.skymodel
                    skyScl = spec2DObj.scaleimg
                    this_skysub = "image"  # Use the current spec2d for sky subtraction
                else:
                    skyImg = skyImgDef.copy() * exptime
                    skyScl = skySclDef.copy() * exptime
                    this_skysub = skysub_default  # Use the global value for sky subtraction
            elif opts['skysub_frame'][ff].lower() == 'image':
                skyImg = spec2DObj.skymodel
                skyScl = spec2DObj.scaleimg
                this_skysub = "image"  # Use the current spec2d for sky subtraction
            elif opts['skysub_frame'][ff].lower() == 'none':
                skyImg = np.array([0.0])
                skyScl = np.array([1.0])
                this_skysub = "none"  # Don't do sky subtraction
            else:
                # Load a user specified frame for sky subtraction
                msgs.info("Loading skysub frame:" + msgs.newline() + opts['skysub_frame'][ff])
                try:
                    spec2DObj_sky = spec2dobj.Spec2DObj.from_file(opts['skysub_frame'][ff], detname)
                    skysub_exptime = fits.open(opts['skysub_frame'][ff])[0].header['EXPTIME']
                except:
                    msgs.error("Could not load skysub image from spec2d file:" + msgs.newline() + opts['skysub_frame'][ff])
                skyImg = spec2DObj_sky.skymodel * exptime / skysub_exptime  # Sky counts
                skyScl = spec2DObj_sky.scaleimg
                this_skysub = opts['skysub_frame'][ff]  # User specified spec2d for sky subtraction
        if this_skysub == "none":
            msgs.info("Sky subtraction will not be performed.")
        else:
            msgs.info("Using the following frame for sky subtraction:"+msgs.newline()+this_skysub)

        # Load the relative scale image, if something other than the default has been provided
        this_scalecorr = scalecorr_default
        relScaleImg = relScaleImgDef.copy()
        if opts['scale_corr'][ff] is not None:
            if opts['scale_corr'][ff].lower() == 'default':
                if scalecorr_default == "image":
                    relScaleImg = spec2DObj.scaleimg
                    this_scalecorr = "image"  # Use the current spec2d for the relative spectral illumination scaling
                else:
                    this_scalecorr = scalecorr_default  # Use the default value for the scale correction
            elif opts['scale_corr'][ff].lower() == 'image':
                relScaleImg = spec2DObj.scaleimg
                this_scalecorr = "image"  # Use the current spec2d for the relative spectral illumination scaling
            elif opts['scale_corr'][ff].lower() == 'none':
                relScaleImg = np.array([1])
                this_scalecorr = "none"  # Don't do relative spectral illumination scaling
            else:
                # Load a user specified frame for sky subtraction
                msgs.info("Loading the following frame for the relative spectral illumination correction:" +
                          msgs.newline() + opts['scale_corr'][ff])
                try:
                    spec2DObj_scl = spec2dobj.Spec2DObj.from_file(opts['scale_corr'][ff], detname)
                except:
                    msgs.error("Could not load skysub image from spec2d file:" + msgs.newline() + opts['skysub_frame'][ff])
                relScaleImg = spec2DObj_scl.scaleimg
                this_scalecorr = opts['scale_corr'][ff]
        if this_scalecorr == "none":
            msgs.info("Relative spectral illumination correction will not be performed.")
        else:
            msgs.info("Using the following frame for the relative spectral illumination correction:" +
                      msgs.newline()+this_scalecorr)

        # Prepare the relative scaling factors
        relSclSky = skyScl/spec2DObj.scaleimg  # This factor ensures the sky has the same relative scaling as the science frame
        relScale = spec2DObj.scaleimg/relScaleImg  # This factor is applied to the sky subtracted science frame

        # Extract the relevant information from the spec2d file
        sciImg = (spec2DObj.sciimg - skyImg*relSclSky)*relScale  # Subtract sky and apply relative illumination
        ivar = spec2DObj.ivarraw / relScale**2
        waveimg = spec2DObj.waveimg
        bpmmask = spec2DObj.bpmmask

        # TODO :: Really need to write some detailed information in the docs about all of the various corrections that can optionally be applied
<<<<<<< HEAD

        # TODO :: Include a flexure correction from the sky frame? Note, you cannot use the waveimg from a sky frame,
        #  since the heliocentric correction may have been applied to the sky frame. Need to recalculate waveimg using
        #  the slitshifts from a skyimage, and then apply the vel_corr from the science image.

=======

        # TODO :: Include a flexure correction from the sky frame? Note, you cannot use the waveimg from a sky frame,
        #  since the heliocentric correction may have been applied to the sky frame. Need to recalculate waveimg using
        #  the slitshifts from a skyimage, and then apply the vel_corr from the science image.

>>>>>>> a3384dd7
        wnonzero = (waveimg != 0.0)
        if not np.any(wnonzero):
            msgs.error("The wavelength image contains only zeros - You need to check the data reduction.")
        wave0 = waveimg[wnonzero].min()
        # Calculate the delta wave in every pixel on the slit
        waveimp = np.roll(waveimg, 1, axis=0)
        waveimn = np.roll(waveimg, -1, axis=0)
        dwaveimg = np.zeros_like(waveimg)
        # All good pixels
        wnz = np.where((waveimg!=0) & (waveimp!=0))
        dwaveimg[wnz] = np.abs(waveimg[wnz]-waveimp[wnz])
        # All bad pixels
        wnz = np.where((waveimg!=0) & (waveimp==0))
        dwaveimg[wnz] = np.abs(waveimg[wnz]-waveimn[wnz])
        # All endpoint pixels
        dwaveimg[0, :] = np.abs(waveimg[0, :] - waveimn[0, :])
        dwaveimg[-1, :] = np.abs(waveimg[-1, :] - waveimp[-1, :])
        dwv = np.median(dwaveimg[dwaveimg != 0.0]) if cubepar['wave_delta'] is None else cubepar['wave_delta']

        msgs.info("Using wavelength solution: wave0={0:.3f}, dispersion={1:.3f} Angstrom/pixel".format(wave0, dwv))

        # Obtain the minimum and maximum wavelength of all slits
        if mnmx_wv is None:
            mnmx_wv = np.zeros((len(files), slits.nslits, 2))
        for slit_idx, slit_spat in enumerate(slits.spat_id):
            onslit_init = (slitid_img_init == slit_spat)
            mnmx_wv[ff, slit_idx, 0] = np.min(waveimg[onslit_init])
            mnmx_wv[ff, slit_idx, 1] = np.max(waveimg[onslit_init])

        # Remove edges of the spectrum where the sky model is bad
        sky_is_good = make_good_skymask(slitid_img_init, spec2DObj.tilts)

        # Construct a good pixel mask
        # TODO: This should use the mask function to figure out which elements are masked.
        onslit_gpm = (slitid_img_init > 0) & (bpmmask.mask == 0) & sky_is_good

        # Grab the WCS of this frame
        frame_wcs = spec.get_wcs(spec2DObj.head0, slits, detector.platescale, wave0, dwv)
        all_wcs.append(copy.deepcopy(frame_wcs))

        # Find the largest spatial scale of all images being combined
        # TODO :: probably need to put this in the DetectorContainer
        pxscl = detector.platescale * parse.parse_binning(detector.binning)[1] / 3600.0  # This should be degrees/pixel
        slscl = spec.get_meta_value([spec2DObj.head0], 'slitwid')
        if dspat is None:
            dspat = max(pxscl, slscl)
        if pxscl > dspat:
            msgs.warn("Spatial scale requested ({0:f} arcsec) is less than the pixel scale ({1:f} arcsec)".format(3600.0*dspat, 3600.0*pxscl))
        if slscl > dspat:
            msgs.warn("Spatial scale requested ({0:f} arcsec) is less than the slicer scale ({1:f} arcsec)".format(3600.0*dspat, 3600.0*slscl))

        # Loading the alignments frame for these data
        alignments = None
        if cubepar['astrometric']:
            key = alignframe.Alignments.calib_type.upper()
            if key in spec2DObj.calibs:
                alignfile = os.path.join(spec2DObj.calibs['DIR'], spec2DObj.calibs[key])
                if os.path.exists(alignfile) and cubepar['astrometric']:
                    msgs.info("Loading alignments")
                    alignments = alignframe.Alignments.from_file(alignfile)
            else:
                msgs.warn(f'Processed alignment frame not recorded or not found!')
                msgs.info("Using slit edges for astrometric transform")
        else:
            msgs.info("Using slit edges for astrometric transform")
        # If nothing better was provided, use the slit edges
        if alignments is None:
            left, right, _ = slits.select_edges(initial=True, flexure=spat_flexure)
            locations = [0.0, 1.0]
            traces = np.append(left[:,None,:], right[:,None,:], axis=1)
        else:
            locations = parset['calibrations']['alignment']['locations']
            traces = alignments.traces
        # Generate an RA/DEC image
        msgs.info("Generating RA/DEC image")
        alignSplines = alignframe.AlignmentSplines(traces, locations, spec2DObj.tilts)
        raimg, decimg, minmax = slits.get_radec_image(frame_wcs, alignSplines, spec2DObj.tilts,
                                                      initial=True, flexure=spat_flexure)
        # Perform the DAR correction
        if wave_ref is None:
            wave_ref = 0.5*(np.min(waveimg[onslit_gpm]) + np.max(waveimg[onslit_gpm]))
        # Get DAR parameters
        raval = spec.get_meta_value([spec2DObj.head0], 'ra')
        decval = spec.get_meta_value([spec2DObj.head0], 'dec')
        obstime = spec.get_meta_value([spec2DObj.head0], 'obstime')
        pressure = spec.get_meta_value([spec2DObj.head0], 'pressure')
        temperature = spec.get_meta_value([spec2DObj.head0], 'temperature')
        rel_humidity = spec.get_meta_value([spec2DObj.head0], 'humidity')
        coord = SkyCoord(raval, decval, unit=(units.deg, units.deg))
        location = spec.location  # TODO :: spec.location should probably end up in the TelescopePar (spec.telescope.location)
        if pressure == 0.0:
            msgs.warn("Pressure is set to zero - DAR correction will not be performed")
        else:
            msgs.info("DAR correction parameters:"+msgs.newline() +
                      "   Pressure = {0:f} bar".format(pressure) + msgs.newline() +
                      "   Temperature = {0:f} deg C".format(temperature) + msgs.newline() +
                      "   Humidity = {0:f}".format(rel_humidity))
            ra_corr, dec_corr = correct_dar(waveimg[onslit_gpm], coord, obstime, location,
                                            pressure * units.bar, temperature * units.deg_C, rel_humidity, wave_ref=wave_ref)
            raimg[onslit_gpm] += ra_corr*np.cos(np.mean(decimg[onslit_gpm]) * np.pi / 180.0)
            decimg[onslit_gpm] += dec_corr

        # Get copies of arrays to be saved
        wave_ext = waveimg[onslit_gpm].copy()
        flux_ext = sciImg[onslit_gpm].copy()
        ivar_ext = ivar[onslit_gpm].copy()
        dwav_ext = dwaveimg[onslit_gpm].copy()

        # Correct for sensitivity as a function of grating angle
        # (this assumes the spectrum of the flatfield lamp has the same shape for all setups)
        key = flatfield.FlatImages.calib_type.upper()
        if key not in spec2DObj.calibs:
            msgs.error('Processed flat calibration file not recorded by spec2d file!')
        flatfile = os.path.join(spec2DObj.calibs['DIR'], spec2DObj.calibs[key])
        # TODO: Check that the file exists?
        if cubepar['grating_corr'] and flatfile not in flat_splines.keys():
            msgs.info("Calculating relative sensitivity for grating correction")
            flatimages = flatfield.FlatImages.from_file(flatfile)
            total_illum = flatimages.fit2illumflat(slits, finecorr=False, frametype='illum', initial=True, spat_flexure=spat_flexure) * \
                          flatimages.fit2illumflat(slits, finecorr=True, frametype='illum', initial=True, spat_flexure=spat_flexure)
            flatframe = flatimages.pixelflat_raw / total_illum
            if flatimages.pixelflat_spec_illum is None:
                # Calculate the relative scale
                scale_model = flatfield.illum_profile_spectral(flatframe, waveimg, slits,
                                                               slit_illum_ref_idx=flatpar['slit_illum_ref_idx'], model=None,
                                                               skymask=None, trim=flatpar['slit_trim'], flexure=spat_flexure,
                                                               smooth_npix=flatpar['slit_illum_smooth_npix'])
            else:
                msgs.info("Using relative spectral illumination from FlatImages")
                scale_model = flatimages.pixelflat_spec_illum
            # Apply the relative scale and generate a 1D "spectrum"
            onslit = waveimg != 0
            wavebins = np.linspace(np.min(waveimg[onslit]), np.max(waveimg[onslit]), slits.nspec)
            hist, edge = np.histogram(waveimg[onslit], bins=wavebins, weights=flatframe[onslit]/scale_model[onslit])
            cntr, edge = np.histogram(waveimg[onslit], bins=wavebins)
            cntr = cntr.astype(float)
            norm = (cntr != 0) / (cntr + (cntr == 0))
            spec_spl = hist * norm
            wave_spl = 0.5 * (wavebins[1:] + wavebins[:-1])
            flat_splines[flatfile] = interp1d(wave_spl, spec_spl, kind='linear',
                                              bounds_error=False, fill_value="extrapolate")
            flat_splines[flatfile+"_wave"] = wave_spl.copy()
            # Check if a reference blaze spline exists (either from a standard star if fluxing or from a previous
            # exposure in this for loop)
            if blaze_spline is None:
                blaze_wave, blaze_spec = wave_spl, spec_spl
                blaze_spline = interp1d(wave_spl, spec_spl, kind='linear',
                                        bounds_error=False, fill_value="extrapolate")

        # Perform extinction correction
        msgs.info("Applying extinction correction")
        longitude = spec.telescope['longitude']
        latitude = spec.telescope['latitude']
        airmass = spec2DObj.head0[spec.meta['airmass']['card']]
        extinct = flux_calib.load_extinction_data(longitude, latitude, senspar['UVIS']['extinct_file'])
        # extinction_correction requires the wavelength is sorted
        wvsrt = np.argsort(wave_ext)
        ext_corr = flux_calib.extinction_correction(wave_ext[wvsrt] * units.AA, airmass, extinct)
        # Grating correction
        grat_corr = 1.0
        if cubepar['grating_corr']:
            grat_corr = correct_grating_shift(wave_ext[wvsrt], flat_splines[flatfile + "_wave"], flat_splines[flatfile],
                                              blaze_wave, blaze_spline)
        # Sensitivity function
        sens_func = 1.0
        if fluxcal:
            msgs.info("Calculating the sensitivity function")
            sens_func = flux_spline(wave_ext[wvsrt])
        # Convert the flux_sav to counts/s,  correct for the relative sensitivity of different setups
        ext_corr *= sens_func / (exptime * grat_corr)
        # Correct for extinction
        flux_sav = flux_ext[wvsrt] * ext_corr
        ivar_sav = ivar_ext[wvsrt] / ext_corr ** 2

        # Convert units to Counts/s/Ang/arcsec2
        # Slicer sampling * spatial pixel sampling
        sl_deg = np.sqrt(frame_wcs.wcs.cd[0, 0] ** 2 + frame_wcs.wcs.cd[1, 0] ** 2)
        px_deg = np.sqrt(frame_wcs.wcs.cd[1, 1] ** 2 + frame_wcs.wcs.cd[0, 1] ** 2)
        scl_units = dwav_ext[wvsrt] * (3600.0 * sl_deg) * (3600.0 * px_deg)
        flux_sav /= scl_units
        ivar_sav *= scl_units ** 2

        # sort back to the original ordering
        resrt = np.argsort(wvsrt)
        numpix = raimg[onslit_gpm].size

        # Calculate the weights relative to the zeroth cube
        weights[ff] = 1.0#exptime  #np.median(flux_sav[resrt]*np.sqrt(ivar_sav[resrt]))**2
<<<<<<< HEAD

        # Get the slit image and then unset pixels in the slit image that are bad
        this_specpos, this_spatpos = np.where(onslit_gpm)
        this_spatid = slitid_img_init[onslit_gpm]

=======

        # Get the slit image and then unset pixels in the slit image that are bad
        this_specpos, this_spatpos = np.where(onslit_gpm)
        this_spatid = slitid_img_init[onslit_gpm]

>>>>>>> a3384dd7
        # If individual frames are to be output without aligning them,
        # there's no need to store information, just make the cubes now
        if not combine and not align:
            # Get the output filename
            if numfiles == 1 and cubepar['output_filename'] != "":
                outfile = get_output_filename("", cubepar['output_filename'], True, -1)
            else:
                outfile = get_output_filename(fil, cubepar['output_filename'], combine, ff+1)
            # Get the coordinate bounds
            slitlength = int(np.round(np.median(slits.get_slitlengths(initial=True, median=True))))
            numwav = int((np.max(waveimg) - wave0) / dwv)
            bins = spec.get_datacube_bins(slitlength, minmax, numwav)
            # Generate the output WCS for the datacube
            crval_wv = cubepar['wave_min'] if cubepar['wave_min'] is not None else 1.0E10 * frame_wcs.wcs.crval[2]
            cd_wv = cubepar['wave_delta'] if cubepar['wave_delta'] is not None else 1.0E10 * frame_wcs.wcs.cd[2, 2]
            output_wcs = spec.get_wcs(spec2DObj.head0, slits, detector.platescale, crval_wv, cd_wv)
            # Set the wavelength range of the white light image.
            wl_wvrng = None
            if cubepar['save_whitelight']:
                wl_wvrng = get_whitelight_range(np.max(mnmx_wv[ff, :, 0]),
                                                np.min(mnmx_wv[ff, :, 1]),
                                                cubepar['whitelight_range'])
            # Make the datacube
            if method in ['subpixel', 'ngp']:
                # Generate the datacube
                generate_cube_subpixel(outfile, output_wcs, raimg[onslit_gpm], decimg[onslit_gpm], wave_ext,
                                       flux_sav[resrt], ivar_sav[resrt], np.ones(numpix),
                                       this_spatpos, this_specpos, this_spatid,
                                       spec2DObj.tilts, slits, alignSplines, bins,
                                       all_idx=None, overwrite=overwrite, blaze_wave=blaze_wave, blaze_spec=blaze_spec,
                                       fluxcal=fluxcal, specname=specname, whitelight_range=wl_wvrng,
                                       spec_subpixel=spec_subpixel, spat_subpixel=spat_subpixel)
            continue

        # Store the information if we are combining multiple frames
        all_ra = np.append(all_ra, raimg[onslit_gpm].copy())
        all_dec = np.append(all_dec, decimg[onslit_gpm].copy())
        all_wave = np.append(all_wave, wave_ext.copy())
        all_sci = np.append(all_sci, flux_sav[resrt].copy())
        all_ivar = np.append(all_ivar, ivar_sav[resrt].copy())
        all_idx = np.append(all_idx, ff*np.ones(numpix))
        all_wghts = np.append(all_wghts, weights[ff]*np.ones(numpix)/weights[0])
        all_spatpos = np.append(all_spatpos, this_spatpos)
        all_specpos = np.append(all_specpos, this_specpos)
        all_spatid = np.append(all_spatid, this_spatid)
        all_tilts.append(spec2DObj.tilts)
        all_slits.append(slits)
        all_align.append(alignSplines)

    # No need to continue if we are not combining nor aligning frames
    if not combine and not align:
        return

    # Grab cos(dec) for convenience
    cosdec = np.cos(np.mean(all_dec) * np.pi / 180.0)

    # Register spatial offsets between all frames
    if align:
        # Find the wavelength range where all frames overlap
        min_wl, max_wl = get_whitelight_range(np.max(mnmx_wv[:, :, 0]),  # The max blue wavelength
                                              np.min(mnmx_wv[:, :, 1]),  # The min red wavelength
                                              cubepar['whitelight_range'])  # The user-specified values (if any)
        # Get the good whitelight pixels
        ww, wavediff = get_whitelight_pixels(all_wave, min_wl, max_wl)
        # Iterate over white light image generation and spatial shifting
        numiter = 2
        for dd in range(numiter):
            msgs.info(f"Iterating on spatial translation - ITERATION #{dd+1}/{numiter}")
            # Setup the WCS to use for all white light images
            ref_idx = None  # Don't use an index - This is the default behaviour when a reference image is supplied
            image_wcs, voxedge, reference_image = create_wcs(cubepar, all_ra[ww], all_dec[ww], all_wave[ww],
                                                             dspat, wavediff, collapse=True)
            if voxedge[2].size != 2:
                msgs.error("Spectral range for WCS is incorrect for white light image")

            wl_imgs = generate_image_subpixel(image_wcs, all_ra[ww], all_dec[ww], all_wave[ww],
                                              all_sci[ww], all_ivar[ww], all_wghts[ww],
                                              all_spatpos[ww], all_specpos[ww], all_spatid[ww],
                                              all_tilts, all_slits, all_align, voxedge, all_idx=all_idx[ww],
                                              spec_subpixel=spec_subpixel, spat_subpixel=spat_subpixel)
            if reference_image is None:
                # ref_idx will be the index of the cube with the highest S/N
                ref_idx = np.argmax(weights)
                reference_image = wl_imgs[:, :, ref_idx].copy()
                msgs.info("Calculating spatial translation of each cube relative to cube #{0:d})".format(ref_idx+1))
            else:
                msgs.info("Calculating the spatial translation of each cube relative to user-defined 'reference_image'")

            # Calculate the image offsets relative to the reference image
            for ff in range(numfiles):
                # Calculate the shift
                ra_shift, dec_shift = calculate_image_phase(reference_image.copy(), wl_imgs[:, :, ff], maskval=0.0)
                # Convert pixel shift to degrees shift
                ra_shift *= dspat/cosdec
                dec_shift *= dspat
                msgs.info("Spatial shift of cube #{0:d}: RA, DEC (arcsec) = {1:+0.3f}, {2:+0.3f}".format(ff+1, ra_shift*3600.0, dec_shift*3600.0))
                # Apply the shift
                all_ra[all_idx == ff] += ra_shift
                all_dec[all_idx == ff] += dec_shift

    # Calculate the relative spectral weights of all pixels
    if numfiles == 1:
        # No need to calculate weights if there's just one frame
        all_wghts = np.ones_like(all_sci)
    else:
        # Find the wavelength range where all frames overlap
        min_wl, max_wl = get_whitelight_range(np.max(mnmx_wv[:, :, 0]),  # The max blue wavelength
                                              np.min(mnmx_wv[:, :, 1]),  # The min red wavelength
                                              cubepar['whitelight_range'])  # The user-specified values (if any)
        # Get the good white light pixels
        ww, wavediff = get_whitelight_pixels(all_wave, min_wl, max_wl)
        # Get a suitable WCS
        image_wcs, voxedge, reference_image = create_wcs(cubepar, all_ra, all_dec, all_wave, dspat, wavediff, collapse=True)
        # Generate the white light image (note: hard-coding subpixel=1 in both directions, and combining into a single image)
        wl_full = generate_image_subpixel(image_wcs, all_ra, all_dec, all_wave,
                                          all_sci, all_ivar, all_wghts,
                                          all_spatpos, all_specpos, all_spatid,
                                          all_tilts, all_slits, all_align, voxedge, all_idx=all_idx,
                                          spec_subpixel=1, spat_subpixel=1, combine=True)
        # Compute the weights
        all_wghts = compute_weights(all_ra, all_dec, all_wave, all_sci, all_ivar, all_idx, wl_full[:, :, 0],
                                    dspat, dwv, relative_weights=cubepar['relative_weights'])

    # Generate the WCS, and the voxel edges
    cube_wcs, vox_edges, _ = create_wcs(cubepar, all_ra, all_dec, all_wave, dspat, dwv)

    sensfunc = None
    if flux_spline is not None:
        # Get wavelength of each pixel, and note that the WCS gives this in m, so convert to Angstroms (x 1E10)
        numwav = vox_edges[2].size-1
        senswave = cube_wcs.spectral.wcs_pix2world(np.arange(numwav), 0)[0] * 1.0E10
        sensfunc = flux_spline(senswave)

    # Generate a datacube
    outfile = get_output_filename("", cubepar['output_filename'], True, -1)
    if method in ['subpixel', 'ngp']:
        # Generate the datacube
        wl_wvrng = None
        if cubepar['save_whitelight']:
            wl_wvrng = get_whitelight_range(np.max(mnmx_wv[:, :, 0]),
                                            np.min(mnmx_wv[:, :, 1]),
                                            cubepar['whitelight_range'])
<<<<<<< HEAD
        # TODO :: THIS IS JUST TEMPORARY (probably)... the first bit outputs separate files, the second bit combines all frames.
        #  Might want to have an option where if reference_image is provided, but not combine, the first option is done.
=======
>>>>>>> a3384dd7
        if combine:
            generate_cube_subpixel(outfile, cube_wcs, all_ra, all_dec, all_wave, all_sci, all_ivar,
                                   np.ones(all_wghts.size),  # all_wghts,
                                   all_spatpos, all_specpos, all_spatid, all_tilts, all_slits, all_align, vox_edges,
                                   all_idx=all_idx, overwrite=overwrite, blaze_wave=blaze_wave, blaze_spec=blaze_spec,
                                   fluxcal=fluxcal, sensfunc=sensfunc, specname=specname, whitelight_range=wl_wvrng,
                                   spec_subpixel=spec_subpixel, spat_subpixel=spat_subpixel)
        else:
<<<<<<< HEAD
            # embed()
            # assert(False)
=======
>>>>>>> a3384dd7
            for ff in range(numfiles):
                outfile = get_output_filename("", cubepar['output_filename'], False, ff)
                ww = np.where(all_idx == ff)
                generate_cube_subpixel(outfile, cube_wcs, all_ra[ww], all_dec[ww], all_wave[ww], all_sci[ww], all_ivar[ww], np.ones(all_wghts[ww].size),
                                       all_spatpos[ww], all_specpos[ww], all_spatid[ww], all_tilts[ff], all_slits[ff], all_align[ff], vox_edges,
                                       all_idx=all_idx[ww], overwrite=overwrite, blaze_wave=blaze_wave, blaze_spec=blaze_spec,
                                       fluxcal=fluxcal, sensfunc=sensfunc, specname=specname, whitelight_range=wl_wvrng,
                                       spec_subpixel=spec_subpixel, spat_subpixel=spat_subpixel)<|MERGE_RESOLUTION|>--- conflicted
+++ resolved
@@ -17,7 +17,7 @@
 import numpy as np
 
 from pypeit import msgs
-from pypeit import alignframe, datamodel, flatfield, io, specobj, spec2dobj, utils, wavecalib
+from pypeit import alignframe, datamodel, flatfield, io, specobj, spec2dobj, utils
 from pypeit.core.flexure import calculate_image_phase
 from pypeit.core import coadd, extract, findobj_skymask, flux_calib, parse, skysub
 from pypeit.core.procimg import grow_mask
@@ -1109,19 +1109,11 @@
     Args:
         image_wcs (`astropy.wcs.wcs.WCS`_):
             World coordinate system to use for the white light images.
-<<<<<<< HEAD
         all_ra (`numpy.ndarray`_):
             1D flattened array containing the right ascension of each pixel (units = degrees)
         all_dec (`numpy.ndarray`_):
             1D flattened array containing the declination of each pixel (units = degrees)
         all_wave (`numpy.ndarray`_):
-=======
-        all_ra (`numpy.ndarray`_)
-            1D flattened array containing the right ascension of each pixel (units = degrees)
-        all_dec (`numpy.ndarray`_)
-            1D flattened array containing the declination of each pixel (units = degrees)
-        all_wave (`numpy.ndarray`_)
->>>>>>> a3384dd7
             1D flattened array containing the wavelength of each pixel (units = Angstroms)
         all_sci (`numpy.ndarray`_):
             1D flattened array containing the counts of each pixel from all spec2d files
@@ -1129,7 +1121,6 @@
             1D flattened array containing the inverse variance of each pixel from all spec2d files
         all_wghts (`numpy.ndarray`_):
             1D flattened array containing the weights of each pixel to be used in the combination
-<<<<<<< HEAD
         all_spatpos (`numpy.ndarray`_):
             1D flattened array containing the detector pixel location in the spatial direction
         all_specpos (`numpy.ndarray`_):
@@ -1141,28 +1132,11 @@
         slits (:class:`pypeit.slittrace.SlitTraceSet`, list):
             Information stored about the slits, or a list of SlitTraceSet (see all_idx)
         astrom_trans (:class:`pypeit.alignframe.AlignmentSplines`, list):
-=======
-        all_spatpos (`numpy.ndarray`_)
-            1D flattened array containing the detector pixel location in the spatial direction
-        all_specpos (`numpy.ndarray`_)
-            1D flattened array containing the detector pixel location in the spectral direction
-        all_spatid (`numpy.ndarray`_)
-            1D flattened array containing the spatid of each pixel
-        tilts (`numpy.ndarray`_, list)
-            2D wavelength tilts frame, or a list of tilt frames (see all_idx)
-        slits (:class:`pypeit.slittrace.SlitTraceSet`_, list)
-            Information stored about the slits, or a list of SlitTraceSet (see all_idx)
-        astrom_trans (:class:`pypeit.alignframe.AlignmentSplines`_, list):
->>>>>>> a3384dd7
             A Class containing the transformation between detector pixel coordinates
             and WCS pixel coordinates, or a list of Alignment Splines (see all_idx)
         bins (tuple):
             A 3-tuple (x,y,z) containing the histogram bin edges in x,y spatial and z wavelength coordinates
-<<<<<<< HEAD
         all_idx (`numpy.ndarray`_, optional):
-=======
-        all_idx (`numpy.ndarray`_, optional)
->>>>>>> a3384dd7
             If tilts, slits, and astrom_trans are lists, this should contain a 1D flattened array, of
             the same length as all_sci, containing the index the tilts, slits, and astrom_trans lists
             that corresponds to each pixel. Note that, in this case all of these lists need to be the same length.
@@ -1182,12 +1156,6 @@
     """
     # Perform some checks on the input -- note, more complete checks are performed in subpixellate()
     _all_idx = np.zeros(all_sci.size) if all_idx is None else all_idx
-<<<<<<< HEAD
-    numfr = 1 if combine else np.unique(_all_idx).size
-    if len(tilts) != numfr or len(slits) != numfr or len(astrom_trans) != numfr:
-        msgs.error("The following arguments must be the same length as the expected number of frames to be combined:"
-                   + msgs.newline() + "tilts, slits, astrom_trans")
-=======
     if combine:
         numfr = 1
     else:
@@ -1195,7 +1163,6 @@
         if len(tilts) != numfr or len(slits) != numfr or len(astrom_trans) != numfr:
             msgs.error("The following arguments must be the same length as the expected number of frames to be combined:"
                        + msgs.newline() + "tilts, slits, astrom_trans")
->>>>>>> a3384dd7
     # Prepare the array of white light images to be stored
     numra = bins[0].size-1
     numdec = bins[1].size-1
@@ -1205,16 +1172,6 @@
     for fr in range(numfr):
         msgs.info(f"Creating image {fr+1}/{numfr}")
         if combine:
-<<<<<<< HEAD
-            ww = np.where(_all_idx >= 0)
-        else:
-            ww = np.where(_all_idx == fr)
-        # Subpixellate
-        img, _, _ = subpixellate(image_wcs, all_ra[ww], all_dec[ww], all_wave[ww],
-                                 all_sci[ww], all_ivar[ww], all_wghts[ww], all_spatpos[ww],
-                                 all_specpos[ww], all_spatid[ww], tilts[fr], slits[fr], astrom_trans[fr], bins,
-                                 spec_subpixel=spec_subpixel, spat_subpixel=spat_subpixel)
-=======
             # Subpixellate
             img, _, _ = subpixellate(image_wcs, all_ra, all_dec, all_wave,
                                      all_sci, all_ivar, all_wghts, all_spatpos,
@@ -1227,7 +1184,6 @@
                                      all_sci[ww], all_ivar[ww], all_wghts[ww], all_spatpos[ww],
                                      all_specpos[ww], all_spatid[ww], tilts[fr], slits[fr], astrom_trans[fr], bins,
                                      spec_subpixel=spec_subpixel, spat_subpixel=spat_subpixel)
->>>>>>> a3384dd7
         all_wl_imgs[:, :, fr] = img[:, :, 0]
     # Return the constructed white light images
     return all_wl_imgs
@@ -1274,11 +1230,7 @@
             and WCS pixel coordinates, or a list of Alignment Splines (see all_idx)
         bins (tuple):
             A 3-tuple (x,y,z) containing the histogram bin edges in x,y spatial and z wavelength coordinates
-<<<<<<< HEAD
         all_idx (`numpy.ndarray`_, optional):
-=======
-        all_idx (`numpy.ndarray`_, optional)
->>>>>>> a3384dd7
             If tilts, slits, and astrom_trans are lists, this should contain a 1D flattened array, of
             the same length as all_sci, containing the index the tilts, slits, and astrom_trans lists
             that corresponds to each pixel. Note that, in this case all of these lists need to be the same length.
@@ -1355,26 +1307,14 @@
         msgs.info("Saving white light image as: {0:s}".format(out_whitelight))
         img_hdu = fits.PrimaryHDU(whitelight_img.T, header=whitelight_wcs.to_header())
         img_hdu.writeto(out_whitelight, overwrite=overwrite)
-<<<<<<< HEAD
 
     # Write out the datacube
     msgs.info("Saving datacube as: {0:s}".format(outfile))
     final_cube = DataCube(datacube.T, np.sqrt(varcube.T), bpmcube.T, specname, blaze_wave, blaze_spec,
                           sensfunc=sensfunc, fluxed=fluxcal)
     final_cube.to_file(outfile, hdr=hdr, overwrite=overwrite)
-=======
->>>>>>> a3384dd7
-
-    # Write out the datacube
-    msgs.info("Saving datacube as: {0:s}".format(outfile))
-    final_cube = DataCube(datacube.T, np.sqrt(varcube.T), bpmcube.T, specname, blaze_wave, blaze_spec,
-                          sensfunc=sensfunc, fluxed=fluxcal)
-    final_cube.to_file(outfile, hdr=hdr, overwrite=overwrite)
-
-<<<<<<< HEAD
-=======
-
->>>>>>> a3384dd7
+
+
 def subpixellate(output_wcs, all_ra, all_dec, all_wave, all_sci, all_ivar, all_wghts, all_spatpos, all_specpos,
                  all_spatid, tilts, slits, astrom_trans, bins, all_idx=None,
                  spec_subpixel=10, spat_subpixel=10, debug=False):
@@ -1922,19 +1862,11 @@
         bpmmask = spec2DObj.bpmmask
 
         # TODO :: Really need to write some detailed information in the docs about all of the various corrections that can optionally be applied
-<<<<<<< HEAD
 
         # TODO :: Include a flexure correction from the sky frame? Note, you cannot use the waveimg from a sky frame,
         #  since the heliocentric correction may have been applied to the sky frame. Need to recalculate waveimg using
         #  the slitshifts from a skyimage, and then apply the vel_corr from the science image.
 
-=======
-
-        # TODO :: Include a flexure correction from the sky frame? Note, you cannot use the waveimg from a sky frame,
-        #  since the heliocentric correction may have been applied to the sky frame. Need to recalculate waveimg using
-        #  the slitshifts from a skyimage, and then apply the vel_corr from the science image.
-
->>>>>>> a3384dd7
         wnonzero = (waveimg != 0.0)
         if not np.any(wnonzero):
             msgs.error("The wavelength image contains only zeros - You need to check the data reduction.")
@@ -2123,19 +2055,11 @@
 
         # Calculate the weights relative to the zeroth cube
         weights[ff] = 1.0#exptime  #np.median(flux_sav[resrt]*np.sqrt(ivar_sav[resrt]))**2
-<<<<<<< HEAD
 
         # Get the slit image and then unset pixels in the slit image that are bad
         this_specpos, this_spatpos = np.where(onslit_gpm)
         this_spatid = slitid_img_init[onslit_gpm]
 
-=======
-
-        # Get the slit image and then unset pixels in the slit image that are bad
-        this_specpos, this_spatpos = np.where(onslit_gpm)
-        this_spatid = slitid_img_init[onslit_gpm]
-
->>>>>>> a3384dd7
         # If individual frames are to be output without aligning them,
         # there's no need to store information, just make the cubes now
         if not combine and not align:
@@ -2278,11 +2202,6 @@
             wl_wvrng = get_whitelight_range(np.max(mnmx_wv[:, :, 0]),
                                             np.min(mnmx_wv[:, :, 1]),
                                             cubepar['whitelight_range'])
-<<<<<<< HEAD
-        # TODO :: THIS IS JUST TEMPORARY (probably)... the first bit outputs separate files, the second bit combines all frames.
-        #  Might want to have an option where if reference_image is provided, but not combine, the first option is done.
-=======
->>>>>>> a3384dd7
         if combine:
             generate_cube_subpixel(outfile, cube_wcs, all_ra, all_dec, all_wave, all_sci, all_ivar,
                                    np.ones(all_wghts.size),  # all_wghts,
@@ -2291,11 +2210,6 @@
                                    fluxcal=fluxcal, sensfunc=sensfunc, specname=specname, whitelight_range=wl_wvrng,
                                    spec_subpixel=spec_subpixel, spat_subpixel=spat_subpixel)
         else:
-<<<<<<< HEAD
-            # embed()
-            # assert(False)
-=======
->>>>>>> a3384dd7
             for ff in range(numfiles):
                 outfile = get_output_filename("", cubepar['output_filename'], False, ff)
                 ww = np.where(all_idx == ff)
