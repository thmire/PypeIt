"""
Module containing routines used by 3D datacubes.

.. include common links, assuming primary doc root is up one directory
.. include:: ../include/links.rst
"""

import os
import copy
import inspect

from astropy import wcs, units
from astropy.coordinates import AltAz, SkyCoord
from astropy.io import fits
import scipy.optimize as opt
from scipy.interpolate import interp1d, RegularGridInterpolator, RBFInterpolator
import numpy as np

from pypeit import msgs
<<<<<<< HEAD
from pypeit import alignframe, datamodel, flatfield, io, specobj, spec2dobj, utils
from pypeit.core.flux_calib import load_extinction_data, extinction_correction, fit_zeropoint, get_standard_spectrum, ZP_UNIT_CONST, PYPEIT_FLUX_SCALE
=======
from pypeit import alignframe, datamodel, flatfield, io, masterframe, specobj, spec2dobj, utils
>>>>>>> 63b4a81f
from pypeit.core.flexure import calculate_image_phase
from pypeit.core import coadd, extract, findobj_skymask, flux_calib, parse, skysub
from pypeit.core.procimg import grow_mask
from pypeit.spectrographs.util import load_spectrograph

from IPython import embed


class DataCube(datamodel.DataContainer):
    """
    DataContainer to hold the products of a datacube

    The datamodel attributes are:

    .. include:: ../include/class_datamodel_datacube.rst

    Args:
        flux (`numpy.ndarray`_):
            The science datacube (nwave, nspaxel_y, nspaxel_x)
        sig (`numpy.ndarray`_):
            The error datacube (nwave, nspaxel_y, nspaxel_x)
        bpm (`numpy.ndarray`_):
            The bad pixel mask of the datacube (nwave, nspaxel_y, nspaxel_x).
            True values indicate a bad pixel
        blaze_wave (`numpy.ndarray`_):
            Wavelength array of the spectral blaze function
        blaze_spec (`numpy.ndarray`_):
            The spectral blaze function
        sensfunc (`numpy.ndarray`_, None):
            Sensitivity function (nwave,). Only saved if the data are fluxed.
        PYP_SPEC (str):
            Name of the PypeIt Spectrograph
        fluxed (bool):
            If the cube has been flux calibrated, this will be set to "True"

    Attributes:
        head0 (`astropy.io.fits.Header`):
            Primary header
        filename (str):
            Filename to use when loading from file
        spect_meta (:obj:`dict`):
            Parsed meta from the header
        spectrograph (:class:`pypeit.spectrographs.spectrograph.Spectrograph`):
            Build from PYP_SPEC

    """
    version = '1.1.0'

    datamodel = {'flux': dict(otype=np.ndarray, atype=np.floating, descr='Flux datacube in units of counts/s/Ang/arcsec^2'
                                                                         'or 10^-17 erg/s/cm^2/Ang/arcsec^2'),
                 'sig': dict(otype=np.ndarray, atype=np.floating, descr='Error datacube (matches units of flux)'),
                 'bpm': dict(otype=np.ndarray, atype=np.uint8, descr='Bad pixel mask of the datacube (0=good, 1=bad)'),
                 'blaze_wave': dict(otype=np.ndarray, atype=np.floating, descr='Wavelength array of the spectral blaze function'),
                 'blaze_spec': dict(otype=np.ndarray, atype=np.floating, descr='The spectral blaze function'),
                 'sensfunc': dict(otype=np.ndarray, atype=np.floating, descr='Sensitivity function 10^-17 erg/(counts/cm^2)'),
                 'PYP_SPEC': dict(otype=str, descr='PypeIt: Spectrograph name'),
                 'fluxed': dict(otype=bool, descr='Boolean indicating if the datacube is fluxed.')}

    internals = ['head0',
                 'filename',
                 'spectrograph',
                 'spect_meta'
                ]

    def __init__(self, flux, sig, bpm, PYP_SPEC, blaze_wave, blaze_spec, sensfunc=None, fluxed=None):

        args, _, _, values = inspect.getargvalues(inspect.currentframe())
        _d = dict([(k, values[k]) for k in args[1:]])
        # Setup the DataContainer
        datamodel.DataContainer.__init__(self, d=_d)

    def _bundle(self):
        """
        Over-write default _bundle() method to separate the DetectorContainer
        into its own HDU

        Returns:
            :obj:`list`: A list of dictionaries, each list element is
            written to its own fits extension. See the description
            above.
        """
        d = []
        # Rest of the datamodel
        for key in self.keys():
            # Skip Nones
            if self[key] is None:
                continue
            # Array?
            if self.datamodel[key]['otype'] == np.ndarray:
                tmp = {}
                if self.datamodel[key]['atype'] == np.floating:
                    tmp[key] = self[key].astype(np.float32)
                else:
                    tmp[key] = self[key]
                d.append(tmp)
            else:
                # Add to header of the primary image
                d[0][key] = self[key]
        # Return
        return d

    def to_file(self, ofile, primary_hdr=None, hdr=None, **kwargs):
        """
        Over-load :func:`pypeit.datamodel.DataContainer.to_file`
        to deal with the header

        Args:
            ofile (:obj:`str`): Filename
            primary_hdr (`astropy.io.fits.Header`_, optional):
            wcs (`astropy.io.fits.Header`_, optional):
                The World Coordinate System, represented by a fits header
            **kwargs:  Passed to super.to_file()

        """
        if primary_hdr is None:
            primary_hdr = io.initialize_header()
        # Build the header
        if self.head0 is not None and self.PYP_SPEC is not None:
            spectrograph = load_spectrograph(self.PYP_SPEC)
            subheader = spectrograph.subheader_for_spec(self.head0, self.head0)
        else:
            subheader = {}
        # Add em in
        for key in subheader:
            primary_hdr[key] = subheader[key]
        # Do it
        super(DataCube, self).to_file(ofile, primary_hdr=primary_hdr, hdr=hdr, **kwargs)

    @classmethod
    def from_file(cls, ifile):
        """
        Over-load :func:`pypeit.datamodel.DataContainer.from_file`
        to deal with the header

        Args:
            ifile (str):  Filename holding the object
        """
        with io.fits_open(ifile) as hdu:
            # Read using the base class
            self = super().from_hdu(hdu)
            # Internals
            self.filename = ifile
            self.head0 = hdu[1].header  # Actually use the first extension here, since it contains the WCS
            # Meta
            self.spectrograph = load_spectrograph(self.PYP_SPEC)
            self.spect_meta = self.spectrograph.parse_spec_header(hdu[0].header)
        return self

    @property
    def ivar(self):
        return utils.inverse(self.sig**2)

    @property
    def wcs(self):
        return wcs.WCS(self.head0)


def dar_fitfunc(radec, coord_ra, coord_dec, datfit, wave, obstime, location, pressure, temperature, rel_humidity):
    """ Generates a fitting function to calculate the offset due to differential atmospheric refraction

    Args:
        radec (tuple):
            A tuple containing two floats representing the shift in ra and dec due to DAR.
        coord_ra (float):
            RA in degrees
        coord_dec (float):
            Dec in degrees
        datfit (`numpy.ndarray`_):
            The RA and DEC that the model needs to match
        wave (float):
            Wavelength to calculate the DAR
        location (`astropy.coordinates.EarthLocation`_):
            observatory location
        pressure (float):
            Outside pressure at `location`
        temperature (float):
            Outside ambient air temperature at `location`
        rel_humidity (float):
            Outside relative humidity at `location`. This should be between 0 to 1.

    Returns:
        chisq (float):
            chi-squared difference between datfit and model
    """
    (diff_ra, diff_dec) = radec
    # Generate the coordinate with atmospheric conditions
    coord_atmo = SkyCoord(coord_ra + diff_ra, coord_dec + diff_dec, unit=(units.deg, units.deg))
    coord_altaz = coord_atmo.transform_to(AltAz(obstime=obstime, location=location, obswl=wave,
                                          pressure=pressure, temperature=temperature,
                                          relative_humidity=rel_humidity))
    # Return chi-squared value
    return np.sum((np.array([coord_altaz.alt.value, coord_altaz.az.value])-datfit)**2)


def dar_correction(wave_arr, coord, obstime, location, pressure, temperature, rel_humidity,
                   wave_ref=None, numgrid=10):
    """
    Apply a differental atmospheric refraction correction to the
    input ra/dec.

    This implementation is based on ERFA, which is called through
    astropy.

    .. todo::
        There's probably going to be issues when the RA angle is
        either side of RA=0.

    Parameters
    ----------
    wave_arr : `numpy.ndarray`_
        wavelengths to obtain ra and dec offsets
    coord : `astropy.coordinates.SkyCoord`_
        ra, dec positions at the centre of the field
    obstime : `astropy.time.Time`_
        time at the midpoint of observation
    location : `astropy.coordinates.EarthLocation`_
        observatory location
    pressure : :obj:`float`
        Outside pressure at `location`
    temperature : :obj:`float`
        Outside ambient air temperature at `location`
    rel_humidity : :obj:`float`
        Outside relative humidity at `location`. This should be between 0 to 1.
    wave_ref : :obj:`float`
        Reference wavelength (The DAR correction will be performed relative to this wavelength)
    numgrid : :obj:`int`
        Number of grid points to evaluate the DAR correction.

    Returns
    -------
    ra_diff : `numpy.ndarray`_
        Relative RA shift at each wavelength given by `wave_arr`
    dec_diff : `numpy.ndarray`_
        Relative DEC shift at each wavelength given by `wave_arr`
    """
    msgs.info("Performing differential atmospheric refraction correction")
    if wave_ref is None:
        wave_ref = 0.5*(wave_arr.min() + wave_arr.max())

    # First create the reference frame and wavelength grid
    coord_altaz = coord.transform_to(AltAz(obstime=obstime, location=location))
    wave_grid = np.linspace(wave_arr.min(), wave_arr.max(), numgrid) * units.AA
    # Prepare the fit
    ra_grid, dec_grid = np.zeros(numgrid), np.zeros(numgrid)
    datfit = np.array([coord_altaz.alt.value, coord_altaz.az.value])
    # Loop through all wavelengths
    for ww in range(numgrid):
        # Fit the differential
        args = (coord.ra.value, coord.dec.value, datfit, wave_grid[ww], obstime, location, pressure, temperature, rel_humidity)
        #b_popt, b_pcov = opt.curve_fit(dar_fitfunc, tmp, datfit, p0=(0.0, 0.0))
        res_lsq = opt.least_squares(dar_fitfunc, [0.0, 0.0], args=args, xtol=1.0e-10, ftol=None, gtol=None)
        if not res_lsq.success:
            msgs.warn("DAR correction failed")
        # Store the result
        ra_grid[ww] = res_lsq.x[0]
        dec_grid[ww] = res_lsq.x[1]

    # Generate spline of differentials
    spl_ra = interp1d(wave_grid, ra_grid, kind='cubic')
    spl_dec = interp1d(wave_grid, dec_grid, kind='cubic')

    # Evaluate the differentials at the input wave_arr
    ra_diff = spl_ra(wave_arr) - spl_ra(wave_ref)
    dec_diff = spl_dec(wave_arr) - spl_dec(wave_ref)

    return ra_diff, dec_diff


def calc_grating_corr(wave_eval, wave_curr, spl_curr, wave_ref, spl_ref, order=2):
    """ Using spline representations of the blaze profile, calculate the grating correction
    that should be applied to the current spectrum (suffix 'curr') relative to the reference
    spectrum (suffix 'ref'). The grating correction is then evaluated at the wavelength
    array given by 'wave_eval'.

    Args:
        wave_eval (`numpy.ndarray`_):
            Wavelength array to evaluate the grating correction
        wave_curr (`numpy.ndarray`_):
            Wavelength array used to construct spl_curr
        spl_curr (`scipy.interpolate.interp1d`_):
            Spline representation of the current blaze function (based on the illumflat).
        wave_ref (`numpy.ndarray`_):
            Wavelength array used to construct spl_ref
        spl_ref (`scipy.interpolate.interp1d`_):
            Spline representation of the reference blaze function (based on the illumflat).
        order (int):
            Polynomial order used to fit the grating correction.

    Returns:
        grat_corr (`numpy.ndarray`_): The grating correction to apply
    """
    msgs.info("Calculating the grating correction")
    # Calculate the grating correction
    grat_corr_tmp = spl_curr(wave_eval) / spl_ref(wave_eval)
    # Determine the useful overlapping wavelength range
    minw, maxw = max(np.min(wave_curr), np.min(wave_ref)), max(np.min(wave_curr), np.max(wave_ref))
    # Perform a low-order polynomial fit to the grating correction (should be close to linear)
    wave_corr = (wave_eval - minw) / (maxw - minw)  # Scale wavelengths to be of order 0-1
    wblz = np.where((wave_corr > 0.1) & (wave_corr < 0.9))  # Remove the pixels that are within 10% of the edges
    coeff_gratcorr = np.polyfit(wave_corr[wblz], grat_corr_tmp[wblz], order)
    grat_corr = np.polyval(coeff_gratcorr, wave_corr)
    # Return the estimates grating correction
    return grat_corr


def gaussian2D_cube(tup, intflux, xo, yo, dxdz, dydz, sigma_x, sigma_y, theta, offset):
    """ Fit a 2D Gaussian function to a datacube. This function assumes that each wavelength
    slice of the datacube is well-fit by a 2D Gaussian. The centre of the Gaussian is allowed
    to vary linearly as a function of wavelength.

    NOTE : the integrated flux does not vary with wavelength.

    Args:
        tup (:obj:`tuple`):
            A three element tuple containing the x, y, and z locations of each pixel in the cube
        intflux (float):
            The Integrated flux of the Gaussian
        xo (float):
            The centre of the Gaussian along the x-coordinate when z=0
        yo (float):
            The centre of the Gaussian along the y-coordinate when z=0
        dxdz (float):
            The change of xo with increasing z
        dydz (float):
            The change of yo with increasing z
        sigma_x (float):
            The standard deviation in the x-direction
        sigma_y (float):
            The standard deviation in the y-direction
        theta (float):
            The orientation angle of the 2D Gaussian
        offset (float):
            Constant offset

    Returns:
        gtwod (`numpy.ndarray`_): The 2D Gaussian evaluated at the coordinate (x, y, z)
    """
    # Extract the (x, y, z) coordinates of each pixel from the tuple
    (x, y, z) = tup
    # Calculate the centre of the Gaussian for each z coordinate
    xo = float(xo) + z*dxdz
    yo = float(yo) + z*dydz
    # Account for a rotated 2D Gaussian
    a = (np.cos(theta)**2)/(2*sigma_x**2) + (np.sin(theta)**2)/(2*sigma_y**2)
    b = -(np.sin(2*theta))/(4*sigma_x**2) + (np.sin(2*theta))/(4*sigma_y**2)
    c = (np.sin(theta)**2)/(2*sigma_x**2) + (np.cos(theta)**2)/(2*sigma_y**2)
    # Normalise so that the integrated flux is a parameter, instead of the amplitude
    norm = 1/(2*np.pi*np.sqrt(a*c-b*b))
    gtwod = offset + norm*intflux*np.exp(-(a*((x-xo)**2) + 2*b*(x-xo)*(y-yo) + c*((y-yo)**2)))
    return gtwod.ravel()


def gaussian2D(tup, intflux, xo, yo, sigma_x, sigma_y, theta, offset):
    """ Fit a 2D Gaussian function to an image.

    Args:
        tup (:obj:`tuple`):
            A two element tuple containing the x and y coordinates of each pixel in the image
        intflux (float):
            The Integrated flux of the 2D Gaussian
        xo (float):
            The centre of the Gaussian along the x-coordinate when z=0
        yo (float):
            The centre of the Gaussian along the y-coordinate when z=0
        sigma_x (float):
            The standard deviation in the x-direction
        sigma_y (float):
            The standard deviation in the y-direction
        theta (float):
            The orientation angle of the 2D Gaussian
        offset (float):
            Constant offset

    Returns:
        gtwod (`numpy.ndarray`_): The 2D Gaussian evaluated at the coordinate (x, y)
    """
    # Extract the (x, y, z) coordinates of each pixel from the tuple
    (x, y) = tup
    # Ensure these are floating point
    xo = float(xo)
    yo = float(yo)
    # Account for a rotated 2D Gaussian
    a = (np.cos(theta)**2)/(2*sigma_x**2) + (np.sin(theta)**2)/(2*sigma_y**2)
    b = -(np.sin(2*theta))/(4*sigma_x**2) + (np.sin(2*theta))/(4*sigma_y**2)
    c = (np.sin(theta)**2)/(2*sigma_x**2) + (np.cos(theta)**2)/(2*sigma_y**2)
    # Normalise so that the integrated flux is a parameter, instead of the amplitude
    norm = 1/(2*np.pi*np.sqrt(a*c-b*b))
    gtwod = offset + norm*intflux*np.exp(-(a*((x-xo)**2) + 2*b*(x-xo)*(y-yo) + c*((y-yo)**2)))
    return gtwod.ravel()


def fitGaussian2D(image, norm=False):
    """
    Fit a 2D Gaussian to an input image. It is recommended that the input image
    is scaled to a maximum value that is ~1, so that all fit parameters are of
    the same order of magnitude. Set norm=True if you do not care about the
    amplitude or integrated flux. Otherwise, make sure you scale the image by
    a known value prior to passing it into this function.

    Parameters
    ----------
    image : `numpy.ndarray`_
        A 2D input image
    norm : bool, optional
        If True, the input image will be normalised to the maximum value
        of the input image.

    Returns
    -------
    popt : `numpy.ndarray`_
       The optimum parameters of the Gaussian in the following order: Integrated
       flux, x center, y center, sigma_x, sigma_y, theta, offset. See
       :func:`~pypeit.core.datacube.gaussian2D` for a more detailed description
       of the model.
    pcov : `numpy.ndarray`_
        Corresponding covariance matrix

    """
    # Normalise if requested
    wlscl = np.max(image) if norm else 1
    # Setup the coordinates
    x = np.linspace(0, image.shape[0] - 1, image.shape[0])
    y = np.linspace(0, image.shape[1] - 1, image.shape[1])
    xx, yy = np.meshgrid(x, y, indexing='ij')
    # Setup the fitting params
    idx_max = [image.shape[0]/2, image.shape[1]/2]  # Just use the centre of the image as the best guess
    #idx_max = np.unravel_index(np.argmax(image), image.shape)
    initial_guess = (1, idx_max[0], idx_max[1], 2, 2, 0, 0)
    bounds = ([0, 0, 0, 0.5, 0.5, -np.pi, -np.inf],
              [np.inf, image.shape[0], image.shape[1], image.shape[0], image.shape[1], np.pi, np.inf])
    # Perform the fit
    popt, pcov = opt.curve_fit(gaussian2D, (xx, yy), image.ravel() / wlscl, bounds=bounds, p0=initial_guess)
    # Return the fitting results
    return popt, pcov


def rebinND(img, shape):
    """
    Rebin a 2D image to a smaller shape. For example, if img.shape=(100,100),
    then shape=(10,10) would take the mean of the first 10x10 pixels into a
    single output pixel, then the mean of the next 10x10 pixels will be output
    into the next pixel

    Args:
        img (`numpy.ndarray`_):
            A 2D input image
        shape (:obj:`tuple`):
            The desired shape to be returned. The elements of img.shape
            should be an integer multiple of the elements of shape.

    Returns:
        img_out (`numpy.ndarray`_): The input image rebinned to shape
    """
    # Convert input 2D image into a 4D array to make the rebinning easier
    sh = shape[0], img.shape[0]//shape[0], shape[1], img.shape[1]//shape[1]
    # Rebin to the 4D array and then average over the second and last elements.
    img_out = img.reshape(sh).mean(-1).mean(1)
    return img_out


def extract_standard_spec(stdcube, subpixel=20, method='boxcar'):
    """ Extract a spectrum of a standard star from a datacube

    Args:
        std_cube (`astropy.io.fits.HDUList`_):
            An HDU list of fits files
        subpixel (int):
            Number of pixels to subpixelate spectrum when creating mask
        method (str):
            Method used to extract standard star spectrum. Currently, only 'boxcar' is supported

    Returns:
        wave (`numpy.ndarray`_): Wavelength of the star.
        Nlam_star (`numpy.ndarray`_): counts/second/Angstrom
        Nlam_ivar_star (`numpy.ndarray`_): inverse variance of Nlam_star
        gpm_star (`numpy.ndarray`_): good pixel mask for Nlam_star
    """
    # Extract some information from the HDU list
    flxcube = stdcube['FLUX'].data.T.copy()
    varcube = stdcube['SIG'].data.T.copy()**2
    bpmcube = stdcube['BPM'].data.T.copy()
    numwave = flxcube.shape[2]

    # Setup the WCS
    stdwcs = wcs.WCS(stdcube['FLUX'].header)
    wcs_wav = stdwcs.wcs_pix2world(np.vstack((np.zeros(numwave), np.zeros(numwave), np.arange(numwave))).T, 0)
    wave = wcs_wav[:, 2] * 1.0E10 * units.AA

    # Generate a whitelight image, and fit a 2D Gaussian to estimate centroid and width
    wl_img = make_whitelight_fromcube(flxcube)
    popt, pcov = fitGaussian2D(wl_img, norm=True)
    wid = max(popt[3], popt[4])

    # Setup the coordinates of the mask
    x = np.linspace(0, flxcube.shape[0] - 1, flxcube.shape[0] * subpixel)
    y = np.linspace(0, flxcube.shape[1] - 1, flxcube.shape[1] * subpixel)
    xx, yy = np.meshgrid(x, y, indexing='ij')

    # Generate a mask
    newshape = (flxcube.shape[0] * subpixel, flxcube.shape[1] * subpixel)
    mask = np.zeros(newshape)
    nsig = 4  # 4 sigma should be far enough... Note: percentage enclosed for 2D Gaussian = 1-np.exp(-0.5 * nsig**2)
    ww = np.where((np.sqrt((xx - popt[1]) ** 2 + (yy - popt[2]) ** 2) < nsig * wid))
    mask[ww] = 1
    mask = rebinND(mask, (flxcube.shape[0], flxcube.shape[1])).reshape(flxcube.shape[0], flxcube.shape[1], 1)

    # Generate a sky mask
    newshape = (flxcube.shape[0] * subpixel, flxcube.shape[1] * subpixel)
    smask = np.zeros(newshape)
    nsig = 8  # 8 sigma should be far enough
    ww = np.where((np.sqrt((xx - popt[1]) ** 2 + (yy - popt[2]) ** 2) < nsig * wid))
    smask[ww] = 1
    smask = rebinND(smask, (flxcube.shape[0], flxcube.shape[1])).reshape(flxcube.shape[0], flxcube.shape[1], 1)
    smask -= mask

    # Subtract the residual sky
    skymask = np.logical_not(bpmcube) * smask
    skycube = flxcube * skymask
    skyspec = skycube.sum(0).sum(0)
    nrmsky = skymask.sum(0).sum(0)
    skyspec *= utils.inverse(nrmsky)
    flxcube -= skyspec.reshape((1, 1, numwave))

    # Subtract the residual sky from the whitelight image
    sky_val = np.sum(wl_img[:,:,np.newaxis] * smask) / np.sum(smask)
    wl_img -= sky_val

    if method == 'boxcar':
        msgs.info("Extracting a boxcar spectrum of datacube")
        # Construct an image that contains the fraction of flux included in the
        # boxcar extraction at each wavelength interval
        norm_flux = wl_img[:,:,np.newaxis] * mask
        norm_flux /= np.sum(norm_flux)
        # Extract boxcar
        cntmask = np.logical_not(bpmcube) * mask  # Good pixels within the masked region around the standard star
        flxscl = (norm_flux * cntmask).sum(0).sum(0)  # This accounts for the flux that is missing due to masked pixels
        scimask = flxcube * cntmask
        varmask = varcube * cntmask**2
        nrmcnt = utils.inverse(flxscl)
        box_flux = scimask.sum(0).sum(0) * nrmcnt
        box_var = varmask.sum(0).sum(0) * nrmcnt**2
        box_gpm = flxscl > 1/3  # Good pixels are those where at least one-third of the standard star flux is measured
        # Setup the return values
        ret_flux, ret_var, ret_gpm = box_flux, box_var, box_gpm
    elif method == 'gauss2d':
        msgs.error("Use method=boxcar... this method has not been thoroughly tested")
        # Generate a mask
        fitmask = np.logical_not(bpmcube) * mask
        # Setup the coordinates
        x = np.linspace(0, flxcube.shape[0] - 1, flxcube.shape[0])
        y = np.linspace(0, flxcube.shape[1] - 1, flxcube.shape[1])
        z = np.linspace(0, flxcube.shape[2] - 1, flxcube.shape[2])
        xx, yy, zz = np.meshgrid(x, y, z, indexing='ij')
        # Normalise the flux in each wavelength channel
        scispec = (flxcube * fitmask).sum(0).sum(0).reshape((1, 1, flxcube.shape[2]))
        cntspec = fitmask.sum(0).sum(0).reshape((1, 1, flxcube.shape[2]))
        # These operations are all inverted, because we need to divide flxcube by scispec
        cntspec *= utils.inverse(scispec)
        cubefit = flxcube * cntspec
        cubesigfit = np.sqrt(varcube) * cntspec
        # Setup the fit params
        ww = np.where(fitmask)
        initial_guess = (1, idx_max[0], idx_max[1], 0.0, 0.0, 2, 2, 0, 0)
        bounds = ([-np.inf, 0, 0, -np.inf, -np.inf, 0.5, 0.5, -np.pi, -np.inf],
                  [np.inf,wl_img.shape[0],wl_img.shape[1],np.inf, np.inf, wl_img.shape[0],wl_img.shape[0],np.pi,np.inf])
        msgs.info("Fitting a 2D Gaussian to the datacube")
        popt, pcov = opt.curve_fit(gaussian2D_cube, (xx[ww], yy[ww], zz[ww]), cubefit[ww],
                                   sigma=cubesigfit[ww], bounds=bounds, p0=initial_guess)
        # Subtract off the best-fitting continuum
        popt[-1] = 0
        # Generate the best-fitting model to be used as an optimal profile
        model = gaussian2D_cube((xx, yy, zz), *popt).reshape(flxcube.shape)
        numim = flxcube.shape[0]*flxcube.shape[1]

        # Optimally extract
        msgs.info("Optimally extracting...")
        sciimg = (flxcube*mask).reshape((numim, numwave)).T
        ivar = utils.inverse((varcube*mask**2).reshape((numim, numwave)).T)
        optmask = fitmask.reshape((numim, numwave)).T
        waveimg = np.ones((numwave, numim))  # Just a dummy array - not needed
        skyimg = np.zeros((numwave, numim))  # Just a dummy array - not needed
        thismask = np.ones((numwave, numim))  # Just a dummy array - not needed
        oprof = model.reshape((numim, numwave)).T
        sobj = specobj.SpecObj('IFU', 'DET01', SLITID=0)
        extract.extract_optimal(sciimg, ivar, optmask, waveimg, skyimg, thismask, oprof, sobj)
        opt_flux, opt_var, opt_gpm = sobj.OPT_COUNTS, sobj.OPT_COUNTS_SIG**2, sobj.OPT_MASK
        # Setup the return values
        ret_flux, ret_var, ret_gpm = opt_flux, opt_var, opt_gpm
    elif method == 'optimal':
        msgs.error("Use method=boxcar... this method has not been thoroughly tested")
        # First do a boxcar along one dimension
        msgs.info("Collapsing datacube to a 2D image")
        omask = mask+smask
        idx_sum = 0
        cntmask = np.logical_not(bpmcube) * omask
        scimask = flxcube * cntmask
        varmask = varcube * cntmask**2
        cnt_spec = cntmask.sum(idx_sum) * utils.inverse(omask.sum(idx_sum))
        nrmcnt = utils.inverse(cnt_spec)
        box_sciimg = scimask.sum(idx_sum) * nrmcnt
        box_scivar = varmask.sum(idx_sum) * nrmcnt**2
        box_sciivar = utils.inverse(box_scivar)
        # Transpose for optimal
        box_sciimg = box_sciimg.T
        box_sciivar = box_sciivar.T

        # Prepare for optimal
        msgs.info("Starting optimal extraction")
        thismask = np.ones(box_sciimg.shape, dtype=np.bool)
        nspec, nspat = thismask.shape[0], thismask.shape[1]
        slit_left = np.zeros(nspec)
        slit_right = np.ones(nspec)*(nspat-1)
        tilts = np.outer(np.linspace(0.0,1.0,nspec), np.ones(nspat))
        waveimg = np.outer(wave.value, np.ones(nspat))
        global_sky = np.zeros_like(box_sciimg)
        # Find objects and then extract
        sobj = findobj_skymask.objs_in_slit(box_sciimg, thismask, slit_left, slit_right)
        skysub.local_skysub_extract(box_sciimg, box_sciivar, tilts, waveimg, global_sky, thismask, slit_left,
                             slit_right, sobj, model_noise=False)
        opt_flux, opt_var, opt_gpm = sobj.OPT_COUNTS[0,:], sobj.OPT_COUNTS_SIG[0,:]**2, sobj.OPT_MASK[0,:]
        # Setup the return values
        ret_flux, ret_var, ret_gpm = opt_flux, opt_var, opt_gpm
    else:
        msgs.error("Unknown extraction method: ", method)

    # Convert from counts/s/Ang/arcsec**2 to counts/s/Ang
    arcsecSQ = 3600.0*3600.0*(stdwcs.wcs.cdelt[0]*stdwcs.wcs.cdelt[1])
    ret_flux *= arcsecSQ
    ret_var *= arcsecSQ**2
    # Return the box extraction results
    return wave, ret_flux, utils.inverse(ret_var), ret_gpm


def make_good_skymask(slitimg, tilts):
    """ Mask the spectral edges of each slit (i.e. the pixels near the ends of
    the detector in the spectral direction). Some extreme values of the tilts are
    only sampled with a small fraction of the pixels of the slit width. This leads
    to a bad extrapolation/determination of the sky model.

    Args:
        slitimg (`numpy.ndarray`_):
            An image of the slit indicating which slit each pixel belongs to
        tilts (`numpy.ndarray`_):
            Spectral tilts.

    Returns:
        gpm (`numpy.ndarray`_): A mask of the good sky pixels (True = good)
    """
    msgs.info("Masking edge pixels where the sky model is poor")
    # Initialise the GPM
    gpm = np.zeros(slitimg.shape, dtype=bool)
    # Find unique slits
    unq = np.unique(slitimg[slitimg>0])
    for uu in range(unq.size):
        # Find the x,y pixels in this slit
        ww = np.where(slitimg==unq[uu])
        # Mask the bottom pixels first
        wb = np.where(ww[0] == 0)[0]
        wt = np.where(ww[0] == np.max(ww[0]))[0]
        # Calculate the maximum tilt from the bottom row, and the miminum tilt from the top row
        maxtlt = np.max(tilts[0,  ww[1][wb]])
        mintlt = np.min(tilts[-1, ww[1][wt]])
        # Mask all values below this maximum
        gpm[ww] = (tilts[ww]>=maxtlt) & (tilts[ww]<=mintlt)  # The signs are correct here.
    return gpm


def make_whitelight_fromcube(cube, wave=None, wavemin=None, wavemax=None):
    """ Generate a white light image using an input cube.

    Args:
        cube (`numpy.ndarray`_):
            3D datacube (the final element contains the wavelength dimension)
        wave (`numpy.ndarray`_, optional):
            1D wavelength array. Only required if wavemin or wavemax are not None.
        wavemin (float, None):
            Minimum wavelength (same units as wave) to be included in the whitelight image.
            You must provide wave as well if you want to reduce the wavelength range.
        wavemax (float, None):
            Maximum wavelength (same units as wave) to be included in the whitelight image.
            You must provide wave as well if you want to reduce the wavelength range.

    Returns:
        wl_img (`numpy.ndarray`_): Whitelight image of the input cube.
    """
    # Make a wavelength cut, if requested
    cutcube = cube.copy()
    if wavemin is not None or wavemax is not None:
        # Make some checks on the input
        if wave is None:
            msgs.error("wave variable must be supplied to create white light image with wavelength cuts")
        else:
            if wave.size != cube.shape[2]:
                msgs.error("wave variable should have the same length as the third axis of cube.")
        # assign wavemin & wavemax if one is not provided
        if wavemin is None:
            wavemin = np.min(wave)
        if wavemax is None:
            wavemax = np.max(wave)
        ww = np.where((wave >= wavemin) & (wave <= wavemax))[0]
        wmin, wmax = ww[0], ww[-1]+1
        cutcube = cube[:, :, wmin:wmax]
    # Now sum along the wavelength axis
    nrmval = np.sum(cutcube != 0.0, axis=2)
    nrmval[nrmval == 0.0] = 1.0
    wl_img = np.sum(cutcube, axis=2) / nrmval
    return wl_img


def make_whitelight_fromref(all_ra, all_dec, all_wave, all_sci, all_wghts, all_idx, dspat, ref_filename):
    """ Generate a whitelight image using the individual pixels of every
    input frame, based on a reference image. Note the, the reference
    image must have a well-defined WCS.

    Args:
        all_ra (`numpy.ndarray`_):
            1D flattened array containing the RA values of each pixel from all spec2d files
        all_dec (`numpy.ndarray`_):
            1D flattened array containing the DEC values of each pixel from all spec2d files
        all_wave (`numpy.ndarray`_):
            1D flattened array containing the wavelength values of each pixel from all spec2d files
        all_sci (`numpy.ndarray`_):
            1D flattened array containing the counts of each pixel from all spec2d files
        all_wghts (`numpy.ndarray`_):
            1D flattened array containing the weights attributed to each pixel from all spec2d files
        all_idx (`numpy.ndarray`_):
            1D flattened array containing an integer identifier indicating which spec2d file
            each pixel originates from. For example, a 0 would indicate that a pixel originates
            from the first spec2d frame listed in the input file. a 1 would indicate that this
            pixel originates from the second spec2d file, and so forth.
        dspat (float):
            The size of each spaxel on the sky (in degrees)
        ref_filename (str):
            A fits filename of a reference image to be used when generating white light
            images. Note, the fits file must have a valid 3D WCS.

    Returns:
        tuple : two `numpy.ndarray`_ and one WCS will be returned. The first is a 2D reference image
        loaded from ref_filename. The second element is a 3D array of shape [N, M, numfiles],
        where N and M are the spatial dimensions of the combined white light images. The third is
        the WCS of the white light image.
    """
    refhdu = fits.open(ref_filename)
    reference_image = refhdu[0].data.T[:, :, 0]
    refwcs = wcs.WCS(refhdu[0].header)
    numra, numdec = reference_image.shape
    # Generate coordinate system (i.e. update wavelength range to include all values)
    coord_min = refwcs.wcs.crval
    coord_dlt = refwcs.wcs.cdelt
    coord_min[2] = np.min(all_wave)
    coord_dlt[2] = np.max(all_wave) - np.min(all_wave)  # For white light, we want to bin all wavelength pixels
    wlwcs = generate_WCS(coord_min, coord_dlt)

    # Generate white light images
    whitelight_imgs, _, _ = make_whitelight_frompixels(all_ra, all_dec, all_wave, all_sci, all_wghts, all_idx, dspat,
                                                       whitelightWCS=wlwcs, numra=numra, numdec=numdec)
    # Return required info
    return reference_image, whitelight_imgs, wlwcs


def make_whitelight_frompixels(all_ra, all_dec, all_wave, all_sci, all_wghts, all_idx, dspat,
                               all_ivar=None, whitelightWCS=None, numra=None, numdec=None, trim=1):
    """ Generate a whitelight image using the individual pixels of every input frame

    Args:
        all_ra (`numpy.ndarray`_):
            1D flattened array containing the RA values of each pixel from all spec2d files
        all_dec (`numpy.ndarray`_):
            1D flattened array containing the DEC values of each pixel from all spec2d files
        all_wave (`numpy.ndarray`_):
            1D flattened array containing the wavelength values of each pixel from all spec2d files
        all_sci (`numpy.ndarray`_):
            1D flattened array containing the counts of each pixel from all spec2d files
        all_wghts (`numpy.ndarray`_):
            1D flattened array containing the weights attributed to each pixel from all spec2d files
        all_idx (`numpy.ndarray`_):
            1D flattened array containing an integer identifier indicating which spec2d file
            each pixel originates from. For example, a 0 would indicate that a pixel originates
            from the first spec2d frame listed in the input file. a 1 would indicate that this
            pixel originates from the second spec2d file, and so forth.
        dspat (float):
            The size of each spaxel on the sky (in degrees)
        all_ivar (`numpy.ndarray`_, optional):
            1D flattened array containing of the inverse variance of each pixel from all spec2d files.
            If provided, inverse variance images will be calculated and returned for each white light image.
        whitelightWCS (`astropy.wcs.wcs.WCS`_, optional):
            The WCS of a reference white light image. If supplied, you must also
            supply numra and numdec.
        numra (int, optional):
            Number of RA spaxels in the reference white light image
        numdec (int, optional):
            Number of DEC spaxels in the reference white light image
        trim (int, optional):
            Number of pixels to grow around a masked region

    Returns:
        tuple : two 3D arrays will be returned, each of shape [N, M, numfiles],
        where N and M are the spatial dimensions of the combined white light images.
        The first array is a white light image, and the second array is the corresponding
        inverse variance image. If all_ivar is None, this will be an empty array.
    """
    # Determine number of files
    numfiles = np.unique(all_idx).size

    if whitelightWCS is None:
        # Generate a 2D WCS to register all frames
        coord_min = [np.min(all_ra), np.min(all_dec), np.min(all_wave)]
        coord_dlt = [dspat, dspat, np.max(all_wave) - np.min(all_wave)]
        whitelightWCS = generate_WCS(coord_min, coord_dlt)

        # Generate coordinates
        cosdec = np.cos(np.mean(all_dec) * np.pi / 180.0)
        numra = 1+int((np.max(all_ra) - np.min(all_ra)) * cosdec / dspat)
        numdec = 1+int((np.max(all_dec) - np.min(all_dec)) / dspat)
    else:
        # If a WCS is supplied, the numra and numdec must be specified
        if (numra is None) or (numdec is None):
            msgs.error("A WCS has been supplied to make_whitelight." + msgs.newline() +
                       "numra and numdec must also be specified")
    xbins = np.arange(1 + numra) - 1
    ybins = np.arange(1 + numdec) - 1
    spec_bins = np.arange(2) - 1
    bins = (xbins, ybins, spec_bins)

    whitelight_Imgs = np.zeros((numra, numdec, numfiles))
    whitelight_ivar = np.zeros((numra, numdec, numfiles))
    for ff in range(numfiles):
        msgs.info("Generating white light image of frame {0:d}/{1:d}".format(ff + 1, numfiles))
        ww = (all_idx == ff)
        # Make the cube
        pix_coord = whitelightWCS.wcs_world2pix(np.vstack((all_ra[ww], all_dec[ww], all_wave[ww] * 1.0E-10)).T, 0)
        wlcube, edges = np.histogramdd(pix_coord, bins=bins, weights=all_sci[ww] * all_wghts[ww])
        norm, edges = np.histogramdd(pix_coord, bins=bins, weights=all_wghts[ww])
        nrmCube = (norm > 0) / (norm + (norm == 0))
        whtlght = (wlcube * nrmCube)[:, :, 0]
        # Create a mask of good pixels (trim the edges)
        gpm = grow_mask(whtlght == 0, trim) == 0  # A good pixel = 1
        whtlght *= gpm
        # Set the masked regions to the minimum value
        minval = np.min(whtlght[gpm == 1])
        whtlght[gpm == 0] = minval
        # Store the white light image
        whitelight_Imgs[:, :, ff] = whtlght.copy()
        # Now operate on the inverse variance image
        if all_ivar is not None:
            ivar_img, _ = np.histogramdd(pix_coord, bins=bins, weights=all_ivar[ww])
            ivar_img = ivar_img[:, :, 0]
            ivar_img *= gpm
            minval = np.min(ivar_img[gpm == 1])
            ivar_img[gpm == 0] = minval
            whitelight_ivar[:, :, ff] = ivar_img.copy()
    return whitelight_Imgs, whitelight_ivar, whitelightWCS


def generate_WCS(crval, cdelt, equinox=2000.0, name="Instrument Unknown"):
    """
    Generate a WCS that will cover all input spec2D files

    Args:
        crval (list):
            3 element list containing the [RA, DEC, WAVELENGTH] of
            the reference pixel
        cdelt (list):
            3 element list containing the delta values of the [RA,
            DEC, WAVELENGTH]
        equinox (float):
            Equinox of the WCS

    Returns:
        `astropy.wcs.wcs.WCS`_ : astropy WCS to be used for the combined cube
    """
    # Create a new WCS object.
    msgs.info("Generating WCS")
    w = wcs.WCS(naxis=3)
    w.wcs.equinox = equinox
    w.wcs.name = name
    w.wcs.radesys = 'FK5'
    # Insert the coordinate frame
    w.wcs.cname = ['RA', 'DEC', 'Wavelength']
    w.wcs.cunit = [units.degree, units.degree, units.Angstrom]
    w.wcs.ctype = ["RA---TAN", "DEC--TAN", "WAVE"]
    w.wcs.crval = crval  # RA, DEC, and wavelength zeropoints
    w.wcs.crpix = [0, 0, 0]  # RA, DEC, and wavelength reference pixels
    #w.wcs.cd = np.array([[cdval[0], 0.0, 0.0], [0.0, cdval[1], 0.0], [0.0, 0.0, cdval[2]]])
    w.wcs.cdelt = cdelt
    w.wcs.lonpole = 180.0  # Native longitude of the Celestial pole
    w.wcs.latpole = 0.0  # Native latitude of the Celestial pole
    return w


def compute_weights(all_ra, all_dec, all_wave, all_sci, all_ivar, all_idx, whitelight_img, dspat, dwv,
                    sn_smooth_npix=None, relative_weights=False):
    """ Calculate wavelength dependent optimal weights. The weighting
        is currently based on a relative (S/N)^2 at each wavelength

    Args:
        all_ra (`numpy.ndarray`_):
            1D flattened array containing the RA values of each pixel from all spec2d files
        all_dec (`numpy.ndarray`_):
            1D flattened array containing the DEC values of each pixel from all spec2d files
        all_wave (`numpy.ndarray`_):
            1D flattened array containing the wavelength values of each pixel from all spec2d files
        all_sci (`numpy.ndarray`_):
            1D flattened array containing the counts of each pixel from all spec2d files
        all_ivar (`numpy.ndarray`_):
            1D flattened array containing the inverse variance of each pixel from all spec2d files
        all_idx (`numpy.ndarray`_):
            1D flattened array containing an integer identifier indicating which spec2d file
            each pixel originates from. For example, a 0 would indicate that a pixel originates
            from the first spec2d frame listed in the input file. a 1 would indicate that this
            pixel originates from the second spec2d file, and so forth.
        whitelight_img (`numpy.ndarray`_):
            A 2D array containing a whitelight image, that was created with the input all_* arrays.
        dspat (float):
            The size of each spaxel on the sky (in degrees)
        dwv (float):
            The size of each wavelength pixel (in Angstroms)
        sn_smooth_npix (float, optional):
            Number of pixels used for determining smoothly varying S/N ratio weights.
            This is currently not required, since a relative weighting scheme with a
            polynomial fit is used to calculate the S/N weights.
        relative_weights (bool, optional):
            Calculate weights by fitting to the ratio of spectra?
    Returns:
        `numpy.ndarray`_ : a 1D array the same size as all_sci, containing relative wavelength
                           dependent weights of each input pixel.
    """
    msgs.info("Calculating the optimal weights of each pixel")
    # Determine number of files
    numfiles = np.unique(all_idx).size

    # Find the location of the object with the highest S/N in the combined white light image
    idx_max = np.unravel_index(np.argmax(whitelight_img), whitelight_img.shape)
    msgs.info("Highest S/N object located at spaxel (x, y) = {0:d}, {1:d}".format(idx_max[0], idx_max[1]))

    # Generate a 2D WCS to register all frames
    coord_min = [np.min(all_ra), np.min(all_dec), np.min(all_wave)]
    coord_dlt = [dspat, dspat, dwv]
    whitelightWCS = generate_WCS(coord_min, coord_dlt)
    # Make the bin edges to be at +/- 1 pixels around the maximum (i.e. summing 9 pixels total)
    numwav = int((np.max(all_wave) - np.min(all_wave)) / dwv)
    xbins = np.array([idx_max[0]-1, idx_max[0]+2]) - 0.5
    ybins = np.array([idx_max[1]-1, idx_max[1]+2]) - 0.5
    spec_bins = np.arange(1 + numwav) - 0.5
    bins = (xbins, ybins, spec_bins)

    # Extract the spectrum of the highest S/N object
    flux_stack = np.zeros((numwav, numfiles))
    ivar_stack = np.zeros((numwav, numfiles))
    for ff in range(numfiles):
        msgs.info("Extracting spectrum of highest S/N detection from frame {0:d}/{1:d}".format(ff + 1, numfiles))
        ww = (all_idx == ff)
        # Extract the spectrum
        pix_coord = whitelightWCS.wcs_world2pix(np.vstack((all_ra[ww], all_dec[ww], all_wave[ww] * 1.0E-10)).T, 0)
        spec, edges = np.histogramdd(pix_coord, bins=bins, weights=all_sci[ww])
        var, edges = np.histogramdd(pix_coord, bins=bins, weights=1/all_ivar[ww])
        norm, edges = np.histogramdd(pix_coord, bins=bins)
        normspec = (norm > 0) / (norm + (norm == 0))
        var_spec = var[0, 0, :]
        ivar_spec = (var_spec > 0) / (var_spec + (var_spec == 0))
        # Calculate the S/N in a given spectral bin
        flux_stack[:, ff] = spec[0, 0, :] * np.sqrt(normspec)  # Note: sqrt(nrmspec), is because we want the S/N in a _single_ pixel (i.e. not spectral bin)
        ivar_stack[:, ff] = ivar_spec

    mask_stack = (flux_stack != 0.0) & (ivar_stack != 0.0)
    # Obtain a wavelength of each pixel
    wcs_res = whitelightWCS.wcs_pix2world(np.vstack((np.zeros(numwav), np.zeros(numwav), np.arange(numwav))).T, 0)
    wave_spec = wcs_res[:, 2] * 1.0E10
    # Compute the smoothing scale to use
    if sn_smooth_npix is None:
        sn_smooth_npix = int(np.round(0.1 * wave_spec.size))
    rms_sn, weights = coadd.sn_weights(wave_spec, flux_stack, ivar_stack, mask_stack, sn_smooth_npix,
                                       relative_weights=relative_weights)

    # Because we pass back a weights array, we need to interpolate to assign each detector pixel a weight
    all_wghts = np.ones(all_idx.size)
    for ff in range(numfiles):
        ww = (all_idx == ff)
        all_wghts[ww] = interp1d(wave_spec, weights[:, ff], kind='cubic',
                                 bounds_error=False, fill_value="extrapolate")(all_wave[ww])
    msgs.info("Optimal weighting complete")
    return all_wghts


def generate_cube_subpixel(outfile, output_wcs, all_sci, all_ivar, all_wghts, all_wave, tilts, slits, slitid_img_gpm,
                           astrom_trans, bins, spec_subpixel=10, spat_subpixel=10, overwrite=False, blaze_wave=None,
                           blaze_spec=None, fluxcal=False, sensfunc=None, specname="PYP_SPEC", debug=False):
    """
    Save a datacube using the subpixel algorithm. This algorithm splits
    each detector pixel into multiple subpixels, and then assigns each
    subpixel to a voxel. For example, if spec_subpixel = spat_subpixel = 10,
    then each detector pixel is divided into 10^2=100 subpixels. Alternatively,
    when spec_subpixel = spat_subpixel = 1, this corresponds to the nearest
    grid point (NGP) algorithm.

    Important Note: If spec_subpixel > 1 or spat_subpixel > 1, the errors will
    be correlated, and the covariance is not being tracked, so the errors will
    not be (quite) right. There is a tradeoff one has to make between sampling
    and better looking cubes, versus no sampling and better behaved errors.

    Args:
        outfile (`str`):
            Filename to be used to save the datacube
        output_wcs (`astropy.wcs.wcs.WCS`_):
            Output world coordinate system.
        all_sci (`numpy.ndarray`_):
            1D flattened array containing the counts of each pixel from all spec2d files
        all_ivar (`numpy.ndarray`_):
            1D flattened array containing the inverse variance of each pixel from all spec2d files
        all_wghts (`numpy.ndarray`_):
            1D flattened array containing the weights of each pixel to be used in the combination
        all_wave (`numpy.ndarray`_)
            1D flattened array containing the wavelength of each pixel (units = Angstroms)
        tilts (`numpy.ndarray`_)
            2D wavelength tilts frame
        slits (:class:`pypeit.slittrace.SlitTraceSet`_)
            Information stored about the slits
        slitid_img_gpm (`numpy.ndarray`_)
            An image indicating which pixels belong to a slit (0 = not on a slit or a masked pixel).
            Any positive value indicates the spatial ID of the pixel.
        astrom_trans (:class:`pypeit.alignframe.AlignmentSplines`_):
            A Class containing the transformation between detector pixel coordinates and WCS pixel coordinates
        bins (tuple):
            A 3-tuple (x,y,z) containing the histogram bin edges in x,y spatial and z wavelength coordinates
        spec_subpixel (`int`, optional):
            What is the subpixellation factor in the spectral direction. Higher values give more reliable results,
            but note that the time required goes as (spec_subpixel * spat_subpixel). The default value is 5,
            which divides each detector pixel into 5 subpixels in the spectral direction.
        spat_subpixel (`int`, optional):
            What is the subpixellation factor in the spatial direction. Higher values give more reliable results,
            but note that the time required goes as (spec_subpixel * spat_subpixel). The default value is 5,
            which divides each detector pixel into 5 subpixels in the spatial direction.
        overwrite (`bool`, optional):
            If True, the output cube will be overwritten.
        blaze_wave (`numpy.ndarray`_, optional):
            Wavelength array of the spectral blaze function
        blaze_spec (`numpy.ndarray`_, optional):
            Spectral blaze function
        fluxcal (bool, optional):
            Are the data flux calibrated? If True, the units are: erg/s/cm^2/Angstrom/arcsec^2
            multiplied by the PYPEIT_FLUX_SCALE. Otherwise, the units are: counts/s/Angstrom/arcsec^2")
        sensfunc (`numpy.ndarray`_, None, optional):
            Sensitivity function that has been applied to the datacube
        specname (str, optional):
            Name of the spectrograph
        debug (bool):
            If True, a residuals cube will be output. If the datacube generation is correct, the
            distribution of pixels in the residual cube with no flux should have mean=0 and std=1.
    """
    # Prepare the output arrays
    outshape = (bins[0].size-1, bins[1].size-1, bins[2].size-1)
    datacube, varcube, normcube = np.zeros(outshape), np.zeros(outshape), np.zeros(outshape)
    if debug: residcube = np.zeros(outshape)
    # Divide each pixel into subpixels
    spec_offs = np.arange(0.5/spec_subpixel, 1, 1/spec_subpixel) - 0.5  # -0.5 is to offset from the centre of each pixel.
    spat_offs = np.arange(0.5/spat_subpixel, 1, 1/spat_subpixel) - 0.5  # -0.5 is to offset from the centre of each pixel.
    area = 1 / (spec_subpixel * spat_subpixel)
    all_wght_subpix = all_wghts * area
    # Loop through all slits
    all_sltid = slitid_img_gpm[(slitid_img_gpm > 0)]
    all_var = utils.inverse(all_ivar)
    wave0, wave_delta = output_wcs.wcs.crval[2], output_wcs.wcs.cd[2, 2]
    for sl, spatid in enumerate(slits.spat_id):
        msgs.info(f"Resampling slit {sl+1}/{slits.nslits} into the datacube")
        this_sl = np.where(all_sltid == spatid)
        wpix = np.where(slitid_img_gpm == spatid)
        slitID = np.ones(wpix[0].size) * sl - output_wcs.wcs.crpix[0]
        # Generate a spline between spectral pixel position and wavelength
        yspl = tilts[wpix]*(slits.nspec - 1)
        wspl = all_wave[this_sl]
        asrt = np.argsort(yspl)
        wave_spl = interp1d(yspl[asrt], wspl[asrt], kind='linear', bounds_error=False, fill_value='extrapolate')
        for xx in range(spat_subpixel):
            for yy in range(spec_subpixel):
                # Calculate the transformation from detector pixels to voxels
                spatpos = astrom_trans.transform(sl, wpix[1] + spat_offs[xx], wpix[0] + spec_offs[yy])
                # TODO :: The tilts in the following line is evaluated at the pixel location, not the subpixel locations
                # A simple fix is implemented for the spectral direction, but this is not so straightforward for the spatial direction
                # Probably, the correction in the spatial direction is so tiny, that this doesn't matter...
                specpos = (wave_spl(tilts[wpix]*(slits.nspec - 1) + spec_offs[yy]) - wave0) / wave_delta
                # Now assemble this position of the datacube
                pix_coord = np.column_stack((slitID, spatpos, specpos))
                tmp_dc, _ = np.histogramdd(pix_coord, bins=bins, weights=all_sci[this_sl] * all_wght_subpix[this_sl])
                tmp_vr, _ = np.histogramdd(pix_coord, bins=bins, weights=all_var[this_sl] * all_wght_subpix[this_sl]**2)
                tmp_nm, _ = np.histogramdd(pix_coord, bins=bins, weights=all_wght_subpix[this_sl])
                if debug:
                    tmp_rsd, _ = np.histogramdd(pix_coord, bins=bins, weights=all_sci[this_sl] * np.sqrt(all_ivar[this_sl]))
                    residcube += tmp_rsd
                datacube += tmp_dc
                varcube += tmp_vr
                normcube += tmp_nm
    # Normalise the datacube and variance cube
    nc_inverse = utils.inverse(normcube)
    datacube *= nc_inverse
    varcube *= nc_inverse**2
    bpmcube = (normcube == 0).astype(np.uint8)
    if debug:
        residcube *= nc_inverse

    # Prepare the header, and add the unit of flux to the header
    hdr = output_wcs.to_header()
    if fluxcal:
        hdr['FLUXUNIT'] = (flux_calib.PYPEIT_FLUX_SCALE, "Flux units -- erg/s/cm^2/Angstrom/arcsec^2")
    else:
        hdr['FLUXUNIT'] = (1, "Flux units -- counts/s/Angstrom/arcsec^2")

    # Write out the datacube
    msgs.info("Saving datacube as: {0:s}".format(outfile))
    final_cube = DataCube(datacube.T, np.sqrt(varcube.T), bpmcube.T, specname, blaze_wave, blaze_spec, sensfunc=sensfunc, fluxed=fluxcal)
    final_cube.to_file(outfile, hdr=hdr, overwrite=overwrite)

    # Save a residuals cube, if requested
    if debug:
        outfile_resid = outfile.replace(".fits", "_resid.fits")
        msgs.info("Saving residuals datacube as: {0:s}".format(outfile_resid))
        hdu = fits.PrimaryHDU(residcube.T, header=hdr)
        hdu.writeto(outfile_resid, overwrite=overwrite)


def generate_cube_ngp(outfile, hdr, all_sci, all_ivar, all_wghts, vox_coord, bins,
                      overwrite=False, blaze_wave=None, blaze_spec=None, fluxcal=False,
                      sensfunc=None, specname="PYP_SPEC", debug=False):
    """
    Save a datacube using the Nearest Grid Point (NGP) algorithm.

    Args:
        outfile (`str`):
            Filename to be used to save the datacube
        hdr (`astropy.io.fits.header_`):
            Header of the output datacube (must contain WCS)
        all_sci (`numpy.ndarray`_):
            1D flattened array containing the counts of each pixel from all spec2d files
        all_ivar (`numpy.ndarray`_):
            1D flattened array containing the inverse variance of each pixel from all spec2d files
        all_wghts (`numpy.ndarray`_):
            1D flattened array containing the weights of each pixel to be used in the combination
        vox_coord (`numpy.ndarray`_):
            The voxel coordinates of each pixel in the spec2d frames. vox_coord is returned by the
            function `astropy.wcs.WCS.wcs_world2pix_` once a WCS is setup and every spec2d detector
            pixel has an RA, DEC, and WAVELENGTH.
        bins (tuple):
            A 3-tuple (x,y,z) containing the histogram bin edges in x,y spatial and z wavelength coordinates
        overwrite (`bool`):
            If True, the output cube will be overwritten.
        blaze_wave (`numpy.ndarray`_):
            Wavelength array of the spectral blaze function
        blaze_spec (`numpy.ndarray`_):
            Spectral blaze function
        fluxcal (bool):
            Are the data flux calibrated?
        sensfunc (`numpy.ndarray`_, None):
            Sensitivity function that has been applied to the datacube
        specname (str):
            Name of the spectrograph
        debug (bool):
            Debug the code by writing out a residuals cube?
    """
    # Add the unit of flux to the header
    if fluxcal:
        hdr['FLUXUNIT'] = (flux_calib.PYPEIT_FLUX_SCALE, "Flux units -- erg/s/cm^2/Angstrom/arcsec^2")
    else:
        hdr['FLUXUNIT'] = (1, "Flux units -- counts/s/Angstrom/arcsec^2")

    # Use NGP to generate the cube - this ensures errors between neighbouring voxels are not correlated
    datacube, edges = np.histogramdd(vox_coord, bins=bins, weights=all_sci * all_wghts)
    normcube, edges = np.histogramdd(vox_coord, bins=bins, weights=all_wghts)
    nc_inverse = utils.inverse(normcube)
    datacube *= nc_inverse
    # Create the variance cube, including weights
    msgs.info("Generating variance cube")
    all_var = utils.inverse(all_ivar)
    var_cube, edges = np.histogramdd(vox_coord, bins=bins, weights=all_var * all_wghts ** 2)
    var_cube *= nc_inverse**2
    bpmcube = (normcube == 0).astype(np.uint8)

    # Save the datacube
    if debug:
        datacube_resid, edges = np.histogramdd(vox_coord, bins=bins, weights=all_sci * np.sqrt(all_ivar))
        normcube, edges = np.histogramdd(vox_coord, bins=bins)
        nc_inverse = utils.inverse(normcube)
        outfile_resid = "datacube_resid.fits"
        msgs.info("Saving datacube as: {0:s}".format(outfile_resid))
        hdu = fits.PrimaryHDU((datacube_resid*nc_inverse).T, header=hdr)
        hdu.writeto(outfile_resid, overwrite=overwrite)

    msgs.info("Saving datacube as: {0:s}".format(outfile))
    final_cube = DataCube(datacube.T, np.sqrt(var_cube.T), bpmcube.T, specname, blaze_wave, blaze_spec,
                          sensfunc=sensfunc, fluxed=fluxcal)
    final_cube.to_file(outfile, hdr=hdr, overwrite=overwrite)


def get_output_filename(fil, par_outfile, combine, idx=1):
    """
    Get the output filename of a datacube, given the input

    Args:
        fil (str):
            The spec2d filename.
        par_outfile (str):
            The user-specified output filename (see cubepar['output_filename'])
        combine (bool):
            Should the input frames be combined into a single datacube?
        idx (int, optional):
            Index of filename to be saved. Required if combine=False.

    Returns:
        outfile (str): The output filename to use.
    """
    if combine:
        if par_outfile == "":
            par_outfile = "datacube.fits"
        # Check the output files don't exist
        outfile = par_outfile if ".fits" in par_outfile else par_outfile + ".fits"
    else:
        if par_outfile == "":
            outfile = fil.replace("spec2d_", "spec3d_")
        else:
            # Use the output filename as a prefix
            outfile = os.path.splitext(par_outfile)[0] + "_{0:03d}.fits".format(idx)
    # Return the outfile
    return outfile


def coadd_cube(files, opts, spectrograph=None, parset=None, overwrite=False):
    """ Main routine to coadd spec2D files into a 3D datacube

    Args:
        files (:obj:`list`):
            List of all spec2D files
        opts (:obj:`dict`):
            coadd2d options associated with each spec2d file
        spectrograph (:obj:`str`, :class:`~pypeit.spectrographs.spectrograph.Spectrograph`, optional):
            The name or instance of the spectrograph used to obtain the data.
            If None, this is pulled from the file header.
        parset (:class:`~pypeit.par.pypeitpar.PypeItPar`, optional):
            An instance of the parameter set.  If None, assumes that detector 1
            is the one reduced and uses the default reduction parameters for the
            spectrograph (see
            :func:`~pypeit.spectrographs.spectrograph.Spectrograph.default_pypeit_par`
            for the relevant spectrograph class).
        overwrite (:obj:`bool`, optional):
            Overwrite the output file, if it exists?
    """
    if spectrograph is None:
        with fits.open(files[0]) as hdu:
            spectrograph = hdu[0].header['PYP_SPEC']

    if isinstance(spectrograph, str):
        spec = load_spectrograph(spectrograph)
        specname = spectrograph
    else:
        # Assume it's a Spectrograph instance
        spec = spectrograph
        specname = spectrograph.name

    # Grab the parset, if not provided
    if parset is None:
        # TODO: Use config_specific_par instead?
        parset = spec.default_pypeit_par()
    cubepar = parset['reduce']['cube']
    flatpar = parset['calibrations']['flatfield']
    senspar = parset['sensfunc']

    # prep
    numfiles = len(files)
    combine = cubepar['combine']
    method = cubepar['method'].lower()

    # Determine what method is requested
    if method == "subpixel":
        msgs.info("Adopting the subpixel algorithm to generate the datacube.")
    elif method == "ngp":
        msgs.info("Adopting the nearest grid point (NGP) algorithm to generate the datacube.")
    else:
        msgs.error(f"The following datacube method is not allowed: {method}")

    # Get the detector number and string representation
    det = 1 if parset['rdx']['detnum'] is None else parset['rdx']['detnum']
    detname = spec.get_det_name(det)

    # Check if the output file exists
    if combine:
        outfile = get_output_filename("", cubepar['output_filename'], combine)
        out_whitelight = os.path.splitext(outfile)[0] + "_whitelight.fits"
        if os.path.exists(outfile) and not overwrite:
            msgs.error("Output filename already exists:"+msgs.newline()+outfile)
        if os.path.exists(out_whitelight) and cubepar['save_whitelight'] and not overwrite:
            msgs.error("Output filename already exists:"+msgs.newline()+out_whitelight)
    else:
        # Finally, if there's just one file, check if the output filename is given
        if numfiles == 1 and cubepar['output_filename'] != "":
            outfile = get_output_filename("", cubepar['output_filename'], True, -1)
            out_whitelight = os.path.splitext(outfile)[0] + "_whitelight.fits"
            if os.path.exists(outfile) and not overwrite:
                msgs.error("Output filename already exists:" + msgs.newline() + outfile)
            if os.path.exists(out_whitelight) and cubepar['save_whitelight'] and not overwrite:
                msgs.error("Output filename already exists:" + msgs.newline() + out_whitelight)
        else:
            for ff in range(numfiles):
                outfile = get_output_filename(files[ff], cubepar['output_filename'], combine, ff+1)
                out_whitelight = os.path.splitext(outfile)[0] + "_whitelight.fits"
                if os.path.exists(outfile) and not overwrite:
                    msgs.error("Output filename already exists:" + msgs.newline() + outfile)
                if os.path.exists(out_whitelight) and cubepar['save_whitelight'] and not overwrite:
                    msgs.error("Output filename already exists:" + msgs.newline() + out_whitelight)

    # Check the reference cube and image exist, if requested
    fluxcal = False
    blaze_wave, blaze_spec = None, None
    blaze_spline, flux_spline = None, None
    if cubepar['standard_cube'] is not None:
        fluxcal = True
        ss_file = cubepar['standard_cube']
        if not os.path.exists(ss_file):
            msgs.error("Standard cube does not exist:" + msgs.newline() + ss_file)
        msgs.info(f"Loading standard star cube: {ss_file:s}")
        # Load the standard star cube and retrieve its RA + DEC
        stdcube = fits.open(ss_file)
        star_ra, star_dec = stdcube[1].header['CRVAL1'], stdcube[1].header['CRVAL2']

        # Extract a spectrum of the standard star
        wave, Nlam_star, Nlam_ivar_star, gpm_star = extract_standard_spec(stdcube)

        # Extract the information about the blaze
        if cubepar['grating_corr']:
            blaze_wave_curr, blaze_spec_curr = stdcube['BLAZE_WAVE'].data, stdcube['BLAZE_SPEC'].data
            blaze_spline_curr = interp1d(blaze_wave_curr, blaze_spec_curr,
                                         kind='linear', bounds_error=False, fill_value="extrapolate")
            # The first standard star cube is used as the reference blaze spline
            if blaze_spline is None:
                blaze_wave, blaze_spec = stdcube['BLAZE_WAVE'].data, stdcube['BLAZE_SPEC'].data
                blaze_spline = interp1d(blaze_wave, blaze_spec,
                                        kind='linear', bounds_error=False, fill_value="extrapolate")
            # Perform a grating correction
            grat_corr = calc_grating_corr(wave.value, blaze_wave_curr, blaze_spline_curr, blaze_wave, blaze_spline)
            # Apply the grating correction to the standard star spectrum
            Nlam_star /= grat_corr
            Nlam_ivar_star *= grat_corr**2

        # Read in some information above the standard star
        std_dict = flux_calib.get_standard_spectrum(star_type=senspar['star_type'],
                                         star_mag=senspar['star_mag'],
                                         ra=star_ra, dec=star_dec)
        # Calculate the sensitivity curve
        zeropoint_data, zeropoint_data_gpm, zeropoint_fit, zeropoint_fit_gpm =\
            flux_calib.fit_zeropoint(wave.value, Nlam_star, Nlam_ivar_star, gpm_star, std_dict,
                          mask_hydrogen_lines=senspar['mask_hydrogen_lines'],
                          mask_helium_lines=senspar['mask_helium_lines'],
                          hydrogen_mask_wid=senspar['hydrogen_mask_wid'],
                          nresln=senspar['UVIS']['nresln'], resolution=senspar['UVIS']['resolution'],
                          trans_thresh=senspar['UVIS']['trans_thresh'], polyorder=senspar['polyorder'],
                          polycorrect=senspar['UVIS']['polycorrect'], polyfunc=senspar['UVIS']['polyfunc'])
        wgd = np.where(zeropoint_fit_gpm)
        sens = np.power(10.0, -0.4 * (zeropoint_fit[wgd] - flux_calib.ZP_UNIT_CONST)) / np.square(wave[wgd])
        flux_spline = interp1d(wave[wgd], sens, kind='linear', bounds_error=False, fill_value="extrapolate")

    # If a reference image has been set, check that it exists
    if cubepar['reference_image'] is not None:
        if not os.path.exists(cubepar['reference_image']):
            msgs.error("Reference image does not exist:" + msgs.newline() + cubepar['reference_image'])

    # Initialise arrays for storage
    all_ra, all_dec, all_wave = np.array([]), np.array([]), np.array([])
    all_sci, all_ivar, all_idx, all_wghts = np.array([]), np.array([]), np.array([]), np.array([])
    all_wcs = []
    dspat = None if cubepar['spatial_delta'] is None else cubepar['spatial_delta']/3600.0  # binning size on the sky (/3600 to convert to degrees)
    dwv = cubepar['wave_delta']       # binning size in wavelength direction (in Angstroms)
    wave_ref = None
    mnmx_wv = None  # Will be used to store the minimum and maximum wavelengths of every slit and frame.
    weights = np.ones(numfiles)  # Weights to use when combining cubes
    locations = parset['calibrations']['alignment']['locations']
    flat_splines = dict()   # A dictionary containing the splines of the flatfield
    # Load the default scaleimg frame for the scale correction
    relScaleImgDef = np.array([1])
    if cubepar['scale_corr'] is not None:
        msgs.info("Loading default scale image for relative spectral illumination correction:" +
                  msgs.newline() + cubepar['scale_corr'])
        try:
            spec2DObj = spec2dobj.Spec2DObj.from_file(cubepar['scale_corr'], detname)
            relScaleImgDef = spec2DObj.scaleimg
        except:
            msgs.warn("Could not load scaleimg from spec2d file:" + msgs.newline() +
                      cubepar['scale_corr'] + msgs.newline() +
                      "scale correction will not be performed unless you have specified the correct" + msgs.newline() +
                      "scale_corr file in the spec2d block")
            cubepar['scale_corr'] = None
    # Load the default sky frame to be used for sky subtraction
    skysub_default = "image"
    skysubImgDef = None  # This is the default behaviour (i.e. to use the "image" for the sky subtraction)

    if cubepar['skysub_frame'] in [None, 'none', '', 'None']:
        skysub_default = "none"
        skysubImgDef = np.array([0.0])  # Do not perform sky subtraction
    elif cubepar['skysub_frame'].lower() == "image":
        skysub_default = "image"
    else:
        msgs.info("Loading default image for sky subtraction:" +
                  msgs.newline() + cubepar['skysub_frame'])
        try:
            spec2DObj = spec2dobj.Spec2DObj.from_file(cubepar['skysub_frame'], detname)
            skysub_exptime = fits.open(cubepar['skysub_frame'])[0].header['EXPTIME']
        except:
            msgs.error("Could not load skysub image from spec2d file:" + msgs.newline() + cubepar['skysub_frame'])
        skysub_default = cubepar['skysub_frame']
        skysubImgDef = spec2DObj.skymodel/skysub_exptime  # Sky counts/second

    # Load all spec2d files and prepare the data for making a datacube
    for ff, fil in enumerate(files):
        # Load it up
        spec2DObj = spec2dobj.Spec2DObj.from_file(fil, detname)
        detector = spec2DObj.detector
        flexure = None  #spec2DObj.sci_spat_flexure

        # Load the header
        hdr = spec2DObj.head0 #fits.open(fil)[0].header

        # Get the exposure time
        exptime = hdr['EXPTIME']

        # Setup for PypeIt imports
        msgs.reset(verbosity=2)

        # Try to load the relative scale image, if something other than the default has been provided
        relScaleImg = relScaleImgDef.copy()
        if opts['scale_corr'][ff] is not None:
            msgs.info("Loading relative scale image:" + msgs.newline() + opts['scale_corr'][ff])
            spec2DObj_scl = spec2dobj.Spec2DObj.from_file(opts['scale_corr'][ff], detname)
            try:
                relScaleImg = spec2DObj_scl.scaleimg
            except:
                msgs.warn("Could not load scaleimg from spec2d file:" + msgs.newline() + opts['scale_corr'][ff])
                if cubepar['scale_corr'] is not None:
                    msgs.info("Using the default scaleimg from spec2d file:" + msgs.newline() + cubepar['scale_corr'])
                else:
                    msgs.warn("Scale correction will not be performed")
                relScaleImg = relScaleImgDef.copy()

        # Set the default behaviour if a global skysub frame has been specified
        this_skysub = skysub_default
        if skysub_default == "image":
            skysubImg = spec2DObj.skymodel
        else:
            skysubImg = skysubImgDef.copy() * exptime
        # See if there's any changes from the default behaviour
        if opts['skysub_frame'][ff] is not None:
            if opts['skysub_frame'][ff].lower() == 'default':
                if skysub_default == "image":
                    skysubImg = spec2DObj.skymodel
                    this_skysub = "image"  # Use the current spec2d for sky subtraction
                else:
                    skysubImg = skysubImgDef.copy() * exptime
                    this_skysub = skysub_default  # Use the global value for sky subtraction
            elif opts['skysub_frame'][ff].lower() == 'image':
                skysubImg = spec2DObj.skymodel
                this_skysub = "image"  # Use the current spec2d for sky subtraction
            elif opts['skysub_frame'][ff].lower() == 'none':
                skysubImg = np.array([0.0])
                this_skysub = "none"  # Don't do sky subtraction
            else:
                # Load a user specified frame for sky subtraction
                msgs.info("Loading skysub frame:" + msgs.newline() + opts['skysub_frame'][ff])
                try:
                    spec2DObj_sky = spec2dobj.Spec2DObj.from_file(opts['skysub_frame'][ff], detname)
                    skysub_exptime = fits.open(opts['skysub_frame'][ff])[0].header['EXPTIME']
                except:
                    msgs.error("Could not load skysub image from spec2d file:" + msgs.newline() + opts['skysub_frame'][ff])
                skysubImg = spec2DObj_sky.skymodel * exptime / skysub_exptime  # Sky counts
                this_skysub = opts['skysub_frame'][ff]  # User specified spec2d for sky subtraction
        if this_skysub == "none":
            msgs.info("Sky subtraction will not be performed.")
        else:
            msgs.info("Using the following frame for sky subtraction:"+msgs.newline()+this_skysub)

        # Extract the information
        relscl = 1.0
        if cubepar['scale_corr'] is not None or opts['scale_corr'][ff] is not None:
            relscl = spec2DObj.scaleimg/relScaleImg
        sciimg = (spec2DObj.sciimg-skysubImg)*relscl  # Subtract sky
        ivar = spec2DObj.ivarraw / relscl**2
        waveimg = spec2DObj.waveimg
        bpmmask = spec2DObj.bpmmask

        # Grab the slit edges
        slits = spec2DObj.slits

        wave0 = waveimg[waveimg != 0.0].min()
        # Calculate the delta wave in every pixel on the slit
        waveimp = np.roll(waveimg, 1, axis=0)
        waveimn = np.roll(waveimg, -1, axis=0)
        dwaveimg = np.zeros_like(waveimg)
        # All good pixels
        wnz = np.where((waveimg!=0) & (waveimp!=0))
        dwaveimg[wnz] = np.abs(waveimg[wnz]-waveimp[wnz])
        # All bad pixels
        wnz = np.where((waveimg!=0) & (waveimp==0))
        dwaveimg[wnz] = np.abs(waveimg[wnz]-waveimn[wnz])
        # All endpoint pixels
        dwaveimg[0, :] = np.abs(waveimg[0, :] - waveimn[0, :])
        dwaveimg[-1, :] = np.abs(waveimg[-1, :] - waveimp[-1, :])
        dwv = np.median(dwaveimg[dwaveimg != 0.0]) if cubepar['wave_delta'] is None else cubepar['wave_delta']

        msgs.info("Using wavelength solution: wave0={0:.3f}, dispersion={1:.3f} Angstrom/pixel".format(wave0, dwv))

        msgs.info("Constructing slit image")
        slitid_img_init = slits.slit_img(pad=0, initial=True, flexure=flexure)

        # Obtain the minimum and maximum wavelength of all slits
        if mnmx_wv is None:
            mnmx_wv = np.zeros((1, slits.nslits, 2))
        else:
            mnmx_wv = np.append(mnmx_wv, np.zeros((1, slits.nslits, 2)), axis=0)
        for slit_idx, slit_spat in enumerate(slits.spat_id):
            onslit_init = (slitid_img_init == slit_spat)
            mnmx_wv[ff, slit_idx, 0] = np.min(waveimg[onslit_init])
            mnmx_wv[ff, slit_idx, 1] = np.max(waveimg[onslit_init])

        # Remove edges of the spectrum where the sky model is bad
        sky_is_good = make_good_skymask(slitid_img_init, spec2DObj.tilts)

        # Construct a good pixel mask
        # TODO: This should use the mask function to figure out which elements
        # are masked.
        onslit_gpm = (slitid_img_init > 0) & (bpmmask.mask == 0) & sky_is_good

        # Grab the WCS of this frame
        frame_wcs = spec.get_wcs(spec2DObj.head0, slits, detector.platescale, wave0, dwv)
        all_wcs.append(copy.deepcopy(frame_wcs))

        # Find the largest spatial scale of all images being combined
        # TODO :: probably need to put this in the DetectorContainer
        pxscl = detector.platescale * parse.parse_binning(detector.binning)[1] / 3600.0  # This should be degrees/pixel
        slscl = spec.get_meta_value([spec2DObj.head0], 'slitwid')
        if dspat is None:
            dspat = max(pxscl, slscl)
        if pxscl > dspat:
            msgs.warn("Spatial scale requested ({0:f} arcsec) is less than the pixel scale ({1:f} arcsec)".format(3600.0*dspat, 3600.0*pxscl))
        if slscl > dspat:
            msgs.warn("Spatial scale requested ({0:f} arcsec) is less than the slicer scale ({1:f} arcsec)".format(3600.0*dspat, 3600.0*slscl))

        # Loading the alignments frame for these data
        alignments = None
        if cubepar['astrometric']:
            key = alignframe.Alignments.calib_type.upper()
            if key in spec2DObj.calibs:
                alignfile = os.path.join(spec2DObj.calibs['DIR'], spec2DObj.calibs[key])
                if os.path.exists(alignfile) and cubepar['astrometric']:
                    msgs.info("Loading alignments")
                    alignments = alignframe.Alignments.from_file(alignfile)
            else:
                msgs.warn(f'Processed Alignment frame not recorded or not found: {alignfile}.  '
                          'Astrometric correction will not be performed.')
                astrometric = False
        else:
            msgs.info("Astrometric correction will not be performed")
        # If nothing better was provided, use the slit edges
        if alignments is None:
            left, right, _ = slits.select_edges(initial=True, flexure=flexure)
            locations = [0.0, 1.0]
            traces = np.append(left[:,None,:], right[:,None,:], axis=1)
        else:
            traces = alignments.traces
        # Generate an RA/DEC image
        msgs.info("Generating RA/DEC image")
        alignSplines = alignframe.AlignmentSplines(traces, locations, spec2DObj.tilts)
        raimg, decimg, minmax = slits.get_radec_image(frame_wcs, alignSplines, spec2DObj.tilts,
                                                                 initial=True, flexure=flexure)

        # Perform the DAR correction
        if wave_ref is None:
            wave_ref = 0.5*(np.min(waveimg[onslit_gpm]) + np.max(waveimg[onslit_gpm]))
        # Get DAR parameters
        raval = spec.get_meta_value([spec2DObj.head0], 'ra')
        decval = spec.get_meta_value([spec2DObj.head0], 'dec')
        obstime = spec.get_meta_value([spec2DObj.head0], 'obstime')
        pressure = spec.get_meta_value([spec2DObj.head0], 'pressure')
        temperature = spec.get_meta_value([spec2DObj.head0], 'temperature')
        rel_humidity = spec.get_meta_value([spec2DObj.head0], 'humidity')
        coord = SkyCoord(raval, decval, unit=(units.deg, units.deg))
        location = spec.location  # TODO :: spec.location should probably end up in the TelescopePar (spec.telescope.location)
        if pressure == 0.0:
            msgs.warn("Pressure is set to zero - DAR correction will not be performed")
        else:
            msgs.info("DAR correction parameters:"+msgs.newline() +
                      "   Pressure = {0:f} bar".format(pressure) + msgs.newline() +
                      "   Temperature = {0:f} deg C".format(temperature) + msgs.newline() +
                      "   Humidity = {0:f}".format(rel_humidity))
            ra_corr, dec_corr = dar_correction(waveimg[onslit_gpm], coord, obstime, location,
                                               pressure*units.bar, temperature*units.deg_C, rel_humidity, wave_ref=wave_ref)
            raimg[onslit_gpm] += ra_corr*np.cos(np.mean(decimg[onslit_gpm]) * np.pi / 180.0)
            decimg[onslit_gpm] += dec_corr

        # Get copies of arrays to be saved
        wave_ext = waveimg[onslit_gpm].copy()
        flux_ext = sciimg[onslit_gpm].copy()
        ivar_ext = ivar[onslit_gpm].copy()
        dwav_ext = dwaveimg[onslit_gpm].copy()

        # Correct for sensitivity as a function of grating angle
        # (this assumes the spectrum of the flatfield lamp has the same shape for all setups)
        key = flatfield.FlatImages.calib_type.upper()
        if key not in spec2DObj.calibs:
            msgs.error('Processed flat calibration file not recorded by spec2d file!')
        flatfile = os.path.join(spec2DObj.calibs['DIR'], spec2DObj.calibs[key])
        # TODO: Check that the file exists?
        if cubepar['grating_corr'] and flatfile not in flat_splines.keys():
            msgs.info("Calculating relative sensitivity for grating correction")
            flatimages = flatfield.FlatImages.from_file(flatfile)
            flatframe = flatimages.illumflat_raw/flatimages.fit2illumflat(slits, frametype='illum', initial=True,
                                                                          spat_flexure=flexure)
            # Calculate the relative scale
            scale_model = flatfield.illum_profile_spectral(flatframe, waveimg, slits,
                                                           slit_illum_ref_idx=flatpar['slit_illum_ref_idx'], model=None,
                                                           skymask=None, trim=flatpar['slit_trim'], flexure=flexure,
                                                           smooth_npix=flatpar['slit_illum_smooth_npix'])
            # Apply the relative scale and generate a 1D "spectrum"
            onslit = waveimg != 0
            wavebins = np.linspace(np.min(waveimg[onslit]), np.max(waveimg[onslit]), slits.nspec)
            hist, edge = np.histogram(waveimg[onslit], bins=wavebins, weights=flatframe[onslit]/scale_model[onslit])
            cntr, edge = np.histogram(waveimg[onslit], bins=wavebins)
            cntr = cntr.astype(float)
            norm = (cntr != 0) / (cntr + (cntr == 0))
            spec_spl = hist * norm
            wave_spl = 0.5 * (wavebins[1:] + wavebins[:-1])
            flat_splines[flatfile] = interp1d(wave_spl, spec_spl, kind='linear',
                                              bounds_error=False, fill_value="extrapolate")
            flat_splines[flatfile+"_wave"] = wave_spl.copy()
            # Check if a reference blaze spline exists (either from a standard star if fluxing or from a previous
            # exposure in this for loop)
            if blaze_spline is None:
                blaze_wave, blaze_spec = wave_spl, spec_spl
                blaze_spline = interp1d(wave_spl, spec_spl, kind='linear',
                                        bounds_error=False, fill_value="extrapolate")

        # Perform extinction correction
        msgs.info("Applying extinction correction")
        longitude = spec.telescope['longitude']
        latitude = spec.telescope['latitude']
        airmass = spec2DObj.head0[spec.meta['airmass']['card']]
        extinct = flux_calib.load_extinction_data(longitude, latitude, senspar['UVIS']['extinct_file'])
        # extinction_correction requires the wavelength is sorted
        wvsrt = np.argsort(wave_ext)
        ext_corr = flux_calib.extinction_correction(wave_ext[wvsrt] * units.AA, airmass, extinct)
        # Grating correction
        grat_corr = 1.0
        if cubepar['grating_corr']:
            grat_corr = calc_grating_corr(wave_ext[wvsrt], flat_splines[flatfile+"_wave"], flat_splines[flatfile],
                                          blaze_wave, blaze_spline)
        # Sensitivity function
        sens_func = 1.0
        if fluxcal:
            msgs.info("Calculating the sensitivity function")
            sens_func = flux_spline(wave_ext[wvsrt])
        # Convert the flux_sav to counts/s,  correct for the relative sensitivity of different setups
        ext_corr *= sens_func / (exptime * grat_corr)
        # Correct for extinction
        flux_sav = flux_ext[wvsrt] * ext_corr
        ivar_sav = ivar_ext[wvsrt] / ext_corr ** 2

        # Convert units to Counts/s/Ang/arcsec2
        # Slicer sampling * spatial pixel sampling
        sl_deg = np.sqrt(frame_wcs.wcs.cd[0, 0] ** 2 + frame_wcs.wcs.cd[1, 0] ** 2)
        px_deg = np.sqrt(frame_wcs.wcs.cd[1, 1] ** 2 + frame_wcs.wcs.cd[0, 1] ** 2)
        scl_units = dwav_ext[wvsrt] * (3600.0 * sl_deg) * (3600.0 * px_deg)
        flux_sav /= scl_units
        ivar_sav *= scl_units ** 2

        # sort back to the original ordering
        resrt = np.argsort(wvsrt)
        numpix = raimg[onslit_gpm].size

        # Calculate the weights relative to the zeroth cube
        weights[ff] = exptime  #np.median(flux_sav[resrt]*np.sqrt(ivar_sav[resrt]))**2

        # If individual frames are to be output, there's no need to store information, just make the cubes now
        if not combine:
            # Get the output filename
            if numfiles == 1 and cubepar['output_filename'] != "":
                outfile = get_output_filename("", cubepar['output_filename'], True, -1)
            else:
                outfile = get_output_filename(fil, cubepar['output_filename'], combine, ff+1)
            # Generate individual whitelight images of each spec2d file
            # TODO :: May be better to generate this after making the cube?
            if cubepar['save_whitelight']:
                # if method == 'resample':
                #     msgs.warn("Whitelight images are not implemented with the 'resample' algorithm.")
                #     msgs.info("Generating a whitelight image with the NGP algorithm.")
                out_whitelight = os.path.splitext(outfile)[0] + "_whitelight.fits"
                whitelight_img, _, wlwcs = make_whitelight_frompixels(raimg[onslit_gpm], decimg[onslit_gpm], wave_ext,
                                                                      flux_sav[resrt], np.ones(numpix), np.zeros(numpix), dspat)
                msgs.info("Saving white light image as: {0:s}".format(out_whitelight))
                img_hdu = fits.PrimaryHDU(whitelight_img.T, header=wlwcs.to_header())
                img_hdu.writeto(out_whitelight, overwrite=overwrite)
            # Get the coordinate bounds
            slitlength = int(np.round(np.median(slits.get_slitlengths(initial=True, median=True))))
            numwav = int((np.max(waveimg) - wave0) / dwv)
            bins = spec.get_datacube_bins(slitlength, minmax, numwav)
            # Generate the output WCS for the datacube
            crval_wv = cubepar['wave_min'] if cubepar['wave_min'] is not None else 1.0E10 * frame_wcs.wcs.crval[2]
            cd_wv = cubepar['wave_delta'] if cubepar['wave_delta'] is not None else 1.0E10 * frame_wcs.wcs.cd[2, 2]
            cd_spat = cubepar['spatial_delta'] if cubepar['spatial_delta'] is not None else px_deg * 3600.0
            output_wcs = spec.get_wcs(spec2DObj.head0, slits, detector.platescale, crval_wv, cd_wv, spatial_scale=cd_spat)
            # Make the datacube
            if method in ['subpixel', 'ngp']:
                if method == 'ngp':
                    spec_subpixel, spat_subpixel = 1, 1
                else:
                    spec_subpixel, spat_subpixel = cubepar['spec_subpixel'], cubepar['spat_subpixel']
                # Get the slit image and then unset pixels in the slit image that are bad
                slitid_img_gpm = slitid_img_init.copy()
                slitid_img_gpm[(bpmmask.mask != 0) | (~sky_is_good)] = 0
                generate_cube_subpixel(outfile, output_wcs, flux_sav[resrt], ivar_sav[resrt], np.ones(numpix),
                                       wave_ext, spec2DObj.tilts, slits, slitid_img_gpm, alignSplines, bins,
                                       overwrite=overwrite, blaze_wave=blaze_wave, blaze_spec=blaze_spec,
                                       fluxcal=fluxcal, specname=specname,
                                       spec_subpixel=spec_subpixel, spat_subpixel=spat_subpixel)
            # elif method == 'resample':
            #     fluximg, ivarimg = np.zeros_like(raimg), np.zeros_like(raimg)
            #     fluximg[onslit_gpm] = flux_sav[resrt]
            #     ivarimg[onslit_gpm] = ivar_sav[resrt]
            #     # Now generate the cube
            #     generate_cube_resample(outfile, frame_wcs, slits, fluximg, ivarimg, raimg, decimg, waveimg, slitid_img_init, onslit_gpm,
            #                            overwrite=overwrite, output_wcs=output_wcs, blaze_wave=blaze_wave, blaze_spec=blaze_spec,
            #                            fluxcal=fluxcal, specname=specname)
            # else:
            #     msgs.error(f"The following method is not yet implemented: {method}")
            continue

        # Store the information
        all_ra = np.append(all_ra, raimg[onslit_gpm].copy())
        all_dec = np.append(all_dec, decimg[onslit_gpm].copy())
        all_wave = np.append(all_wave, wave_ext.copy())
        all_sci = np.append(all_sci, flux_sav[resrt].copy())
        all_ivar = np.append(all_ivar, ivar_sav[resrt].copy())
        all_idx = np.append(all_idx, ff*np.ones(numpix))
        all_wghts = np.append(all_wghts, weights[ff]*np.ones(numpix)/weights[0])

    # No need to continue if we are not combining frames
    if not combine:
        return

    # Grab cos(dec) for convenience
    cosdec = np.cos(np.mean(all_dec) * np.pi / 180.0)

    # Register spatial offsets between all frames
    # Check if a reference whitelight image should be used to register the offsets
    numiter=2
    for dd in range(numiter):
        msgs.info(f"Iterating on spatial translation - ITERATION #{dd+1}/{numiter}")
        if cubepar["reference_image"] is None:
            # Find the wavelength range where all frames overlap
            min_wl, max_wl = np.max(mnmx_wv[:,:,0]), np.min(mnmx_wv[:,:,1])  # This is the max blue wavelength and the min red wavelength
            # Generate white light images
            if min_wl < max_wl:
                ww = np.where((all_wave > min_wl) & (all_wave < max_wl))
            else:
                msgs.warn("Datacubes do not completely overlap in wavelength. Offsets may be unreliable...")
                ww = np.where((all_wave > 0) & (all_wave < 99999999))
            whitelight_imgs, _, _ = make_whitelight_frompixels(all_ra[ww], all_dec[ww], all_wave[ww], all_sci[ww], all_wghts[ww], all_idx[ww], dspat)
            # ref_idx will be the index of the cube with the highest S/N
            ref_idx = np.argmax(weights)
            reference_image = whitelight_imgs[:, :, ref_idx].copy()
            msgs.info("Calculating spatial translation of each cube relative to cube #{0:d})".format(ref_idx+1))
        else:
            ref_idx = -1  # Don't use an index
            # Load reference information
            reference_image, whitelight_imgs, wlwcs = \
                make_whitelight_fromref(all_ra, all_dec, all_wave, all_sci, all_wghts, all_idx, dspat,
                                        cubepar['reference_image'])
            msgs.info("Calculating the spatial translation of each cube relative to user-defined 'reference_image'")
        # Calculate the image offsets - check the reference is a zero shift
        for ff in range(numfiles):
            # Calculate the shift
            ra_shift, dec_shift = calculate_image_phase(reference_image.copy(), whitelight_imgs[:, :, ff], maskval=0.0)
            # Convert pixel shift to degress shift
            ra_shift *= dspat/cosdec
            dec_shift *= dspat
            msgs.info("Spatial shift of cube #{0:d}: RA, DEC (arcsec) = {1:+0.3f}, {2:+0.3f}".format(ff+1, ra_shift*3600.0, dec_shift*3600.0))
            # Apply the shift
            all_ra[all_idx == ff] += ra_shift
            all_dec[all_idx == ff] += dec_shift
    # Generate a white light image of *all* data
    msgs.info("Generating global white light image")
    if cubepar["reference_image"] is None:
        # Find the wavelength range where all frames overlap
        min_wl, max_wl = np.max(mnmx_wv[:, :, 0]), np.min(mnmx_wv[:, :, 1])  # This is the max blue wavelength and the min red wavelength
        if min_wl < max_wl:
            ww = np.where((all_wave > min_wl) & (all_wave < max_wl))
            msgs.info("Whitelight image covers the wavelength range {0:.2f} A - {1:.2f} A".format(min_wl, max_wl))
        else:
            msgs.warn("Datacubes do not completely overlap in wavelength. Offsets may be unreliable...")
            ww = np.where((all_wave > 0) & (all_wave < 99999999))
        whitelight_img, _, wlwcs = make_whitelight_frompixels(all_ra[ww], all_dec[ww], all_wave[ww], all_sci[ww],
                                                              all_wghts[ww], np.zeros(ww[0].size), dspat)
    else:
        _, whitelight_img, wlwcs = \
            make_whitelight_fromref(all_ra, all_dec, all_wave, all_sci, all_wghts, np.zeros(all_ra.size),
                                    dspat, cubepar['reference_image'])

    # Calculate the relative spectral weights of all pixels
    all_wghts = compute_weights(all_ra, all_dec, all_wave, all_sci, all_ivar, all_idx,
                                whitelight_img[:, :, 0], dspat, dwv,
                                relative_weights=cubepar['relative_weights'])

    # Check if a whitelight image should be saved
    if cubepar['save_whitelight']:
        # Check if the white light image still needs to be generated - if so, generate it now
        if whitelight_img is None:
            msgs.info("Generating global white light image")
            if cubepar["reference_image"] is None:
                whitelight_img, _, wlwcs = make_whitelight_frompixels(all_ra, all_dec, all_wave, all_sci, all_wghts,
                                                                      np.zeros(all_ra.size), dspat)
            else:
                _, whitelight_img, wlwcs = \
                    make_whitelight_fromref(all_ra, all_dec, all_wave, all_sci, all_wghts,
                                            np.zeros(all_ra.size),
                                            dspat, cubepar['reference_image'])
        # Prepare and save the fits file
        msgs.info("Saving white light image as: {0:s}".format(out_whitelight))
        img_hdu = fits.PrimaryHDU(whitelight_img.T, header=wlwcs.to_header())
        img_hdu.writeto(out_whitelight, overwrite=overwrite)

    # Setup the cube ranges
    ra_min = cubepar['ra_min'] if cubepar['ra_min'] is not None else np.min(all_ra)
    ra_max = cubepar['ra_max'] if cubepar['ra_max'] is not None else np.max(all_ra)
    dec_min = cubepar['dec_min'] if cubepar['dec_min'] is not None else np.min(all_dec)
    dec_max = cubepar['dec_max'] if cubepar['dec_max'] is not None else np.max(all_dec)
    wav_min = cubepar['wave_min'] if cubepar['wave_min'] is not None else np.min(all_wave)
    wav_max = cubepar['wave_max'] if cubepar['wave_max'] is not None else np.max(all_wave)
    if cubepar['wave_delta'] is not None: dwv = cubepar['wave_delta']

    # Generate a WCS to register all frames
    coord_min = [ra_min, dec_min, wav_min]
    coord_dlt = [dspat, dspat, dwv]
    coord_wcs = generate_WCS(coord_min, coord_dlt, name=specname)
    msgs.info(msgs.newline() + "-"*40 +
              msgs.newline() + "Parameters of the WCS:" +
              msgs.newline() + "RA   min, max = {0:f}, {1:f}".format(ra_min, ra_max) +
              msgs.newline() + "DEC  min, max = {0:f}, {1:f}".format(dec_min, dec_max) +
              msgs.newline() + "WAVE min, max = {0:f}, {1:f}".format(wav_min, wav_max) +
              msgs.newline() + "Spaxel size = {0:f} arcsec".format(3600.0*dspat) +
              msgs.newline() + "Wavelength step = {0:f} A".format(dwv) +
              msgs.newline() + "-" * 40)

    # Generate the output binning
    numra = int((ra_max-ra_min) * cosdec / dspat)
    numdec = int((dec_max-dec_min)/dspat)
    numwav = int((wav_max-wav_min)/dwv)
    xbins = np.arange(1+numra)-0.5
    ybins = np.arange(1+numdec)-0.5
    spec_bins = np.arange(1+numwav)-0.5
    bins = (xbins, ybins, spec_bins)

    # Make the cube
    msgs.info("Generating pixel coordinates")
    pix_coord = coord_wcs.wcs_world2pix(all_ra, all_dec, all_wave * 1.0E-10, 0)
    hdr = coord_wcs.to_header()

    sensfunc = None
    if flux_spline is not None:
        wcs_wav = coord_wcs.wcs_pix2world(np.vstack((np.zeros(numwav), np.zeros(numwav), np.arange(numwav))).T, 0)
        senswave = wcs_wav[:, 2] * 1.0E10
        sensfunc = flux_spline(senswave)

    # Generate a datacube using nearest grid point (NGP)
    msgs.info("Generating data cube")
    generate_cube_ngp(outfile, hdr, all_sci, all_ivar, all_wghts, pix_coord, bins, overwrite=overwrite,
                      blaze_wave=blaze_wave, blaze_spec=blaze_spec, sensfunc=sensfunc, fluxcal=fluxcal,
                      specname=specname)

<|MERGE_RESOLUTION|>--- conflicted
+++ resolved
@@ -17,12 +17,7 @@
 import numpy as np
 
 from pypeit import msgs
-<<<<<<< HEAD
 from pypeit import alignframe, datamodel, flatfield, io, specobj, spec2dobj, utils
-from pypeit.core.flux_calib import load_extinction_data, extinction_correction, fit_zeropoint, get_standard_spectrum, ZP_UNIT_CONST, PYPEIT_FLUX_SCALE
-=======
-from pypeit import alignframe, datamodel, flatfield, io, masterframe, specobj, spec2dobj, utils
->>>>>>> 63b4a81f
 from pypeit.core.flexure import calculate_image_phase
 from pypeit.core import coadd, extract, findobj_skymask, flux_calib, parse, skysub
 from pypeit.core.procimg import grow_mask
