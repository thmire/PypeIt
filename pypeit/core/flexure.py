--- conflicted
+++ resolved
@@ -127,13 +127,8 @@
             Archived sky spectrum
         arx_fwhm_pix (:obj:`float`):
             Spectral FWHM (in pixels) of the archived sky spectrum.
-<<<<<<< HEAD
-        spec_fwhm (:obj:`float`, optional):
-            Spectral FWHM (in Angstroms) of the sky spectrum related to our object/slit.
-=======
         spec_fwhm_pix (:obj:`float`, optional):
             Spectral FWHM (in pixels) of the sky spectrum related to our object/slit.
->>>>>>> 49e106ef
         mxshft (:obj:`float`, optional):
             Maximum allowed shift from flexure;  note there are cases that
             have been known to exceed even 30 pixels..
@@ -331,13 +326,8 @@
             Sky spectrum associated with the science target.
         arx_fwhm_pix (:obj:`float`):
             Spectral FWHM (in pixels) of the archived sky spectrum.
-<<<<<<< HEAD
-        spec_fwhm (:obj:`float`, optional):
-            Spectral FWHM (in Angstroms) of the sky spectrum with the science target.
-=======
         spec_fwhm_pix (:obj:`float`, optional):
             Spectral FWHM (in pixels) of the sky spectrum related to our object.
->>>>>>> 49e106ef
 
     Returns:
         :obj:`float`: FWHM of the smoothing Gaussian in pixels.
@@ -431,13 +421,8 @@
             A list of :obj:`dict` objects containing flexure results of each slit.
         keys_to_update (:obj:`list`):
             List of flexure dictionary keys that we need to update.
-<<<<<<< HEAD
-        spec_fwhm (:obj:`float`, optional):
-            Spectral FWHM (in Angstroms) of the sky spectrum related to our object.
-=======
         spec_fwhm_pix (:obj:`float`, optional):
             Spectral FWHM (in pixels) of the sky spectrum related to our object.
->>>>>>> 49e106ef
         mxshft (:obj:`int`, optional):
             Maximum allowed shift from flexure. Passed to spec_flex_shift().
         excess_shft (:obj:`str`, optional):
@@ -509,13 +494,8 @@
             A list of :obj:`dict` objects containing flexure results of each slit.
         keys_to_update (:obj:`list`):
             List of flexure dictionary keys that we need to update.
-<<<<<<< HEAD
-        spec_fwhm (:obj:`float`, optional):
-            Spectral FWHM (in Angstroms) of the sky spectrum related to our object.
-=======
         spec_fwhm_pix (:obj:`float`, optional):
             Spectral FWHM (in pixels) of the sky spectrum related to our object.
->>>>>>> 49e106ef
         mxshft (:obj:`int`, optional):
             Maximum allowed shift from flexure. Passed to spec_flex_shift().
         excess_shft (:obj:`str`, optional):
@@ -692,11 +672,7 @@
             iwv = np.where(wv_calib.spat_ids == slits.spat_id[islit])[0][0]
             # Allow for wavelength failures
             if wv_calib.wv_fits is not None and wv_calib.wv_fits[iwv].fwhm is not None: 
-<<<<<<< HEAD
-                spec_fwhm = wv_calib.wv_fits[iwv].cen_disp * wv_calib.wv_fits[iwv].fwhm
-=======
                 spec_fwhm_pix = wv_calib.wv_fits[iwv].fwhm
->>>>>>> 49e106ef
 
         if slit_cen:
             # global flexure
