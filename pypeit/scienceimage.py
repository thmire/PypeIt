--- conflicted
+++ resolved
@@ -226,56 +226,6 @@
         # Return
         return self.time, self.basename
 
-    def _build_bitmask(self):
-        """
-        Create the input mask for various extraction routines. Here is the bitwise key for interpreting masks
-
-        Bit Key
-        ---
-        BPM            0
-        CR             1
-        SATURATION     2
-        MINCOUNTS      3
-        OFFSLITS        4
-        IS_NAN         5
-        IVAR0          6
-        IVAR_NAN       7
-        EXTRACT        8
-
-        bitmask = 0 is good, inmask > 0 has been masked.
-
-        To figure out why it has been masked for example you can type
-
-        bpm = (bitmask & np.uint64(2**0)) > 0
-        crmask = (bitmask & np.uint64(2**1)) > 0
-
-        etc.
-
-        Returns
-        -------
-        bitmask
-
-        """
-
-        # Create and assign the inmask
-        saturation = self.spectrograph.detector[self.det - 1]['saturation']
-        mincounts    = self.spectrograph.detector[self.det - 1]['mincounts']
-
-        bitmask = np.zeros_like(self.sciimg,dtype=np.uint64)
-        bitmask[self.bpm == True] += np.uint64(2**0)
-        bitmask[self.crmask == True] += np.uint64(2**1)
-        bitmask[self.sciimg >= saturation] += np.uint64(2**2)
-        bitmask[self.sciimg <= mincounts] += np.uint64(2**3)
-        bitmask[self.tslits_dict['slitpix'] == 0] += np.uint64(2**4)
-        bitmask[np.isfinite(self.sciimg) == False] += np.uint64(2**5)
-        bitmask[self.sciivar <= 0.0] += np.uint64(2**6)
-        bitmask[np.isfinite(self.sciivar) == False] += np.uint64(2**7)
-
-        #inmask = (self.bpm == False) & (self.crmask == False) & \
-        #         (self.sciivar > 0.0) & np.isfinite(self.sciivar) & \
-        #         np.isfinite(self.sciimg) & (self.sciimg < SATURATION) & (self.sciimg > MINCOUNTS)
-
-        return bitmask
 
     def _chk_objs(self, items):
         """
@@ -589,13 +539,10 @@
             self.show('image', image=self.sciimg*(bitmask == 0), chname='sciimg', clear=True)
         return self.sciimg, self.sciivar, self.rn2img, self.crmask
 
-    def run_the_steps(self):
-        """
-        Run full the full recipe of calibration steps
-
-<<<<<<< HEAD
-        Returns:
-=======
+    def _build_bitmask(self):
+        """
+        Create the input mask for various extraction routines. Here is the bitwise key for interpreting masks
+
         Bit Key
         ---
         BPM            0
@@ -622,6 +569,26 @@
         bitmask
 
         """
+
+        # Create and assign the inmask
+        saturation = self.spectrograph.detector[self.det - 1]['saturation']
+        mincounts    = self.spectrograph.detector[self.det - 1]['mincounts']
+
+        bitmask = np.zeros_like(self.sciimg,dtype=np.uint64)
+        bitmask[self.bpm == True] += np.uint64(2**0)
+        bitmask[self.crmask == True] += np.uint64(2**1)
+        bitmask[self.sciimg >= saturation] += np.uint64(2**2)
+        bitmask[self.sciimg <= mincounts] += np.uint64(2**3)
+        bitmask[self.tslits_dict['slitpix'] == 0] += np.uint64(2**4)
+        bitmask[np.isfinite(self.sciimg) == False] += np.uint64(2**5)
+        bitmask[self.sciivar <= 0.0] += np.uint64(2**6)
+        bitmask[np.isfinite(self.sciivar) == False] += np.uint64(2**7)
+
+        #inmask = (self.bpm == False) & (self.crmask == False) & \
+        #         (self.sciivar > 0.0) & np.isfinite(self.sciivar) & \
+        #         np.isfinite(self.sciimg) & (self.sciimg < SATURATION) & (self.sciimg > MINCOUNTS)
+
+        return bitmask
 
         # Create and assign the inmask
         saturation = self.spectrograph.detector[self.det - 1]['saturation']
@@ -647,11 +614,11 @@
 
         return bitmask
 
-    def _get_goodslits(self, maskslits):
-        """
-        Return the slits to be reduce by going through the maskslits logic below. If the input maskslits is None it
-        uses previously assigned maskslits
->>>>>>> 204bb64b
+    def run_the_steps(self):
+        """
+        Run full the full recipe of calibration steps
+
+        Returns:
 
         """
         for step in self.steps:
