"""
Main driver class for skysubtraction and extraction

.. include common links, assuming primary doc root is up one directory
.. include:: ../include/links.rst

"""

import inspect
import numpy as np
import os

from astropy import stats
from abc import ABCMeta

from linetools import utils as ltu

from pypeit import msgs, utils
from pypeit.display import display
from pypeit.core import skysub, extract, wave, flexure
from pypeit.core.moment import moment1d
from pypeit import specobj

from linetools.spectra import xspectrum1d

from IPython import embed


class Extract:
    """
    This class will organize and run actions relatedt to sky subtraction, and extraction for
    a Science or Standard star exposure


    Attributes:
        ivarmodel (`numpy.ndarray`_):
            Model of inverse variance
        objimage (`numpy.ndarray`_):
            Model of object
        skyimage (`numpy.ndarray`_):
            Final model of sky
        global_sky (`numpy.ndarray`_):
            Fit to global sky
        outmask (`numpy.ndarray`_):
            Final output mask
        extractmask (`numpy.ndarray`_):
            Extraction mask
        slits (:class:`pypeit.slittrace.SlitTraceSet`):
        sobjs_obj (:class:`pypeit.specobjs.SpecObjs`):
            Only object finding but no extraction
        sobjs (:class:`pypeit.specobjs.SpecObjs`):
            Final extracted object list with trace corrections applied
        spat_flexure_shift (float):
        tilts (`numpy.ndarray`_):
            WaveTilts images generated on-the-spot
        waveimg (`numpy.ndarray`_):
            WaveImage image generated on-the-spot
        slitshift (`numpy.ndarray`_):
            Global spectral flexure correction for each slit (in pixels)
        vel_corr (float):
            Relativistic reference frame velocity correction (e.g. heliocentyric/barycentric/topocentric)

    """

    __metaclass__ = ABCMeta

    # Superclass factory method generates the subclass instance
    @classmethod
    def get_instance(cls, sciImg, slits, sobjs_obj, spectrograph, par, objtype,
                     waveTilts=None, tilts=None, wv_calib=None, waveimg=None, bkg_redux=False,
                     return_negative=False, std_redux=False, show=False, basename=None):
        """
        Instantiate the Reduce subclass appropriate for the provided
        spectrograph.

        The class must be subclassed from Reduce.  See :class:`Reduce` for
        the description of the valid keyword arguments.

        Args:
            sciImg (:class:`~pypeit.images.scienceimage.ScienceImage`):
                Image to reduce.
            slits (:class:`~pypeit.slittrace.SlitTraceSet`):
                Slit trace set object
            sobjs_obj (:class:`pypeit.specobjs.SpecObjs`):
                Objects found but not yet extracted
            spectrograph (:class:`~pypeit.spectrographs.spectrograph.Spectrograph`):
<<<<<<< HEAD
            par (pypeit.par.pyepeitpar.PypeItPar):
                Parameter set for Extract
=======
            par (pypeit.par.pypeitpar.PypeItPar):
            caliBrate (:class:`pypeit.calibrations.Calibrations`):
>>>>>>> 4ab53994
            objtype (:obj:`str`):
                Specifies object being reduced 'science' 'standard'
                'science_coadd2d'.  This is used only to determine the
                spat_flexure_shift and ech_order for coadd2d.
            waveTilts (:class:`~pypeit.wavetilts.WaveTilts`, optional):
                This is waveTilts object which is optional, but either waveTilts or tilts must
                be provided.
            tilts (`numpy.ndarray`_, optional):
                Tilts image. Either a tilts image or waveTilts object (above) must be provided.
            wv_calib (:class:`~pypeit.wavetilts.WaveCalib`, optional):
                This is the waveCalib object which is optional, but either wv_calib or waveimg must be provided.
            waveimg (`numpy.ndarray`_, optional):
                Wave image. Either a wave image or wv_calib object (above) must be provided
            bkg_redux (:obj:`bool`, optional):
                If True, the sciImg has been subtracted by
                a background image (e.g. standard treatment in the IR)
            return_negative (:obj:`bool`, optional):
                If True, negative objects from difference imaging will also be extracted and returned. Default=False.
                This option only applies to the case where bkg_redux=True, i.e. typically a near-IR reduction
                where difference imaging has been employed to perform a first-pass at sky-subtraction. The
                default behavior is to not extract these objects, although they are masked in global sky-subtraction
                (performed in the find_objects class), and modeled in local sky-subtraction (performed by this class).

            std_redux (:obj:`bool`, optional):
                If True the object being extracted is a standards star
                so that the reduction parameters can be adjusted accordingly.
            basename (str, optional):
                Output filename used for spectral flexure QA
            show (:obj:`bool`, optional):
                Show plots along the way?

        Returns:
            :class:`~pypeit.extraction.Extract`:
        """
        return next(c for c in utils.all_subclasses(Extract)
                    if c.__name__ == (spectrograph.pypeline + 'Extract'))(
            sciImg, slits, sobjs_obj, spectrograph, par, objtype, waveTilts=waveTilts, tilts=tilts,
            wv_calib=wv_calib, waveimg=waveimg, bkg_redux=bkg_redux, return_negative=return_negative,
            std_redux=std_redux, show=show, basename=basename)

    def __init__(self, sciImg, slits, sobjs_obj, spectrograph, par, objtype,
                 waveTilts=None, tilts=None, wv_calib=None, waveimg=None,
                 bkg_redux=False, return_negative=False, std_redux=False, show=False,
                 basename=None):

        # Setup the parameters sets for this object. NOTE: This uses objtype, not frametype!

        # Instantiation attributes for this object
        self.sciImg = sciImg
        self.sobjs_obj = sobjs_obj.copy() # This guarantees that stuff below does not mute this input variable
        self.spectrograph = spectrograph
        self.objtype = objtype
        self.par = par
        #self.caliBrate = caliBrate
        self.basename = basename
        # Parse
        # Slit pieces
        #   WARNING -- It is best to unpack here then pass around self.slits
        #      Otherwise you have to keep in mind flexure, tweaking, etc.

        # TODO: The spatial flexure is not copied to the PypeItImage object if
        # the image (science or otherwise) is from a combination of multiple
        # frames.  Is that okay for this usage?
        # Flexure
        self.spat_flexure_shift = None
        if (objtype == 'science' and self.par['scienceframe']['process']['spat_flexure_correct']) or \
           (objtype == 'standard' and self.par['calibrations']['standardframe']['process']['spat_flexure_correct']):
            self.spat_flexure_shift = self.sciImg.spat_flexure
        elif objtype == 'science_coadd2d':
            self.spat_flexure_shift = None

        # Initialise the slits
        msgs.info("Initialising slits")
        self.initialise_slits(slits)

        # Internal bpm mask
        self.extract_bpm = (self.slits.mask > 0) & (np.invert(self.slits.bitmask.flagged(
                        self.slits.mask, flag=self.slits.bitmask.exclude_for_reducing)))
        self.extract_bpm_init = self.extract_bpm.copy()

        # These may be None (i.e. COADD2D)
        #self.waveTilts = caliBrate.wavetilts
        #self.wv_calib = caliBrate.wv_calib

        # Load up other input items
        self.bkg_redux = bkg_redux
        self.return_negative=return_negative

        self.std_redux = std_redux
        self.det = sciImg.detector.det
        self.binning = sciImg.detector.binning
        self.pypeline = spectrograph.pypeline
        self.extract_show = show

        self.steps = []

        # Key outputs images for extraction
        self.ivarmodel = None
        self.objimage = None
        self.skyimage = None
        self.global_sky = None
        self.outmask = None
        self.extractmask = None
        # SpecObjs object
        self.sobjs = None  # Final extracted object list with trace corrections applied
        self.slitshift = np.zeros(self.slits.nslits)  # Global spectral flexure slit shifts (in pixels) that are applied to all slits.
        self.vel_corr = None

        # Deal with dynamically generated calibrations, i.e. the tilts. If the tilts are not input generate
        # them from the  fits in caliBrate, otherwise use the input tilts
        if waveTilts is None and tilts is None:
            msgs.error("Must provide either waveTilts or tilts to FindObjects")
        elif waveTilts is not None and tilts is not None:
            msgs.error("Cannot provide both waveTilts and tilts to FindObjects")
        elif waveTilts is not None and tilts is None:
            self.waveTilts = waveTilts
            self.waveTilts.is_synced(self.slits)
            #   Deal with Flexure
            if self.par['calibrations']['tiltframe']['process']['spat_flexure_correct']:
                _spat_flexure = 0. if self.spat_flexure_shift is None else self.spat_flexure_shift
                # If they both shifted the same, there will be no reason to shift the tilts
                tilt_flexure_shift = _spat_flexure - self.waveTilts.spat_flexure
            else:
                tilt_flexure_shift = self.spat_flexure_shift
            msgs.info("Generating tilts image from fit in waveTilts")
            self.tilts = self.waveTilts.fit2tiltimg(self.slitmask, flexure=tilt_flexure_shift)
        elif waveTilts is None and tilts is not None:
            msgs.info("Using user input tilts image")
            self.tilts = tilts

        # Now generate the wavelength image
        msgs.info("Generating wavelength image")
        if wv_calib is None and waveimg is None:
            msgs.error("Must provide either wv_calib or waveimg to Extract")
        if wv_calib is not None and waveimg is not None:
            msgs.error("Cannot provide both wv_calib and waveimg to Extract")
        if wv_calib is not None and waveimg is None:
            self.wv_calib = wv_calib
            self.waveimg = self.wv_calib.build_waveimg(self.tilts, self.slits, spat_flexure=self.spat_flexure_shift)
        elif wv_calib is None and waveimg is not None:
            self.waveimg=waveimg

        # remove objects found in `BOXSLIT` (we don't want to extract those)
        remove_idx = []
        for i, sobj in enumerate(self.sobjs_obj):
            if sobj.SLITID in list(self.slits.spat_id[self.extract_bpm]):
                remove_idx.append(i)
        # remove
        self.sobjs_obj.remove_sobj(remove_idx)


    @property
    def nsobj_to_extract(self):
        """
        Number of sobj objects in sobjs_obj taking into account whether or not we are returning negative traces

        Returns:

        """

        if len(self.sobjs_obj) > 0:
            return len(self.sobjs_obj) if self.return_negative else np.sum(self.sobjs_obj.sign > 0)
        else:
            return 0

    @property
    def nobj_to_extract(self):
        """
        Number of objects to extract. Defined in children
        Returns:

        """
        return None

    def initialise_slits(self, slits, initial=False):
        """
        Gather all the :class:`SlitTraceSet` attributes
        that we'll use here in :class:`Extract`

        Args:
            initial (:obj:`bool`, optional):
                Use the initial definition of the slits. If False,
                tweaked slits are used.
        """
        # Slits
        self.slits = slits
        # Select the edges to use
        self.slits_left, self.slits_right, _ \
            = self.slits.select_edges(initial=initial, flexure=self.spat_flexure_shift)

        # Slitmask
        self.slitmask = self.slits.slit_img(initial=initial, flexure=self.spat_flexure_shift,
                                            exclude_flag=self.slits.bitmask.exclude_for_reducing)
        # Now add the slitmask to the mask (i.e. post CR rejection in proc)
        # NOTE: this uses the par defined by EdgeTraceSet; this will
        # use the tweaked traces if they exist
        self.sciImg.update_mask_slitmask(self.slitmask)
#        # For echelle
#        self.spatial_coo = self.slits.spatial_coordinates(initial=initial, flexure=self.spat_flexure_shift)

    def extract(self, global_sky, model_noise=None, spat_pix=None):
        """
        Main method to extract spectra from the ScienceImage

        Args:
            global_sky (`numpy.ndarray`_):
                Sky estimate
            sobjs_obj (:class:`pypeit.specobjs.SpecObjs`):
                List of SpecObj that have been found and traced
            model_noise (bool):
                If True, construct and iteratively update a model inverse variance image
                using :func:`~pypeit.core.procimg.variance_model`. If False, a
                variance model will not be created and instead the input sciivar will
                always be taken to be the inverse variance. See :func:`~pypeit.core.skysub.local_skysub_extract`
                for more info. Default is None, which is to say pypeit will use the bkg_redux attribute to
                decide whether or not to model the noise.
            spat_pix (`numpy.ndarray`_):
                 Image containing the spatial coordinates. This option is used for 2d coadds
                 where the spat_pix image is generated as a coadd of images. For normal reductions
                 spat_pix is not required as it is trivially created from the image itself. Default is None.

        """
        # This holds the objects, pre-extraction
        # JFH Commenting this out. Not sure why we need this. It overwrites the previous stuff from the init
        #self.sobjs_obj = sobjs_obj

        if self.par['reduce']['extraction']['skip_optimal']:  # Boxcar only with global sky subtraction
            msgs.info("Skipping optimal extraction")

            # This will hold the extracted objects
            self.sobjs = self.sobjs_obj.copy()

            # Quick loop over the objects
            for iobj in range(self.sobjs.nobj):
                sobj = self.sobjs[iobj]
                # True  = Good, False = Bad for inmask
                thismask = self.slitmask == sobj.SLITID  # pixels for this slit
                inmask = self.sciImg.select_flag(invert=True) & thismask
                # Do it
                extract.extract_boxcar(self.sciImg.image, self.sciImg.ivar, inmask, self.waveimg,
                                       global_sky, sobj, base_var=self.sciImg.base_var,
                                       count_scale=self.sciImg.img_scale,
                                       noise_floor=self.sciImg.noise_floor)

            # Fill up extra bits and pieces
            self.objmodel = np.zeros_like(self.sciImg.image)
            self.ivarmodel = np.copy(self.sciImg.ivar)
            # NOTE: fullmask is a bit mask, make sure it's treated as such, not
            # a boolean (e.g., bad pixel) mask.
            self.outmask = self.sciImg.fullmask
            self.skymodel = global_sky.copy()
        else:  # Local sky subtraction and optimal extraction.
            model_noise_1 = not self.bkg_redux if model_noise is None else model_noise
            self.skymodel, self.objmodel, self.ivarmodel, self.outmask, self.sobjs = \
                self.local_skysub_extract(global_sky, self.sobjs_obj,
                                          model_noise=model_noise_1,
                                          spat_pix = spat_pix,
                                          show_profile=self.extract_show,
                                          show=self.extract_show)

        # Remove sobjs that don't have both OPT_COUNTS and BOX_COUNTS
        remove_idx = []
        for idx, sobj in enumerate(self.sobjs):
            # Find them
            if sobj.OPT_COUNTS is None and sobj.BOX_COUNTS is None:
                remove_idx.append(idx)
                msgs.warn(f'Removing object at pixel {sobj.SPAT_PIXPOS} because '
                          f'both optimal and boxcar extraction could not be performed')
            elif sobj.OPT_COUNTS is None:
                msgs.warn(f'Optimal extraction could not be performed for object at pixel {sobj.SPAT_PIXPOS}')

        # Remove them
        if len(remove_idx) > 0:
            self.sobjs.remove_sobj(remove_idx)

        # Return
        return self.skymodel, self.objmodel, self.ivarmodel, self.outmask, self.sobjs

<<<<<<< HEAD

    def run(self, global_sky, model_noise=None, spat_pix=None, ra=None, dec=None, obstime=None):
=======
    def prepare_extraction(self):
        """ Prepare the masks and wavelength image for extraction.
        """
        # Deal with dynamic calibrations
        # Tilts
        self.waveTilts.is_synced(self.slits)
        #   Deal with Flexure
        if self.par['calibrations']['tiltframe']['process']['spat_flexure_correct']:
            _spat_flexure = 0. if self.spat_flexure_shift is None else self.spat_flexure_shift
            # If they both shifted the same, there will be no reason to shift the tilts
            tilt_flexure_shift = _spat_flexure - self.waveTilts.spat_flexure
        else:
            tilt_flexure_shift = self.spat_flexure_shift
        msgs.info("Generating tilts image")
        self.tilts = self.waveTilts.fit2tiltimg(self.slitmask, flexure=tilt_flexure_shift)

        # Wavelengths (on unmasked slits)
        msgs.info("Generating wavelength image")
        self.waveimg = self.wv_calib.build_waveimg(self.tilts, self.slits, spat_flexure=self.spat_flexure_shift)

    def run(self, global_sky, prepare_extraction=True, model_noise=None, spat_pix=None, ra=None, dec=None, obstime=None):
>>>>>>> 4ab53994
        """
        Primary code flow for PypeIt reductions

        *NOT* used by COADD2D

        Args:
            global_sky (`numpy.ndarray`_):
                Global sky model
            sobjs_obj (:class:`pypeit.specobjs.SpecObjs`):
                List of objects found during `run_objfind`
            model_noise (bool):
                If True, construct and iteratively update a model inverse variance image
                using :func:`~pypeit.core.procimg.variance_model`. If False, a
                variance model will not be created and instead the input sciivar will
                always be taken to be the inverse variance. See :func:`~pypeit.core.skysub.local_skysub_extract`
                for more info. Default is None, which is to say pypeit will use the bkg_redux attribute to
                decide whether or not to model the noise.
            spat_pix (`numpy.ndarray`_):
                 Image containing the spatial coordinates. This option is used for 2d coadds
                 where the spat_pix image is generated as a coadd of images. For normal reductions
                 spat_pix is not required as it is trivially created from the image itself. Default is None.
            ra (:obj:`float`, optional):
                Required if helio-centric correction is to be applied
            dec (:obj:`float`, optional):
                Required if helio-centric correction is to be applied
            obstime (:obj:`astropy.time.Time`, optional):
                Required if helio-centric correction is to be applied


            return_negative (:obj:`bool`, optional):
                Do you want to extract the negative objects?

        Returns:
            tuple: skymodel (ndarray), objmodel (ndarray), ivarmodel (ndarray),
               outmask (ndarray), sobjs (SpecObjs), waveimg (`numpy.ndarray`_),
               tilts (`numpy.ndarray`_).
               See main doc string for description

        """

        self.global_sky = global_sky

        # Apply a global flexure correction to each slit
        # provided it's not a standard star
        if self.par['flexure']['spec_method'] != 'skip' and not self.std_redux:
            self.spec_flexure_correct(mode='global')
            for iobj in range(self.sobjs_obj.nobj):
                islit = self.slits.spatid_to_zero(self.sobjs_obj[iobj].SLITID)
                self.sobjs_obj[iobj].update_flex_shift(self.slitshift[islit], flex_type='global')

        # Do we have any detected objects to extract?
        if self.nobj_to_extract > 0:
            # Extract + Return
            self.skymodel, self.objmodel, self.ivarmodel, self.outmask, self.sobjs \
                = self.extract(self.global_sky, model_noise=model_noise, spat_pix=spat_pix)
            if self.bkg_redux:
                # purge negative objects if not return_negative otherwise keep them
                self.sobjs.make_neg_pos() if self.return_negative else self.sobjs.purge_neg()

            # Correct for local spectral flexure
            if self.par['flexure']['spec_method'] not in ['skip', 'slitcen'] and not self.std_redux:
                # Apply a refined estimate of the flexure to objects
                self.spec_flexure_correct(mode='local', sobjs=self.sobjs)

        else:  # No objects, pass back what we have
            # Could have negative objects but no positive objects so purge them if not return_negative
            if self.bkg_redux:
                self.sobjs_obj.make_neg_pos() if self.return_negative else self.sobjs_obj.purge_neg()
            self.skymodel = global_sky 
            self.objmodel = np.zeros_like(self.sciImg.image)
            # Set to sciivar. Could create a model but what is the point?
            self.ivarmodel = np.copy(self.sciImg.ivar)
            # Set to the initial mask in case no objects were found
            # NOTE: fullmask is a bit mask, make sure it's treated as such, not
            # a boolean (e.g., bad pixel) mask.
            self.outmask = self.sciImg.fullmask
            # empty specobjs object from object finding
            self.sobjs = self.sobjs_obj

        # Apply a reference frame correction to each object and the waveimg
        self.refframe_correct(ra, dec, obstime, sobjs=self.sobjs)

        # Update the mask
        # TODO avoid modifying arguments to a class or function in place. If slits is mutable, it should be a return
        # value for the run function
        reduce_masked = np.where(np.invert(self.extract_bpm_init) & self.extract_bpm & (self.slits.mask > 2))[0]
        if len(reduce_masked) > 0:
            # TODO Change BADREDUCE to BADEXTRACT
            self.slits.mask[reduce_masked] = self.slits.bitmask.turn_on(
                self.slits.mask[reduce_masked], 'BADREDUCE')

        # Return
        return self.skymodel, self.objmodel, self.ivarmodel, self.outmask, self.sobjs, \
               self.waveimg, self.tilts

    def local_skysub_extract(self, global_sky, sobjs, model_noise=True, spat_pix=None,
                             show_profile=False, show_resids=False, show=False):
        """
        Dummy method for local sky-subtraction and extraction.

        Overloaded by class specific skysub and extraction.
        """
        return None, None, None, None, None

    def spec_flexure_correct(self, mode="local", sobjs=None):
        """ Correct for spectral flexure

        Spectra are modified in place (wavelengths are shifted)

        Args:
            mode (str):
                "local" - Use sobjs to determine flexure correction
                "global" - Use waveimg and global_sky to determine flexure correction at the centre of the slit
            sobjs (:class:`pypeit.specobjs.SpecObjs`, None):
                Spectrally extracted objects
        """
        if self.par['flexure']['spec_method'] == 'skip':
            msgs.info('Skipping flexure correction.')
            return

        # Perform some checks
        if mode == "local" and sobjs is None:
            msgs.error("No spectral extractions provided for flexure, using slit center instead")
        elif mode not in ["local", "global"]:
            msgs.error("mode must be 'global' or 'local'. Assuming 'global'.")

        # initialize flex_list
        flex_list = None

        # Prepare a list of slit spectra, if required.
        if mode == "global":
            msgs.info('Performing global spectral flexure correction')
            gd_slits = np.logical_not(self.extract_bpm)
            # TODO :: Need to think about spatial flexure - is the appropriate spatial flexure already included in trace_spat via left/right slits?
            trace_spat = 0.5 * (self.slits_left + self.slits_right)
            trace_spec = np.arange(self.slits.nspec)
            slit_specs = []
            # get boxcar radius
            box_radius = self.par['reduce']['extraction']['boxcar_radius']
            for ss in range(self.slits.nslits):
                if not gd_slits[ss]:
                    slit_specs.append(None)
                    continue
                slit_spat = self.slits.spat_id[ss]
                thismask = (self.slitmask == slit_spat)
                inmask = self.sciImg.select_flag(invert=True) & thismask

                # Dummy spec for extract_boxcar
                spec = specobj.SpecObj(PYPELINE=self.pypeline,
                                       SLITID=ss,
                                       ECH_ORDER=ss, # Use both to cover the bases for naming
                                       DET=str(self.det))
                spec.trace_spec = trace_spec
                spec.TRACE_SPAT = trace_spat[:,ss]
                spec.BOX_RADIUS = box_radius
                # Extract
                extract.extract_boxcar(self.sciImg.image, self.sciImg.ivar, inmask,
                                       self.waveimg, self.global_sky, spec) 
                slit_wave, slit_sky = spec.BOX_WAVE, spec.BOX_COUNTS_SKY

                # TODO :: Need to remove this XSpectrum1D dependency - it is required in:  flexure.spec_flex_shift
                # Pack
                slit_specs.append(xspectrum1d.XSpectrum1D.from_tuple((slit_wave, slit_sky)))

            # Measure flexure
            # If mode == global: specobjs = None and slitspecs != None
            flex_list = flexure.spec_flexure_slit(self.slits, self.slits.slitord_id, self.extract_bpm,
                                                  self.par['flexure']['spectrum'],
                                                  method=self.par['flexure']['spec_method'],
                                                  mxshft=self.par['flexure']['spec_maxshift'],
                                                  excess_shft=self.par['flexure']['excessive_shift'],
                                                  specobjs=sobjs, slit_specs=slit_specs, wv_calib=self.wv_calib)
            # Store the slit shifts that were applied to each slit
            # These corrections are later needed so the specobjs metadata contains the total spectral flexure
            self.slitshift = np.zeros(self.slits.nslits)
            for islit in range(self.slits.nslits):
                if gd_slits[islit] and len(flex_list[islit]['shift']) > 0:
                    self.slitshift[islit] = flex_list[islit]['shift'][0]
            # Apply flexure to the new wavelength solution
            msgs.info("Regenerating wavelength image")
            self.waveimg = self.wv_calib.build_waveimg(self.tilts, self.slits,
                                                       spat_flexure=self.spat_flexure_shift,
                                                       spec_flexure=self.slitshift)
        elif mode == "local":
            msgs.info('Performing local spectral flexure correction')
            # Measure flexure:
            # If mode == local: specobjs != None and slitspecs = None
            flex_list = flexure.spec_flexure_slit(self.slits, self.slits.slitord_id, self.extract_bpm,
                                                  self.par['flexure']['spectrum'],
                                                  method=self.par['flexure']['spec_method'],
                                                  mxshft=self.par['flexure']['spec_maxshift'],
                                                  excess_shft=self.par['flexure']['excessive_shift'],
                                                  specobjs=sobjs, slit_specs=None, wv_calib=self.wv_calib)
            # Apply flexure to objects
            for islit in range(self.slits.nslits):
                i_slitord = self.slits.slitord_id[islit]
                indx = sobjs.slitorder_indices(i_slitord)
                this_specobjs = sobjs[indx]
                this_flex_dict = flex_list[islit]
                # Loop through objects
                for ss, sobj in enumerate(this_specobjs):
                    if sobj is None or sobj['BOX_WAVE'] is None:  # Nothing extracted; only the trace exists
                        continue
                    # Interpolate
                    if len(this_flex_dict['shift']) > 0 and this_flex_dict['shift'][ss] is not None:
                        new_sky = sobj.apply_spectral_flexure(this_flex_dict['shift'][ss],
                                                              this_flex_dict['sky_spec'][ss])
                        flex_list[islit]['sky_spec'][ss] = new_sky.copy()

        # Save QA
        if flex_list is not None:
            basename = f'{self.basename}_{mode}_{self.spectrograph.get_det_name(self.det)}'
            out_dir = os.path.join(self.par['rdx']['redux_path'], 'QA')
            flexure.spec_flexure_qa(self.slits.slitord_id, self.extract_bpm, basename, flex_list,
                                    specobjs=sobjs, out_dir=out_dir)

    def refframe_correct(self, ra, dec, obstime, sobjs=None):
        """ Correct the calibrated wavelength to the user-supplied reference frame

        Args:
            radec (astropy.coordiantes.SkyCoord):
                Sky Coordinate of the observation
            obstime (:obj:`astropy.time.Time`):
                Observation time
            sobjs (:class:`pypeit.specobjs.Specobjs`, None):
                Spectrally extracted objects

        """
        # Correct Telescope's motion
        refframe = self.par['calibrations']['wavelengths']['refframe']
        if refframe in ['heliocentric', 'barycentric'] \
                and self.par['calibrations']['wavelengths']['reference'] != 'pixel':
            msgs.info("Performing a {0} correction".format(self.par['calibrations']['wavelengths']['refframe']))
            # Calculate correction
            radec = ltu.radec_to_coord((ra, dec))
            vel, vel_corr = wave.geomotion_correct(radec, obstime,
                                                   self.spectrograph.telescope['longitude'],
                                                   self.spectrograph.telescope['latitude'],
                                                   self.spectrograph.telescope['elevation'],
                                                   refframe)
            # Apply correction to objects
            msgs.info('Applying {0} correction = {1:0.5f} km/s'.format(refframe, vel))
            if (sobjs is not None) and (sobjs.nobj != 0):
                # Loop on slits to apply
                gd_slitord = self.slits.slitord_id[np.logical_not(self.extract_bpm)]
                for slitord in gd_slitord:
                    indx = sobjs.slitorder_indices(slitord)
                    this_specobjs = sobjs[indx]
                    # Loop on objects
                    for specobj in this_specobjs:
                        if specobj is None:
                            continue
                        specobj.apply_helio(vel_corr, refframe)

            # Apply correction to wavelength image
            self.vel_corr = vel_corr
            self.waveimg *= vel_corr

        else:
            msgs.info('A wavelength reference frame correction will not be performed.')

    def show(self, attr, image=None, showmask=False, sobjs=None,
             chname=None, slits=False,clear=False):
        """
        Show one of the internal images

        .. todo::
            Should probably put some of these in ProcessImages

        Parameters
        ----------
        attr : str
          global -- Sky model (global)
          sci -- Processed science image
          rawvar -- Raw variance image
          modelvar -- Model variance image
          crmasked -- Science image with CRs set to 0
          skysub -- Science image with global sky subtracted
          image -- Input image
        display : str, optional
        image : ndarray, optional
          User supplied image to display

        """

        if showmask:
            mask_in = self.sciImg.fullmask
            bitmask_in = self.sciImg.bitmask
        else:
            mask_in = None
            bitmask_in = None

        img_gpm = self.sciImg.select_flag(invert=True)
        detname = self.spectrograph.get_det_name(self.det)

        # TODO Do we still need this here?
        if attr == 'global' and all([a is not None for a in [self.sciImg.image, self.global_sky, self.sciImg.fullmask]]):
            # global sky subtraction
            # sky subtracted image
            image = (self.sciImg.image - self.global_sky) * img_gpm.astype(float)
            mean, med, sigma = stats.sigma_clipped_stats(image[img_gpm], sigma_lower=5.0,
                                                         sigma_upper=5.0)
            cut_min = mean - 1.0 * sigma
            cut_max = mean + 4.0 * sigma
            ch_name = chname if chname is not None else f'global_sky_{detname}'
            viewer, ch = display.show_image(image, chname=ch_name, bitmask=bitmask_in,
                                            mask=mask_in, clear=clear, wcs_match=True)
                                          #, cuts=(cut_min, cut_max))
        elif attr == 'local' and all([a is not None for a in [self.sciImg.image, self.skymodel, self.sciImg.fullmask]]):
            # local sky subtraction
            # sky subtracted image
            image = (self.sciImg.image - self.skymodel) * img_gpm.astype(float)
            mean, med, sigma = stats.sigma_clipped_stats(image[img_gpm], sigma_lower=5.0,
                                                         sigma_upper=5.0)
            cut_min = mean - 1.0 * sigma
            cut_max = mean + 4.0 * sigma
            ch_name = chname if chname is not None else f'local_sky_{detname}'
            viewer, ch = display.show_image(image, chname=ch_name, bitmask=bitmask_in,
                                            mask=mask_in, clear=clear, wcs_match=True)
                                          #, cuts=(cut_min, cut_max))
        elif attr == 'sky_resid' and all([a is not None for a in [self.sciImg.image, self.skymodel, self.objmodel,
                                                                  self.ivarmodel, self.sciImg.fullmask]]):
            # sky residual map with object included
            image = (self.sciImg.image - self.skymodel) * np.sqrt(self.ivarmodel)
            image *= img_gpm.astype(float)
            ch_name = chname if chname is not None else f'sky_resid_{detname}'
            viewer, ch = display.show_image(image, chname=ch_name, cuts=(-5.0, 5.0),
                                            bitmask=bitmask_in, mask=mask_in, clear=clear,
                                            wcs_match=True)
        elif attr == 'resid' and all([a is not None for a in [self.sciImg.image, self.skymodel, self.objmodel,
                                                                      self.ivarmodel, self.sciImg.fullmask]]):
            # full residual map with object model subtractede
            # full model residual map
            image = (self.sciImg.image - self.skymodel - self.objmodel) * np.sqrt(self.ivarmodel)
            image *= img_gpm.astype(float)
            ch_name = chname if chname is not None else f'resid_{detname}'
            viewer, ch = display.show_image(image, chname=ch_name, cuts=(-5.0, 5.0),
                                            bitmask=bitmask_in, mask=mask_in, clear=clear,
                                            wcs_match=True)
        elif attr == 'image':
            ch_name = chname if chname is not None else 'image'
            viewer, ch = display.show_image(image, chname=ch_name, clear=clear, wcs_match=True)
        else:
            msgs.warn("Not an option for show")

        if sobjs is not None:
            for spec in sobjs:
                color = 'magenta' if spec.hand_extract_flag else 'orange'
                display.show_trace(viewer, ch, spec.TRACE_SPAT, spec.NAME, color=color)

        if slits and self.slits_left is not None:
            display.show_slits(viewer, ch, self.slits_left, self.slits_right)

    def __repr__(self):
        txt = '<{:s}: nimg={:d}'.format(self.__class__.__name__,
                                        self.nsci)
        if len(self.steps) > 0:
            txt+= ' steps: ['
            for step in self.steps:
                txt += '{:s}, '.format(step)
            txt = txt[:-2]+']'  # Trim the trailing comma
        txt += '>'
        return txt


class MultiSlitExtract(Extract):
    """
    Child of Reduce for Multislit and Longslit reductions

    See parent doc string for Args and Attributes

    """
    def __init__(self, sciImg, slits, sobjs_obj, spectrograph, par, objtype, **kwargs):
        super().__init__(sciImg, slits, sobjs_obj, spectrograph, par, objtype, **kwargs)


    @property
    def nobj_to_extract(self):
        """
        See parent method docs.

        Returns:

        """
        return self.nsobj_to_extract

    # TODO: JFH Should we reduce the number of iterations for standards or
    # near-IR redux where the noise model is not being updated?
    def local_skysub_extract(self, global_sky, sobjs, spat_pix=None, model_noise=True,
                             show_resids=False, show_profile=False, show=False):
        """
        Perform local sky subtraction, profile fitting, and optimal extraction
        slit by slit.

        Wrapper to :func:`~pypeit.core.skysub.local_skysub_extract`.

        Args:
            global_sky (`numpy.ndarray`_):
                Global sky model
            sobjs (:class:`~pypeit.specobjs.SpecObjs`):
                Class containing the information about the objects found
            spat_pix (`numpy.ndarray`_, optional):
                Image containing the spatial location of pixels. If not
                input, it will be computed from ``spat_img =
                np.outer(np.ones(nspec), np.arange(nspat))``.
            model_noise (:obj:`bool`, optional):
                If True, construct and iteratively update a model inverse variance image
                using :func:`~pypeit.core.procimg.variance_model`. If False, a
                variance model will not be created and instead the input sciivar will
                always be taken to be the inverse variance. See
                :func:`~pypeit.core.skysub.local_skysub_extract` for more info.
            show_resids (:obj:`bool`, optional):
                Show the model fits and residuals.
            show_profile (:obj:`bool`, optional):
                Show QA for the object profile fitting to the screen. Note
                that this will show interactive matplotlib plots which will
                block the execution of the code until the window is closed.
            show (:obj:`bool`, optional):
                Show debugging plots

        Returns:
            :obj:`tuple`: Return the model sky flux, object flux, inverse
            variance, and mask as `numpy.ndarray`_ objects, and returns a
            :class:`~pypeit.specobjs.SpecObjs`: instance c containing the
            information about the objects found.
        """
        self.global_sky = global_sky

        # get the good slits
        gdslits = np.where(np.invert(self.extract_bpm))[0]

        # Allocate the images that are needed
        # Initialize to mask in case no objects were found
        # NOTE: fullmask is a bit mask, make sure it's treated as such, not a
        # boolean (e.g., bad pixel) mask.
        self.outmask = np.copy(self.sciImg.fullmask)
        # Initialize to input mask in case no objects were found
        self.extractmask = self.sciImg.select_flag(invert=True)
        # Initialize to zero in case no objects were found
        self.objmodel = np.zeros_like(self.sciImg.image)
        # Set initially to global sky in case no objects were found
        self.skymodel  = np.copy(self.global_sky)
        # Set initially to sciivar in case no obects were found.
        self.ivarmodel = np.copy(self.sciImg.ivar)

        # Could actually create a model anyway here, but probably
        # overkill since nothing is extracted
        self.sobjs = sobjs.copy()  # WHY DO WE CREATE A COPY HERE?

        base_gpm = self.sciImg.select_flag(invert=True)

        # Loop on slits
        for slit_idx in gdslits:
            slit_spat = self.slits.spat_id[slit_idx]
            msgs.info("Local sky subtraction and extraction for slit: {:d}".format(slit_spat))
            thisobj = self.sobjs.SLITID == slit_spat    # indices of objects for this slit
            if not np.any(thisobj):
                continue
            # Setup to run local skysub
            thismask = self.slitmask == slit_spat   # pixels for this slit
            # True  = Good, False = Bad for inmask
            ingpm = base_gpm & thismask

            # ... Just for readability
            model_full_slit = self.par['reduce']['extraction']['model_full_slit']
            sigrej = self.par['reduce']['skysub']['sky_sigrej']
            bsp = self.par['reduce']['skysub']['bspline_spacing']
            force_gauss = self.par['reduce']['extraction']['use_user_fwhm']
            sn_gauss = self.par['reduce']['extraction']['sn_gauss']
            use_2dmodel_mask = self.par['reduce']['extraction']['use_2dmodel_mask']
            no_local_sky = self.par['reduce']['skysub']['no_local_sky']

            # Local sky subtraction and extraction
            self.skymodel[thismask], self.objmodel[thismask], self.ivarmodel[thismask], self.extractmask[thismask] \
                = skysub.local_skysub_extract(self.sciImg.image, self.sciImg.ivar,
                                              self.tilts, self.waveimg, self.global_sky,
                                              thismask, self.slits_left[:,slit_idx],
                                              self.slits_right[:, slit_idx],
                                              self.sobjs[thisobj], ingpm=ingpm,
                                              spat_pix=spat_pix,
                                              model_full_slit=model_full_slit,
                                              sigrej=sigrej, model_noise=model_noise,
                                              std=self.std_redux, bsp=bsp,
                                              force_gauss=force_gauss, sn_gauss=sn_gauss,
                                              show_profile=show_profile,
                                              use_2dmodel_mask=use_2dmodel_mask,
                                              no_local_sky=no_local_sky,
                                              base_var=self.sciImg.base_var,
                                              count_scale=self.sciImg.img_scale,
                                              adderr=self.sciImg.noise_floor)

        # Set the bit for pixels which were masked by the extraction.
        # For extractmask, True = Good, False = Bad
        iextract = base_gpm & np.logical_not(self.extractmask)
        # TODO: Change this to use the update_mask method?
        self.outmask[iextract] = self.sciImg.bitmask.turn_on(self.outmask[iextract], 'EXTRACT')

        # Step
        self.steps.append(inspect.stack()[0][3])

        if show:
            self.show('local', sobjs = self.sobjs, slits= True)
            self.show('resid', sobjs = self.sobjs, slits= True)

        # Return
        return self.skymodel, self.objmodel, self.ivarmodel, self.outmask, self.sobjs


class EchelleExtract(Extract):
    """
    Child of Reduce for Echelle reductions

    See parent doc string for Args and Attributes

    """
    def __init__(self, sciImg, slits, sobjs_obj, spectrograph, par, objtype, **kwargs):
        super(EchelleExtract, self).__init__(sciImg, slits, sobjs_obj, spectrograph, par, objtype, **kwargs)

        # JFH For 2d coadds the orders are no longer located at the standard locations
        self.order_vec = spectrograph.orders if 'coadd2d' in self.objtype \
                            else self.slits.ech_order
#                            else self.spectrograph.order_vec(self.spatial_coo)
        if self.order_vec is None:
            msgs.error('Unable to set Echelle orders, likely because they were incorrectly '
                       'assigned in the relevant SlitTraceSet.')


    @property
    def nobj_to_extract(self):
        """
        See parent method docs.

        Returns:

        """

        norders = self.order_vec.size
        if (self.nsobj_to_extract % norders) == 0:
            return int(self.nsobj_to_extract/norders)
        else:
            msgs.error('Number of specobjs in sobjs is not an integer multiple of the number or ordres!')

    # JFH TODO Should we reduce the number of iterations for standards or near-IR redux where the noise model is not
    # being updated?
    def local_skysub_extract(self, global_sky, sobjs,
                             spat_pix=None, model_noise=True, min_snr=2.0, fit_fwhm=False,
                             show_profile=False, show_resids=False, show_fwhm=False, show=False):
        """
        Perform local sky subtraction, profile fitting, and optimal extraction slit by slit

        Wrapper to :func:`~pypeit.core.skysub.local_skysub_extract`.

        Args:
            global_sky (`numpy.ndarray`_):
                Global sky model
            sobjs (:class:`~pypeit.specobjs.SpecObjs`):
                Class containing the information about the objects found
            spat_pix (`numpy.ndarray`_, optional):
                Image containing the spatial location of pixels. If not
                input, it will be computed from ``spat_img =
                np.outer(np.ones(nspec), np.arange(nspat))``.
            model_noise (:obj:`bool`, optional):
                If True, construct and iteratively update a model inverse variance image
                using :func:`~pypeit.core.procimg.variance_model`. If False, a
                variance model will not be created and instead the input sciivar will
                always be taken to be the inverse variance. See
                `~pypeit.core.skysub.local_skysub_extract` for more info.
            show_resids (:obj:`bool`, optional):
                Show the model fits and residuals.
            show_profile (:obj:`bool`, optional):
                Show QA for the object profile fitting to the screen. Note
                that this will show interactive matplotlib plots which will
                block the execution of the code until the window is closed.
            show (:obj:`bool`, optional):
                Show debugging plots

        Returns:
            :obj:`tuple`: Return the model sky flux, object flux, inverse
            variance, and mask as `numpy.ndarray`_ objects, and returns a
            :class:`~pypeit.specobjs.SpecObjs`: instance c containing the
            information about the objects found.
        """
        self.global_sky = global_sky

        # Pulled out some parameters to make the method all easier to read
        bsp = self.par['reduce']['skysub']['bspline_spacing']
        sigrej = self.par['reduce']['skysub']['sky_sigrej']
        sn_gauss = self.par['reduce']['extraction']['sn_gauss']
        model_full_slit = self.par['reduce']['extraction']['model_full_slit']
        force_gauss = self.par['reduce']['extraction']['use_user_fwhm']


        self.skymodel, self.objmodel, self.ivarmodel, self.outmask, self.sobjs \
                = skysub.ech_local_skysub_extract(self.sciImg.image, self.sciImg.ivar,
                                                  self.sciImg.fullmask, self.tilts, self.waveimg,
                                                  self.global_sky, self.slits_left,
                                                  self.slits_right, self.slitmask, sobjs,
                                                  self.order_vec, spat_pix=spat_pix,
                                                  std=self.std_redux, fit_fwhm=fit_fwhm,
                                                  min_snr=min_snr, bsp=bsp, sigrej=sigrej,
                                                  force_gauss=force_gauss, sn_gauss=sn_gauss,
                                                  model_full_slit=model_full_slit,
                                                  model_noise=model_noise,
                                                  show_profile=show_profile,
                                                  show_resids=show_resids, show_fwhm=show_fwhm,
                                                  base_var=self.sciImg.base_var,
                                                  count_scale=self.sciImg.img_scale,
                                                  adderr=self.sciImg.noise_floor)
        # Step
        self.steps.append(inspect.stack()[0][3])

        if show:
            self.show('local', sobjs = self.sobjs, slits= True, chname='ech_local')
            self.show('resid', sobjs = self.sobjs, slits= True, chname='ech_resid')

        return self.skymodel, self.objmodel, self.ivarmodel, self.outmask, self.sobjs

# TODO Should this be removed? I think so.
class IFUExtract(MultiSlitExtract):
    """
    Child of Reduce for IFU reductions

    See parent doc string for Args and Attributes

    """
    def __init__(self, sciImg, slits, sobjs_obj, spectrograph, par, objtype, **kwargs):
        super(IFUExtract, self).__init__(sciImg, slits, sobjs_obj, spectrograph, par, objtype, **kwargs)
        self.initialise_slits(slits, initial=True)

<|MERGE_RESOLUTION|>--- conflicted
+++ resolved
@@ -84,13 +84,8 @@
             sobjs_obj (:class:`pypeit.specobjs.SpecObjs`):
                 Objects found but not yet extracted
             spectrograph (:class:`~pypeit.spectrographs.spectrograph.Spectrograph`):
-<<<<<<< HEAD
             par (pypeit.par.pyepeitpar.PypeItPar):
                 Parameter set for Extract
-=======
-            par (pypeit.par.pypeitpar.PypeItPar):
-            caliBrate (:class:`pypeit.calibrations.Calibrations`):
->>>>>>> 4ab53994
             objtype (:obj:`str`):
                 Specifies object being reduced 'science' 'standard'
                 'science_coadd2d'.  This is used only to determine the
@@ -369,32 +364,8 @@
         # Return
         return self.skymodel, self.objmodel, self.ivarmodel, self.outmask, self.sobjs
 
-<<<<<<< HEAD
 
     def run(self, global_sky, model_noise=None, spat_pix=None, ra=None, dec=None, obstime=None):
-=======
-    def prepare_extraction(self):
-        """ Prepare the masks and wavelength image for extraction.
-        """
-        # Deal with dynamic calibrations
-        # Tilts
-        self.waveTilts.is_synced(self.slits)
-        #   Deal with Flexure
-        if self.par['calibrations']['tiltframe']['process']['spat_flexure_correct']:
-            _spat_flexure = 0. if self.spat_flexure_shift is None else self.spat_flexure_shift
-            # If they both shifted the same, there will be no reason to shift the tilts
-            tilt_flexure_shift = _spat_flexure - self.waveTilts.spat_flexure
-        else:
-            tilt_flexure_shift = self.spat_flexure_shift
-        msgs.info("Generating tilts image")
-        self.tilts = self.waveTilts.fit2tiltimg(self.slitmask, flexure=tilt_flexure_shift)
-
-        # Wavelengths (on unmasked slits)
-        msgs.info("Generating wavelength image")
-        self.waveimg = self.wv_calib.build_waveimg(self.tilts, self.slits, spat_flexure=self.spat_flexure_shift)
-
-    def run(self, global_sky, prepare_extraction=True, model_noise=None, spat_pix=None, ra=None, dec=None, obstime=None):
->>>>>>> 4ab53994
         """
         Primary code flow for PypeIt reductions
 
