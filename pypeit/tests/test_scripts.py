--- conflicted
+++ resolved
@@ -213,15 +213,9 @@
 
 
 def test_coadd1d_2():
-<<<<<<< HEAD
     """
     Test combining Echelle
     """
-=======
-    """
-    Test combining Echelle
-    """
->>>>>>> 035cccbe
     # NOTE: flux_value is False
     parfile = 'coadd1d.par'
     if os.path.isfile(parfile):
@@ -246,12 +240,7 @@
     # Clean up
     os.remove(parfile)
     os.remove(coadd_ofile)
-<<<<<<< HEAD
 
 # TODO: Include tests for coadd2d, sensfunc, flux_calib
-=======
-
-# TODO: Include tests for coadd2d, sensfunc, flux_calib
 
 # TODO: Add test for object_finding
->>>>>>> 035cccbe
