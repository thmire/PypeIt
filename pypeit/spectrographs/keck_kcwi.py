--- conflicted
+++ resolved
@@ -183,6 +183,14 @@
 
         # Don't do optimal extraction for 3D data.
         par['reduce']['extraction']['skip_optimal'] = True
+
+        # Make sure that this is listed as a slit spectrograph
+        par['reduce']['cube']['slit_spec'] = True
+
+        # Sky subtraction parameters
+        par['reduce']['skysub']['no_poly'] = True
+        par['reduce']['skysub']['bspline_spacing'] = 3.0
+
         return par
 
     def compound_meta(self, headarr, meta_key):
@@ -436,7 +444,74 @@
         # Return
         return raw_img, [head0], exptime, rawdatasec_img, oscansec_img
 
-<<<<<<< HEAD
+    def bpm(self, filename, det, shape=None, msbias=None):
+        """
+        Override parent bpm function with BPM specific to DEIMOS.
+
+        Parameters
+        ----------
+        det : int, REQUIRED
+        **null_kwargs:
+            Captured and never used
+
+        Returns
+        -------
+        bpix : ndarray
+          0 = ok; 1 = Mask
+
+        """
+        bpm_img = self.empty_bpm(filename, det, shape=shape)
+
+        # Fill in bad pixels if a master bias frame is provided
+        if msbias is not None:
+            return self.bpm_frombias(msbias, det, bpm_img)
+
+        # Extract some header info
+        #msgs.info("Reading AMPMODE and BINNING from KCWI file: {:s}".format(filename))
+        head0 = fits.getheader(filename, ext=0)
+        ampmode = head0['AMPMODE']
+        binning = head0['BINNING']
+
+        # Construct a list of the bad columns
+        # Note: These were taken from v1.1.0 (REL) Date: 2018/06/11 of KDERP
+        #       KDERP store values and in the code (stage1) subtract 1 from the badcol data files.
+        #       Instead of this, I have already pre-subtracted the values in the following arrays.
+        bc = None
+        if ampmode == 'ALL':
+            if binning == '1,1':
+                bc = [[3676, 3676, 2056, 2244]]
+            elif binning == '2,2':
+                bc = [[1838, 1838, 1028, 1121]]
+        elif ampmode == 'TBO':
+            if binning == '1,1':
+                bc = [[2622, 2622,  619,  687],
+                      [2739, 2739, 1748, 1860],
+                      [3295, 3300, 2556, 2560],
+                      [3675, 3676, 2243, 4111]]
+            elif binning == '2,2':
+                bc = [[1311, 1311,  310,  354],
+                      [1369, 1369,  876,  947],
+                      [1646, 1650, 1278, 1280],
+                      [1838, 1838, 1122, 2055]]
+        if ampmode == 'TUP':
+            if binning == '1,1':
+                bc = [[2622, 2622, 3492, 3528],
+                      [3295, 3300, 1550, 1555],
+                      [3676, 3676, 1866, 4111]]
+            elif binning == '2,2':
+                bc = [[1311, 1311, 1745, 1788],
+                      [1646, 1650,  775,  777],
+                      [1838, 1838,  933, 2055]]
+        if bc is None:
+            msgs.warn("Bad pixel mask is not available for ampmode={0:s} binning={1:s}".format(ampmode, binning))
+            bc = []
+
+        # Apply these bad columns to the mask
+        for bb in range(len(bc)):
+            bpm_img[bc[bb][2]:bc[bb][3]+1, bc[bb][0]:bc[bb][1]+1] = 1
+
+        return bpm_img
+
     def set_wcs(self, hdr):
         """Set the WCS for this spectrograph
         """
@@ -481,201 +556,4 @@
         hdr['LATPOLE'] = (0.0, 'Celestial latitude of native pole')
         hdr['HISTORY'] = "  {0:s} {1:s}".format(kgeom.progid, systime(0, kgeom.timestamp))
         hdr['HISTORY'] = "  {0:s} {1:s}".format(pre, systime(0))
-        return hdr
-
-
-class KeckKCWIBSpectrograph(KeckKCWISpectrograph):
-    """
-    Child to handle Keck/KCWI specific code
-    """
-    def __init__(self):
-        # Get it started
-        super(KeckKCWISpectrograph, self).__init__()
-        self.spectrograph = 'keck_kcwi_blue'
-        self.telescope = telescopes.KeckTelescopePar()
-        self.camera = 'KCWIb'
-        self.detector = [pypeitpar.DetectorPar(
-                            dataext         = 0,
-                            specaxis        = 0,
-                            specflip        = False,
-                            xgap            = 0.,
-                            ygap            = 0.,
-                            ysize           = 1.,
-                            platescale      = 0.147,  # arcsec/pixel
-                            darkcurr        = None,  # <-- TODO : Need to set this
-                            saturation      = 65535.,
-                            nonlinear       = 0.95,       # For lack of a better number!
-                            numamplifiers   = 4,          # <-- This is provided in the header
-                            gain            = [0]*4,  # <-- This is provided in the header
-                            ronoise         = [0]*4,  # <-- TODO : Need to set this for other setups
-                            datasec         = ['']*4,     # <-- This is provided in the header
-                            oscansec        = ['']*4,     # <-- This is provided in the header
-                            suffix          = '_01'
-                            )]
-        self.numhead = 1
-        # Uses default timeunit
-        # Uses default primary_hdrext
-        # self.sky_file ?
-        self.steps = ['bias', 'bpm', 'arc', 'bar', 'tiltimg', 'slits', 'wv_calib', 'tilts', 'bar_prof', 'flats', 'wave']
-
-        # Don't instantiate these until they're needed
-        self.grating = None
-        self.optical_model = None
-        self.detector_map = None
-
-    def default_pypeit_par(self):
-        """
-        Set default parameters for Keck KCWI reductions.
-        """
-        par = pypeitpar.PypeItPar()
-        par['rdx']['spectrograph'] = 'keck_kcwi_blue'
-        #par['flexure']['method'] = 'boxcar'
-        # Set wave tilts order
-
-        # Set the slit edge parameters
-        par['calibrations']['slitedges']['fit_order'] = 4
-
-        # 1D wavelength solution
-        #par['calibrations']['wavelengths']['lamps'] = ['ArI','NeI','KrI','XeI']
-        #par['calibrations']['wavelengths']['nonlinear_counts'] \
-        #        = self.detector[0]['nonlinear'] * self.detector[0]['saturation']
-        #par['calibrations']['wavelengths']['n_first'] = 3
-        #par['calibrations']['wavelengths']['match_toler'] = 2.5
-
-        # Alter the method used to combine pixel flats
-        par['calibrations']['pixelflatframe']['process']['combine'] = 'median'
-        par['calibrations']['pixelflatframe']['process']['sig_lohi'] = [10.,10.]
-
-        # Set the default exposure time ranges for the frame typing
-        par['calibrations']['biasframe']['exprng'] = [None, 0.01]
-        par['calibrations']['darkframe']['exprng'] = [0.01, None]
-        par['calibrations']['pinholeframe']['exprng'] = [999999, None]  # No pinhole frames
-        par['calibrations']['pixelflatframe']['exprng'] = [None, 30]
-        par['calibrations']['traceframe']['exprng'] = [None, 30]
-        par['scienceframe']['exprng'] = [30, None]
-
-        # Set the number of bars in the bar frames
-        par['calibrations']['barprofile']['locations'] = [0.1, 0.3, 0.5, 0.7, 0.9]  # TODO:: Check this!!
-
-        # LACosmics parameters
-        par['scienceframe']['process']['sigclip'] = 4.0
-        par['scienceframe']['process']['objlim'] = 1.5
-
-        # Make sure that this is listed as a slit spectrograph
-        par['reduce']['cube']['slit_spec'] = True
-
-        # Sky subtraction parameters
-        par['reduce']['skysub']['no_poly'] = True
-        par['reduce']['skysub']['bspline_spacing'] = 3.0
-        return par
-
-    def config_specific_par(self, scifile, inp_par=None):
-        """
-        Modify the PypeIt parameters to hard-wired values used for
-        specific instrument configurations.
-
-        .. todo::
-            Document the changes made!
-        
-        Args:
-            scifile (str):
-                File to use when determining the configuration and how
-                to adjust the input parameters.
-            inp_par (:class:`pypeit.par.parset.ParSet`, optional):
-                Parameter set used for the full run of PypeIt.  If None,
-                use :func:`default_pypeit_par`.
-
-        Returns:
-            :class:`pypeit.par.parset.ParSet`: The PypeIt paramter set
-            adjusted for configuration specific parameter values.
-        """
-        par = self.default_pypeit_par() if inp_par is None else inp_par
-
-        headarr = self.get_headarr(scifile)
-
-        # Templates
-        if self.get_meta_value(headarr, 'dispname') == 'BH2':
-            par['calibrations']['wavelengths']['method'] = 'identify'#'full_template'
-            par['calibrations']['wavelengths']['reid_arxiv'] = ''
-            #par['calibrations']['wavelengths']['lamps'] = ['ThAr']
-        if self.get_meta_value(headarr, 'dispname') == 'BM':
-            par['calibrations']['wavelengths']['method'] = 'full_template'
-            par['calibrations']['wavelengths']['reid_arxiv'] = 'keck_kcwi_blue_BM_4375.fits'
-            #par['calibrations']['wavelengths']['lamps'] = ['ThAr']
-
-        # FWHM
-        #binning = parse.parse_binning(self.get_meta_value(headarr, 'binning'))
-        #par['calibrations']['wavelengths']['fwhm'] = 6.0 / binning[1]
-
-        # Return
-        return par
-
-=======
->>>>>>> 1762728b
-    def bpm(self, filename, det, shape=None, msbias=None):
-        """
-        Override parent bpm function with BPM specific to DEIMOS.
-
-        Parameters
-        ----------
-        det : int, REQUIRED
-        **null_kwargs:
-            Captured and never used
-
-        Returns
-        -------
-        bpix : ndarray
-          0 = ok; 1 = Mask
-
-        """
-        bpm_img = self.empty_bpm(filename, det, shape=shape)
-
-        # Fill in bad pixels if a master bias frame is provided
-        if msbias is not None:
-            return self.bpm_frombias(msbias, det, bpm_img)
-
-        # Extract some header info
-        #msgs.info("Reading AMPMODE and BINNING from KCWI file: {:s}".format(filename))
-        head0 = fits.getheader(filename, ext=0)
-        ampmode = head0['AMPMODE']
-        binning = head0['BINNING']
-
-        # Construct a list of the bad columns
-        # Note: These were taken from v1.1.0 (REL) Date: 2018/06/11 of KDERP
-        #       KDERP store values and in the code (stage1) subtract 1 from the badcol data files.
-        #       Instead of this, I have already pre-subtracted the values in the following arrays.
-        bc = None
-        if ampmode == 'ALL':
-            if binning == '1,1':
-                bc = [[3676, 3676, 2056, 2244]]
-            elif binning == '2,2':
-                bc = [[1838, 1838, 1028, 1121]]
-        elif ampmode == 'TBO':
-            if binning == '1,1':
-                bc = [[2622, 2622,  619,  687],
-                      [2739, 2739, 1748, 1860],
-                      [3295, 3300, 2556, 2560],
-                      [3675, 3676, 2243, 4111]]
-            elif binning == '2,2':
-                bc = [[1311, 1311,  310,  354],
-                      [1369, 1369,  876,  947],
-                      [1646, 1650, 1278, 1280],
-                      [1838, 1838, 1122, 2055]]
-        if ampmode == 'TUP':
-            if binning == '1,1':
-                bc = [[2622, 2622, 3492, 3528],
-                      [3295, 3300, 1550, 1555],
-                      [3676, 3676, 1866, 4111]]
-            elif binning == '2,2':
-                bc = [[1311, 1311, 1745, 1788],
-                      [1646, 1650,  775,  777],
-                      [1838, 1838,  933, 2055]]
-        if bc is None:
-            msgs.warn("Bad pixel mask is not available for ampmode={0:s} binning={1:s}".format(ampmode, binning))
-            bc = []
-
-        # Apply these bad columns to the mask
-        for bb in range(len(bc)):
-            bpm_img[bc[bb][2]:bc[bb][3]+1, bc[bb][0]:bc[bb][1]+1] = 1
-
-        return bpm_img
+        return hdr