--- conflicted
+++ resolved
@@ -1804,11 +1804,7 @@
         # Basic keywords
         parkeys = ['slit_spec', 'output_filename', 'standard_cube', 'reference_image', 'save_whitelight',
                    'method', 'spec_subpixel', 'spat_subpixel', 'slice_subpixel', 'ra_min', 'ra_max', 'dec_min', 'dec_max',
-<<<<<<< HEAD
                    'wave_min', 'wave_max', 'spatial_delta', 'wave_delta', 'weight_method', 'align', 'combine',
-=======
-                   'wave_min', 'wave_max', 'spatial_delta', 'wave_delta', 'relative_weights', 'align', 'combine',
->>>>>>> bd9bcb88
                    'astrometric', 'grating_corr', 'scale_corr', 'skysub_frame', 'whitelight_range']
 
         badkeys = np.array([pk not in parkeys for pk in k])
