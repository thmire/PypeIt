--- conflicted
+++ resolved
@@ -88,8 +88,6 @@
             img = spectrograph.get_rawimage(args.file, det)[1]
 
     display.show_image(img,chname=args.chname)
-<<<<<<< HEAD
-=======
 
 
 def entry_point():
@@ -97,5 +95,4 @@
 
 
 if __name__ == '__main__':
-    entry_point()
->>>>>>> 9ef92cd0
+    entry_point()