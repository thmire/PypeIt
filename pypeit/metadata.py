"""
Provides a class that handles the fits metadata required by PypeIt.

.. include common links, assuming primary doc root is up one directory
.. include:: ../include/links.rst
"""
import os
import io
import string
from copy import deepcopy

import numpy as np
import yaml

import datetime
from astropy import table, coordinates, time, units

from pypeit import msgs
from pypeit import utils
from pypeit.core import framematch
from pypeit.core import flux_calib
from pypeit.core import parse
from pypeit.core import meta
from pypeit.io import dict_to_lines
from pypeit.par import PypeItPar
from pypeit.par.util import make_pypeit_file
from pypeit.bitmask import BitMask
from IPython import embed

# TODO: Turn this into a DataContainer
# Initially tried to subclass this from astropy.table.Table, but that
# proved too difficult.
class PypeItMetaData:
    """
    Provides a table and interface to the relevant fits file metadata
    used during the reduction.

    The content of the fits table is dictated by the header keywords
    specified for the provided spectrograph. It is expected that this
    table can be used to set the frame type of each file.

    The metadata is validated using checks specified by the provided
    spectrograph class.

    For the data table, one should typically provide either the file
    list from which to grab the data from the fits headers or the
    data directly. If neither are provided the table is instantiated
    without any data.

    Args:
        spectrograph (:class:`pypeit.spectrographs.spectrograph.Spectrograph`):
            The spectrograph used to collect the data save to each file.
            The class is used to provide the header keyword data to
            include in the table and specify any validation checks.
        par (:obj:`pypeit.par.pypeitpar.PypeItPar`):
            PypeIt parameters used to set the code behavior.
        files (:obj:`str`, :obj:`list`, optional):
            The list of files to include in the table.
        data (table-like, optional):
            The data to include in the table.  The type can be anything
            allowed by the instantiation of
            :class:`astropy.table.Table`.
        usrdata (:obj:`astropy.table.Table`, optional):
            A user provided set of data used to supplement or overwrite
            metadata read from the file headers.  The table must have a
            `filename` column that is used to match to the metadata
            table generated within PypeIt.  **Note**: This is ignored if
            `data` is also provided.  This functionality is only used
            when building the metadata from the fits files.
        strict (:obj:`bool`, optional):
            Function will fault if there is a problem with the reading
            the header for any of the provided files; see
            :func:`pypeit.spectrographs.spectrograph.get_headarr`.  Set
            to False to instead report a warning and continue.

    Attributes:
        spectrograph
            (:class:`pypeit.spectrographs.spectrograph.Spectrograph`):
            The spectrograph used to collect the data save to each file.
            The class is used to provide the header keyword data to
            include in the table and specify any validation checks.
        par (:class:`pypeit.par.pypeitpar.PypeItPar`):
            PypeIt parameters used to set the code behavior.  If not
            provided, the default parameters specific to the provided
            spectrograph are used.
        configs (:obj:`dict`):
            A dictionary of the unique configurations identified.
        type_bitmask (:class:`pypeit.core.framematch.FrameTypeBitMask`):
            The bitmask used to set the frame type of each fits file.
        calib_bitmask (:class:`BitMask`):
            The bitmask used to keep track of the calibration group bits.
        table (:class:`astropy.table.Table`):
            The table with the relevant metadata for each fits file to
            use in the data reduction.
    """
    def __init__(self, spectrograph, par, files=None, data=None, usrdata=None, 
                 strict=True):

        if data is None and files is None:
            # Warn that table will be empty
            msgs.warn('Both data and files are None in the instantiation of PypeItMetaData.'
                      '  The table will be empty!')

        # Initialize internals
        self.spectrograph = spectrograph
        self.par = par
        if not isinstance(self.par, PypeItPar):
            raise TypeError('Input parameter set must be of type PypeItPar.')
        self.type_bitmask = framematch.FrameTypeBitMask()

        # Build table
        self.table = table.Table(data if files is None 
                                 else self._build(files, strict=strict, 
                                                  usrdata=usrdata))

        # Merge with user data, if present
        if usrdata is not None:
            self.merge(usrdata)

        # Impose types on specific columns
        self._impose_types(['comb_id', 'bkg_id', 'manual'], [int, int, str])

        # Initialize internal attributes
        self.configs = None
        self.calib_bitmask = None

        # Initialize columns that the user might add
        self.set_user_added_columns()
        # Validate instrument name
        self.spectrograph.vet_instrument(self.table)

    def _impose_types(self, columns, types):
        """
        Impose a set of types on certain columns.

        .. note::
            :attr:`table` is edited in place.

        Args:
            columns (:obj:`list`):
                List of column names
            types (:obj:`list`):
                List of types
        """
        for c,t in zip(columns, types):
            if c in self.keys():
                self.table[c] = self.table[c].astype(t)

    def _build(self, files, strict=True, usrdata=None):
        """
        Generate the fitstbl that will be at the heart of PypeItMetaData.

        Args:
            files (:obj:`str`, :obj:`list`):
                One or more files to use to build the table.
            strict (:obj:`bool`, optional):
                Function will fault if :func:`fits.getheader` fails to
                read any of the headers.  Set to False to report a
                warning and continue.
            usrdata (astropy.table.Table, optional):
                Parsed for frametype for a few instruments (e.g. VLT)
                where meta data may not be required

        Returns:
            dict: Dictionary with the data to assign to :attr:`table`.

        """
        # Allow for single files
        _files = files if hasattr(files, '__len__') else [files]

        # Build lists to fill
        data = {k:[] for k in self.spectrograph.meta.keys()}
        data['directory'] = ['None']*len(_files)
        data['filename'] = ['None']*len(_files)

        # Build the table
        for idx, ifile in enumerate(_files):
            # User data (for frame type)
            if usrdata is None:
                usr_row = None
            else:
                # TODO: This check should be done elsewhere
                # Check
                if os.path.basename(ifile) != usrdata['filename'][idx]:
                    msgs.error('File name list does not match user-provided metadata table.  See '
                               'usrdata argument of instantiation of PypeItMetaData.')
                usr_row = usrdata[idx]

            # Add the directory and file name to the table
            data['directory'][idx], data['filename'][idx] = os.path.split(ifile)
            if not data['directory'][idx]:
                data['directory'][idx] = '.'

            # Read the fits headers
            headarr = self.spectrograph.get_headarr(ifile, strict=strict)

            # Grab Meta
            for meta_key in self.spectrograph.meta.keys():
                value = self.spectrograph.get_meta_value(headarr, meta_key, 
                                                         required=strict,
                                                         usr_row=usr_row, 
                        ignore_bad_header = self.par['rdx']['ignore_bad_headers'])
                if isinstance(value, str) and '#' in value:
                    value = value.replace('#', '')
                    msgs.warn('Removing troublesome # character from {0}.  Returning {1}.'.format(
                              meta_key, value))
                data[meta_key].append(value)
            msgs.info('Added metadata for {0}'.format(os.path.split(ifile)[1]))

        # JFH Changed the below to not crash if some files have None in
        # their MJD. This is the desired behavior since if there are
        # empty or corrupt files we still want this to run.

        # Validate, print out a warning if there is problem
        try:
            time.Time(data['mjd'], format='mjd')
        except ValueError:
            mjd = np.asarray(data['mjd'])
            filenames = np.asarray(data['filename'])
            bad_files = filenames[mjd == None]
            # Print status message
            msg = 'Time invalid for {0} files.\n'.format(len(bad_files))
            msg += 'Continuing, but the following frames may be empty or have corrupt headers:\n'
            for file in bad_files:
                msg += '    {0}\n'.format(file)
            msgs.warn(msg)

        # Return
        return data

    # TODO:  In this implementation, slicing the PypeItMetaData object
    # will return an astropy.table.Table, not a PypeItMetaData object.
    def __getitem__(self, item):
        return self.table.__getitem__(item)

    def __setitem__(self, item, value):
        return self.table.__setitem__(item, value)

    def __len__(self):
        return self.table.__len__()

    def __repr__(self):
        return self.table._base_repr_(html=False,
                            descr_vals=['PypeItMetaData:\n',
                                        '              spectrograph={0}\n'.format(
                                                                    self.spectrograph.name),
                                        '              length={0}\n'.format(len(self))])

    def _repr_html_(self):
        return self.table._base_repr_(html=True, max_width=-1,
                            descr_vals=['PypeItMetaData: spectrograph={0}, length={1}\n'.format(
                                                    self.spectrograph.name, len(self))])

    @staticmethod
    def default_keys():
        return [ 'directory', 'filename', 'instrume' ]

    def keys(self):
        return self.table.keys()

    def sort(self, col):
        return self.table.sort(col)

    def merge(self, usrdata, match_type=True):
        """
        Use the provided table to supplement or overwrite the metadata.

        If the internal table already contains the column in `usrdata`,
        the function will try to match the data type of the `usrdata`
        column to the existing data type.  If it can't it will just add
        the column anyway, with the type in `usrdata`.  You can avoid
        this step by setting `match_type=False`.

        Args:
            usrdata (:obj:`astropy.table.Table`):
                A user provided set of data used to supplement or
                overwrite metadata read from the file headers.  The
                table must have a `filename` column that is used to
                match to the metadata table generated within PypeIt.
            match_type (:obj:`bool`, optional):
                Attempt to match the data type in `usrdata` to the type
                in the internal table.  See above.

        Raises:
            TypeError: 
                Raised if `usrdata` is not an `astropy.io.table.Table`
            KeyError:
                Raised if `filename` is not a key in the provided table.
        """
        meta_data_model = meta.get_meta_data_model()
        # Check the input
        if not isinstance(usrdata, table.Table):
            raise TypeError('Must provide an astropy.io.table.Table instance.')
        if 'filename' not in usrdata.keys():
            raise KeyError('The user-provided table must have \'filename\' column!')

        # Make sure the data are correctly ordered
        srt = [np.where(f == self.table['filename'])[0][0] for f in usrdata['filename']]

        # Convert types if possible
        existing_keys = list(set(self.table.keys()) & set(usrdata.keys()))
        radec_done = False
        if len(existing_keys) > 0 and match_type:
            for key in existing_keys:
                if len(self.table[key].shape) > 1:  # NOT ALLOWED!!
                    # TODO: This should be converted to an assert statement...
                    raise ValueError('CODING ERROR: Found high-dimensional column.')
                    embed(header='372 of metadata')
                elif key in meta_data_model.keys(): # Is this meta data??
                    dtype = meta_data_model[key]['dtype']
                else:
                    dtype = self.table[key].dtype
                # Deal with None's properly
                nones = usrdata[key] == 'None'
                usrdata[key][nones] = None
                # Rest
                # Allow for str RA, DEC (backwards compatability)
                if key in ['ra', 'dec'] and not radec_done:
                    ras, decs = meta.convert_radec(usrdata['ra'][~nones].data,
                                                   usrdata['dec'][~nones].data)
                    usrdata['ra'][~nones] = ras.astype(dtype)
                    usrdata['dec'][~nones] = decs.astype(dtype)
                    radec_done = True
                else:
                    usrdata[key][~nones] = usrdata[key][~nones].astype(dtype)

        # Include the user data in the table
        for key in usrdata.keys():
            self.table[key] = usrdata[key][srt]

    def finalize_usr_build(self, frametype, setup):
        """
        Finalize the build of the table based on user-provided data,
        typically pulled from the PypeIt file.

        This function:
            - sets the frame types based on the provided object
            - sets all the configurations to the provided `setup`
            - assigns all frames to a single calibration group, if the
              'calib' column does not exist
            - if the 'comb_id' column does not exist, this sets the
              combination groups to be either undefined or to be unique
              for each science or standard frame, see
              :func:`set_combination_groups`.

        .. note::
            This should only be run if all files are from a single
            instrument configuration.  :attr:`table` is modified
            in-place.

        See also: :func:`pypeit.pypeitsetup.PypeItSetup.run`.

        .. todo::
            - Why isn't frametype just in the user-provided data?  It
              may be (see get_frame_types) and I'm just not using it...

        Args:
            frametype (:obj:`dict`):
                A dictionary with the types designated by the user.  The
                file name and type are expected to be the key and value
                of the dictionary, respectively.  The number of keys
                therefore *must* match the number of files in
                :attr:`table`.  For frames that have multiple types, the
                types should be provided as a string with
                comma-separated types.
            setup (:obj:`str`):
                If the 'setup' columns does not exist, fill the
                configuration setup columns with this single identifier.
        """
        self.get_frame_types(user=frametype)
        # TODO: Add in a call to clean_configurations? I didn't add it
        # here, because this method is only called for a preconstructed
        # pypeit file, which should nominally follow an execution of
        # pypeit_setup. If the user edits back in a frame that has an
        # invalid key, at least for now the DEIMOS image reader will
        # fault.
        self.set_configurations(fill=setup)
        self.set_calibration_groups(default=True)
        self.set_combination_groups()

    def get_configuration(self, indx, cfg_keys=None):
        """
        Return the configuration dictionary for a given frame.

        This is not the same as the backwards compatible "setup"
        dictionary.

        Args:
            indx (:obj:`int`):
                The index of the table row to use to construct the
                configuration.
            cfg_keys (:obj:`list`, optional):
                The list of metadata keys to use to construct the
                configuration.  If None, the `configuration_keys` of
                :attr:`spectrograph` is used.

        Returns:
            dict: A dictionary with the metadata values from the
            selected row.
        """
        _cfg_keys = self.spectrograph.configuration_keys() if cfg_keys is None else cfg_keys
        return {k:self.table[k][indx] for k in _cfg_keys}

    def master_key(self, row, det=1):
        """
        Construct the master key for the file in the provided row.

        The master key is the combination of the configuration, the
        calibration group, and the detector.  The configuration ID is
        the same as included in the configuration column (A, B, C, etc),
        the calibration group is the same as the calibration bit number,
        and the detector number is provided as an argument and converted
        to a zero-filled string with two digits (the maximum number of
        detectors is 99).

        Using the calibration bit in the keyword allows MasterFrames to
        be used with multiple calibration groups.

        Args:
            row (:obj:`int`):
                The 0-indexed row used to construct the key.
            det (:obj:`int`, optional):
                The 1-indexed detector.  Default is 1.

        Returns:
            str: Master key with configuration, calibration group(s),
            and detector.

        Raises:
            PypeItError:
                Raised if the 'setup' or 'calibbit' columns
                haven't been defined.
        """
        if 'setup' not in self.keys() or 'calibbit' not in self.keys():
            msgs.error('Cannot provide master key string without setup and calibbit; '
                       'run set_configurations and set_calibration_groups.')
        if det <= 0 or det > self.spectrograph.ndet:
            raise IndexError('{0} is not a valid detector for {1}!'.format(det,
                             self.spectrograph.name))
        return '{0}_{1}_{2}'.format(self['setup'][row], self['calibbit'][row], str(det).zfill(2))

    def construct_obstime(self, row):
        """
        Construct the MJD of when the frame was observed.

        .. todo::
            - Consolidate with :func:`convert_time` ?

        Args:
            row (:obj:`int`):
                The 0-indexed row of the frame.
        
        Returns:
            astropy.time.Time: The MJD of the observation.
        """
        return time.Time(self['mjd'][row], format='mjd')

    def construct_basename(self, row, obstime=None):
        """
        Construct the root name primarily for PypeIt file output.

        Args:
            row (:obj:`int`):
                The 0-indexed row of the frame.
            obstime (:class:`astropy.time.Time`, optional):
                The MJD of the observation.  If None, constructed using
                :func:`construct_obstime`.
        
        Returns:
            str: The root name for file output.
        """
        _obstime = self.construct_obstime(row) if obstime is None else obstime
        tiso = time.Time(_obstime, format='isot')
        dtime = datetime.datetime.strptime(tiso.value, '%Y-%m-%dT%H:%M:%S.%f')
        return '{0}-{1}_{2}_{3}{4}'.format(self['filename'][row].split('.fits')[0],
                                           self['target'][row].replace(" ", ""),
                                           self.spectrograph.camera,
                                           datetime.datetime.strftime(dtime, '%Y%m%dT'),
                                           tiso.value.split("T")[1].replace(':',''))

    def get_setup(self, row, det=None, config_only=False):
        """
        Construct the setup dictionary.

        .. todo::
            - This is for backwards compatibility, but we should
              consider reformatting it.  And it may be something to put
              in the relevant spectrograph class.

        Args:
            row (:obj:`int`):
                The 0-indexed row used to construct the setup.
            det (:obj:`int`, optional):
                The 1-indexed detector to include.  If None, all
                detectors are included.
            config_only (:obj:`bool`, optional):
                Just return the dictionary with the configuration, don't
                include the top-level designation of the configuration
                itself.

        Returns:
            dict: The pypeit setup dictionary with the default format.

        Raises:
            PypeItError:
                Raised if the 'setup' isn't been defined.
        """
        if 'setup' not in self.keys():
            msgs.error('Cannot provide instrument setup without \'setup\' column; '
                       'run set_configurations.')
        dispname = 'none' if 'dispname' not in self.keys() else self['dispname'][row]
        dispangle = 'none' if 'dispangle' not in self.keys() else self['dispangle'][row]
        dichroic = 'none' if 'dichroic' not in self.keys() else self['dichroic'][row]
        decker = 'none' if 'decker' not in self.keys() else self['decker'][row]
        slitwid = 'none' if 'slitwid' not in self.keys() else self['slitwid'][row]
        slitlen = 'none' if 'slitlen' not in self.keys() else self['slitlen'][row]
        binning = '1,1' if 'binning' not in self.keys() else self['binning'][row]

        skey = 'Setup {}'.format(self['setup'][row])
        # Key names *must* match configuration_keys() for spectrographs
        setup = {skey:
                    {'--':
                        {'disperser': {'dispname': dispname, 'dispangle':dispangle},
                         'dichroic': dichroic,
                         'slit': {'decker': decker, 'slitwid':slitwid, 'slitlen':slitlen},
                         'binning': binning,  # PypeIt orientation binning of a science image
                         }
                     }
                 }
        #_det = np.arange(self.spectrograph.ndet)+1 if det is None else [det]
        #for d in _det:
        #    setup[skey][str(d).zfill(2)] \
        #            = {'binning': binning, 'det': d,
        #               'namp': self.spectrograph.detector[d-1]['numamplifiers']}
        return setup[skey] if config_only else setup

    def get_configuration_names(self, ignore=None, return_index=False, configs=None):
        """
        Get the list of the unique configuration names.
        
        This provides just the list of setup identifiers ('A', 'B',
        etc.) and the row index where it first occurs.  This is
        different from :func:`unique_configurations` because the latter
        determines and provides the configurations themselves.

        This is mostly a convenience function for the writing routines.

        Args:
            ignore (:obj:`list`, optional):
                Ignore configurations in the provided list.
            return_index (:obj:`bool`, optional):
                Return row indices with the first occurence of these
                configurations.
            configs (:obj:`str`, :obj:`list`, optional):
                One or more strings used to select the configurations
                to include in the returned objects. If ``'all'``,
                pass back all configurations. Otherwise, only return
                the configurations matched to this provided string or
                list of strings (e.g., ['A','C']).

        Returns:
            numpy.array: The list of unique setup names.  A second
            returned object provides the indices of the first occurrence
            of these setups, if requested.

        Raises:
            PypeItError:
                Raised if the 'setup' isn't been defined.
        """
        if 'setup' not in self.keys():
            msgs.error('Cannot get setup names; run set_configurations.')

        # Unique configurations
        setups, indx = np.unique(self['setup'], return_index=True)

        if ignore is not None:
            # Remove the selected configurations to ignore
            rm = np.logical_not(np.isin(setups, ignore))
            setups = setups[rm]
            indx = indx[rm]

        # Restrict
        _configs = None if configs is None else np.atleast_1d(configs)
        # TODO: Why do we need to specify 'all' here? Can't `configs is
        # None` mean that you want all the configurations? Or can we
        # make the default 'all'?
        if configs is not None and 'all' not in _configs:
            use = np.isin(setups, _configs)
            setups = setups[use]
            indx = indx[use]

        return setups, indx if return_index else setups

    def _get_cfgs(self, copy=False, rm_none=False):
        """
        Convenience method to return :attr:`configs` with possible
        alterations.

        This method *should not* be called by any method outside of
        this class; use :func:`unique_configurations` instead.

        Args:
            copy (:obj:`bool`, optional):
                Return a deep copy of :attr:`configs` instead of the
                object itself.
            rm_none (:obj:`bool`, optional):
                Remove any configurations set to 'None'. If copy is
                True, this is done *after* :attr:`configs` is copied
                to a new dictionary.

        Returns:
            :obj:`dict`: A nested dictionary, one dictionary per
            configuration with the associated metadata for each.
        """
        _cfg = deepcopy(self.configs) if copy else self.configs
        if rm_none and 'None' in _cfg.keys():
            del _cfg['None']
        return _cfg

    def unique_configurations(self, force=False, copy=False, rm_none=False):
        """
        Return the unique instrument configurations.

        If run before the ``'setup'`` column is initialized, this function
        determines the unique instrument configurations by finding
        unique combinations of the items in the metadata table listed by
        the spectrograph ``configuration_keys`` method.

        If run after the ``'setup'`` column has been set, this simply
        constructs the configuration dictionary using the unique
        configurations in that column.

        This is used to set the internal :attr:`configs`. If this
        attribute is not None, this function simply returns
        :attr:`config` (cf. ``force``).

        .. warning::

            Any frame types returned by the
            :func:`~pypeit.spectrographs.spectrograph.Spectrograph.config_independent_frames`
            method for :attr:`spectrograph` will be ignored in the
            construction of the unique configurations. If
            :func:`~pypeit.spectrographs.spectrograph.Spectrograph.config_independent_frames`
            does not return None and the frame types have not yet
            been defined (see :func:`get_frame_types`), this method
            will fault!

        Args:
            force (:obj:`bool`, optional):
                Force the configurations to be redetermined.  Otherwise
                the configurations are only determined if
                :attr:`configs` has not yet been defined.
            copy (:obj:`bool`, optional):
                Return a deep copy of :attr:`configs` instead of the
                object itself.
            rm_none (:obj:`bool`, optional):
                Remove any configurations set to 'None'. If copy is
                True, this is done *after* :attr:`configs` is copied
                to a new dictionary.

        Returns:
            :obj:`dict`: A nested dictionary, one dictionary per
            configuration with the associated metadata for each.

        Raises:
            PypeItError:
                Raised if there are list of frame types to ignore but
                the frame types have not been defined yet.
        """
        if self.configs is not None and not force:
            return self._get_cfgs(copy=copy, rm_none=rm_none)

        if 'setup' in self.keys():
            msgs.info('Setup column already set.  Finding unique configurations.')
            uniq, indx = np.unique(self['setup'], return_index=True)
            ignore = uniq == 'None'
            if np.sum(ignore) > 0:
                msgs.warn('Ignoring {0} frames with configuration set to None.'.format(
                            np.sum(ignore)))
            self.configs = {}
            for i in range(len(uniq)):
                if ignore[i]:
                    continue
                self.configs[uniq[i]] = self.get_configuration(indx[i])
            msgs.info('Found {0} unique configurations.'.format(len(self.configs)))
            return self._get_cfgs(copy=copy, rm_none=rm_none)

        msgs.info('Using metadata to determine unique configurations.')

        # If the frame types have been set, ignore anything listed in
        # the ignore_frames
        indx = np.arange(len(self))
        ignore_frames = self.spectrograph.config_independent_frames()
        if ignore_frames is not None:
            if 'frametype' not in self.keys():
                msgs.error('To ignore frames, types must have been defined; run get_frame_types.')
            ignore_frames = list(ignore_frames.keys())
            msgs.info('Unique configurations ignore frames with type: {0}'.format(ignore_frames))
            use = np.ones(len(self), dtype=bool)
            for ftype in ignore_frames:
                use &= np.logical_not(self.find_frames(ftype))
            indx = indx[use]
        if len(indx) == 0:
            msgs.error('No frames to use to define configurations!')

        # Get the list of keys to use
        cfg_keys = self.spectrograph.configuration_keys()

        # Configuration identifiers are iterations through the
        # upper-case letters: A, B, C, etc.
        double_alphabet = [str_i + str_j for str_i in string.ascii_uppercase for str_j in string.ascii_uppercase]
        cfg_iter = list(string.ascii_uppercase) + double_alphabet
        cfg_indx = 0

        # TODO: Placeholder: Allow an empty set of configuration keys
        # meaning that the instrument setup has only one configuration.
        if len(cfg_keys) == 0:
            self.configs = {}
            self.configs[cfg_iter[cfg_indx]] = {}
            msgs.info('All files assumed to be from a single configuration.')
            return self._get_cfgs(copy=copy, rm_none=rm_none)

        # Use the first file to set the first unique configuration
        self.configs = {}
        self.configs[cfg_iter[cfg_indx]] = self.get_configuration(indx[0], cfg_keys=cfg_keys)
        cfg_indx += 1

        # Check if any of the other files show a different
        # configuration.
        for i in indx[1:]:
            j = 0
            for c in self.configs.values():
                if row_match_config(self.table[i], c, self.spectrograph):
                    break
                j += 1
            unique = j == len(self.configs)
            if unique:
                if cfg_indx == len(cfg_iter):
                    msgs.error('Cannot assign more than {0} configurations!'.format(len(cfg_iter)))
                self.configs[cfg_iter[cfg_indx]] = self.get_configuration(i, cfg_keys=cfg_keys)
                cfg_indx += 1

        msgs.info('Found {0} unique configurations.'.format(len(self.configs)))
        return self._get_cfgs(copy=copy, rm_none=rm_none)

    def set_configurations(self, configs=None, force=False, fill=None):
        """
        Assign each frame to a configuration (setup) and include it
        in the metadata table.

        The internal table is edited *in place*. If the 'setup'
        column already exists, the configurations are **not** reset
        unless you call the function with ``force=True``.

        Args:
            configs (:obj:`dict`, optional):
                A nested dictionary, one dictionary per configuration
                with the associated values of the metadata associated
                with each configuration.  The metadata keywords in the
                dictionary should be the same as in the table, and the
                keywords used to set the configuration should be the
                same as returned by the spectrograph
                `configuration_keys` method.  The latter is not checked.
                If None, this is set by :func:`unique_configurations`. 
            force (:obj:`bool`, optional):
                Force the configurations to be reset.
            fill (:obj:`str`, optional):
                If the 'setup' column does not exist, fill the
                configuration setup columns with this single identifier.
                Ignores other inputs.

        Raises:
            PypeItError:
                Raised if none of the keywords in the provided
                configuration match with the metadata keywords. Also
                raised when some frames cannot be assigned to a
                configuration, the spectrograph defined frames that
                have been ignored in the determination of the unique
                configurations, but the frame types have not been set
                yet.
        """
        # Configurations have already been set
        if 'setup' in self.keys() and not force:
            return

        if 'setup' not in self.keys() and fill is not None:
            self['setup'] = fill
            return

        _configs = self.unique_configurations() if configs is None else configs
        for k, cfg in _configs.items():
            if len(set(cfg.keys()) - set(self.keys())) > 0:
                msgs.error('Configuration {0} defined using unavailable keywords!'.format(k))

        self.table['setup'] = 'None'
        nrows = len(self)
        for i in range(nrows):
            for d, cfg in _configs.items():
                if row_match_config(self.table[i], cfg, self.spectrograph):
                    self.table['setup'][i] = d

        # Check if any of the configurations are not set
        not_setup = self.table['setup'] == 'None'
        if not np.any(not_setup):
            # All are set, so we're done
            return

        # Some frame types may have been ignored
        ignore_frames = self.spectrograph.config_independent_frames()
        if ignore_frames is None:
            # Nope, we're still done
            return

        # At this point, we need the frame type to continue
        if 'frametype' not in self.keys():
            msgs.error('To account for ignored frames, types must have been defined; run '
                       'get_frame_types.')

        # For each configuration, determine if any of the frames with
        # the ignored frame types should be assigned to it:
        for cfg_key in _configs.keys():
            in_cfg = self.table['setup'] == cfg_key
            for ftype, metakey in ignore_frames.items():

                # TODO: For now, use this assert to check that the
                # metakey is either not set or a string
                assert metakey is None or isinstance(metakey, str), \
                    'CODING ERROR: metadata keywords set by config_indpendent_frames are not ' \
                    'correctly defined for {0}; values must be None or a string.'.format(
                        self.spectrograph.__class__.__name__)

                # Get the list of frames of this type without a
                # configuration
                indx = (self.table['setup'] == 'None') & self.find_frames(ftype)
                if not np.any(indx):
                    continue
                if metakey is None:
                    # No matching meta data defined, so just set all
                    # the frames to this (first) configuration
                    self.table['setup'][indx] = cfg_key
                    continue

                # Find the unique values of meta for this configuration
                uniq_meta = np.unique(self.table[metakey][in_cfg].data)
                # Warn the user that the matching meta values are not
                # unique for this configuration.
                if uniq_meta.size != 1:
                    msgs.warn('When setting the instrument configuration for {0} '.format(ftype)
                              + 'frames, configuration {0} does not have unique '.format(cfg_key)
                              + '{0} values.' .format(meta))
                # Find the frames of this type that match any of the
                # meta data values
                indx &= np.isin(self.table[metakey], uniq_meta)
                self.table['setup'][indx] = cfg_key

    def clean_configurations(self):
        """
        Ensure that configuration-defining keywords all have values
        that will yield good PypeIt reductions. Any frames that do
        not are removed from :attr:`table`, meaning this method may
        modify that attribute directly.

        The valid values for configuration keys is set by
        :func:`~pypeit.spectrographs.spectrograph.Spectrograph.valid_configuration_values`.
        """
        cfg_limits = self.spectrograph.valid_configuration_values()
        if cfg_limits is None:
            # No values specified, so we're done
            return

        good = np.ones(len(self), dtype=bool)
        for key in cfg_limits.keys():
            # NOTE: For now, check that the configuration values were
            # correctly assigned in the spectrograph class definition.
            # This should probably go somewhere else or just removed.
            assert isinstance(cfg_limits[key], list), \
                'CODING ERROR: valid_configuration_values is not correctly defined ' \
                'for {0}; values must be a list.'.format(self.spectrograph.__class__.__name__)

            # Check that the metadata are valid for this column.
            indx = np.isin(self[key], cfg_limits[key])
            if not np.all(indx):
                msgs.warn('Found frames with invalid {0}.'.format(key))
            good &= indx

        if np.all(good):
            # All values good, so we're done
            return

        # Alert the user that some of the frames are going to be
        # removed
        msg = 'The following frames have configurations that cannot be reduced by PypeIt' \
              ' and will be removed from the metadata table (pypeit file):\n'
        indx = np.where(np.logical_not(good))[0]
        for i in indx:
            msg += '    {0}\n'.format(self['filename'][i])
        msgs.warn(msg)
        # And remove 'em
        self.table = self.table[good]

    def _set_calib_group_bits(self):
        """
        Set the calibration group bit based on the string values of the
        'calib' column.
        """
        # Find the number groups by searching for the maximum number
        # provided, regardless of whether or not a science frame is
        # assigned to that group.
        ngroups = 0
        for i in range(len(self)):
            if self['calib'][i] in ['all', 'None']:
                # No information, keep going
                continue
            # Convert to a list of numbers
            l = np.amax([ 0 if len(n) == 0 else int(n)
                                for n in self['calib'][i].replace(':',',').split(',')])
            # Check against current maximum
            ngroups = max(l+1, ngroups)

        # Define the bitmask and initialize the bits
        self.calib_bitmask = BitMask(np.arange(ngroups))
        self['calibbit'] = 0

        # Set the calibration bits
        for i in range(len(self)):
            # Convert the string to the group list
            grp = parse.str2list(self['calib'][i], ngroups)
            if grp is None:
                # No group selected
                continue
            # Assign the group; ensure the integers are unique
            self['calibbit'][i] = self.calib_bitmask.turn_on(self['calibbit'][i], grp)

    def _check_calib_groups(self):
        """
        Check that the calibration groups are valid.

        This currently only checks that the science frames are
        associated with one calibration group.

        TODO: Is this appropriate for NIR data?

        """
        is_science = self.find_frames('science')
        for i in range(len(self)):
            if not is_science[i]:
                continue
            if len(self.calib_bitmask.flagged_bits(self['calibbit'][i])) > 1:
                msgs.error('Science frames can only be assigned to a single calibration group.')

    @property
    def n_calib_groups(self):
        """Return the number of calibration groups."""
        return None if self.calib_bitmask is None else self.calib_bitmask.nbits
                
    def set_calibration_groups(self, global_frames=None, default=False, force=False):
        """
        Group calibration frames into sets.
        
        Requires the 'setup' column to have been defined.  For now this
        is a simple grouping of frames with the same configuration.

        .. todo::
            - Maintain a detailed description of the logic.

        The 'calib' column has a string type to make sure that it
        matches with what can be read from the pypeit file.  The
        'calibbit' column is actually what is used to determine the
        calibration group of each frame; see :attr:`calib_bitmask`.

        Args:
            global_frames (:obj:`list`, optional):
                A list of strings with the frame types to use in all
                calibration groups (e.g., ['bias', 'dark']).
            default (:obj:`bool`, optional):
                If the 'calib' column is not present, set a single
                calibration group *for all rows*.
            force (:obj:`bool`, optional):
                Force the calibration groups to be reconstructed if
                the 'calib' column already exists.

        Raises:
            PypeItError:
                Raised if 'setup' column is not defined, or if
                `global_frames` is provided but the frame types have not
                been defined yet.
        """
        # Set the default if requested and 'calib' doesn't exist yet
        if 'calib' not in self.keys() and default:
            self['calib'] = '0'
            # Make sure the calibbit column does not exist
            if 'calibbit' in self.keys():
                del self['calibbit']

        # Groups have already been set
        if 'calib' in self.keys() and 'calibbit' in self.keys() and not force:
            return

        # Groups have been set but the bits have not (likely because the
        # data was read from a pypeit file)
        if 'calib' in self.keys() and 'calibbit' not in self.keys() and not force:
            self._set_calib_group_bits()
            self._check_calib_groups()
            return

        # TODO: The rest of this just nominally sets the calibration
        # group based on the configuration.  This will change!

        # The configuration must be present to determine the calibration
        # group
        if 'setup' not in self.keys():
            msgs.error('Must have defined \'setup\' column first; try running set_configurations.')
        configs = np.unique(self['setup'].data).tolist()
        if 'None' in configs:
            configs.remove('None')      # Ignore frames with undefined configurations
        n_cfg = len(configs)

        # TODO: Science frames can only have one calibration group

        # Assign everything from the same configuration to the same
        # calibration group; this needs to have dtype=object, otherwise
        # any changes to the strings will be truncated at 4 characters.
        self.table['calib'] = np.full(len(self), 'None', dtype=object)
        for i in range(n_cfg):
            self['calib'][(self['setup'] == configs[i]) & (self['framebit'] > 0)] = str(i)
        
        # Allow some frame types to be used in all calibration groups
        # (like biases and darks)
        if global_frames is not None:
            if 'frametype' not in self.keys():
                msgs.error('To set global frames, types must have been defined; '
                           'run get_frame_types.')

            calibs = '0' if n_cfg == 1 else ','.join(np.arange(n_cfg).astype(str))
            for ftype in global_frames:
                indx = np.where(self.find_frames(ftype))[0]
                for i in indx:
                    self['calib'][i] = calibs

        # Set the bits based on the string representation of the groups
        self._set_calib_group_bits()
        # Check that the groups are valid
        self._check_calib_groups()

    def find_frames(self, ftype, calib_ID=None, index=False):
        """
        Find the rows with the associated frame type.

        If the index is provided, the frames must also be matched to the
        relevant science frame.

        Args:
            ftype (str):
                The frame type identifier.  See the keys for
                :class:`pypeit.core.framematch.FrameTypeBitMask`.  If
                set to the string 'None', this returns all frames
                without a known type.
            calib_ID (:obj:`int`, optional):
                Index of the calibration group that it must match.  If None,
                any row of the specified frame type is included.
            index (:obj:`bool`, optional):
                Return an array of 0-indexed indices instead of a
                boolean array.

        Returns:
            numpy.ndarray: A boolean array, or an integer array if
            index=True, with the rows that contain the frames of the
            requested type.  

        Raises:
            PypeItError:
                Raised if the `framebit` column is not set in the table.
        """
        if 'framebit' not in self.keys():
            msgs.error('Frame types are not set.  First run get_frame_types.')
        if ftype == 'None':
            return self['framebit'] == 0
        # Select frames
        indx = self.type_bitmask.flagged(self['framebit'], ftype)

        if calib_ID is not None:
            # Select frames in the same calibration group
            indx &= self.find_calib_group(calib_ID)

        # Return
        return np.where(indx)[0] if index else indx

    def find_frame_files(self, ftype, calib_ID=None):
        """
        Return the list of files with a given frame type.

        The frames must also match the science frame index, if it is
        provided.

        Args:
            ftype (str):
                The frame type identifier.  See the keys for
                :class:`pypeit.core.framematch.FrameTypeBitMask`.
            calib_ID (:obj:`int`, optional):
                Index of the calibration group that it must match.  If None,
                any row of the specified frame type is included.

        Returns:
            list: List of file paths that match the frame type and
            science frame ID, if the latter is provided.
        """
        return self.frame_paths(self.find_frames(ftype, calib_ID=calib_ID))

    def frame_paths(self, indx):
        """
        Return the full paths to one or more frames.

        Args:
            indx (:obj:`int`, array-like):
                One or more 0-indexed rows in the table with the frames
                to return.  Can be an array of indices or a boolean
                array of the correct length.
        Returns:
            list: List of the full paths of one or more frames.
        """
        if isinstance(indx, (int,np.integer)):
            return os.path.join(self['directory'][indx], self['filename'][indx])
        return [os.path.join(d,f) for d,f in zip(self['directory'][indx], self['filename'][indx])]

    def set_frame_types(self, type_bits, merge=True):
        """
        Set and return a Table with the frame types and bits.
        
        Args:
            type_bits (numpy.ndarray):
                Integer bitmask with the frame types.  The length must
                match the existing number of table rows.

            merge (:obj:`bool`, optional):
                Merge the types and bits into the existing table.  This
                will *overwrite* any existing columns.
        
        Returns:
            `astropy.table.Table`: Table with two columns, the frame
            type name and bits.
        """
        # Making Columns to pad string array
        ftype_colmA = table.Column(self.type_bitmask.type_names(type_bits), name='frametype')

        # KLUDGE ME
        #
        # TODO: It would be good to get around this.  Is it related to
        # this change?
        # http://docs.astropy.org/en/stable/table/access_table.html#bytestring-columns-in-python-3
        #
        # See also:
        #
        # http://docs.astropy.org/en/stable/api/astropy.table.Table.html#astropy.table.Table.convert_bytestring_to_unicode
        #
        # Or we can force type_names() in bitmask to always return the
        # correct type...
        if int(str(ftype_colmA.dtype)[2:]) < 9:
            ftype_colm = table.Column(self.type_bitmask.type_names(type_bits), dtype='U9',
                                      name='frametype')
        else:
            ftype_colm = ftype_colmA

        fbits_colm = table.Column(type_bits, name='framebit')
        t = table.Table([ftype_colm, fbits_colm])

        if merge:
            self['frametype'] = t['frametype']
            self['framebit'] = t['framebit']
        return t

    def edit_frame_type(self, indx, frame_type, append=False):
        """
        Edit the frame type by hand.

        Args:
            indx (:obj:`int`):
                The 0-indexed row in the table to edit
            frame_type (:obj:`str`, :obj:`list`):
                One or more frame types to append/overwrite.
            append (:obj:`bool`, optional):
                Append the frame type.  If False, all existing frame
                types are overwitten by the provided type.
        """
        if not append:
            self['framebit'][indx] = 0
        self['framebit'][indx] = self.type_bitmask.turn_on(self['framebit'][indx], flag=frame_type)
        self['frametype'][indx] = self.type_bitmask.type_names(self['framebit'][indx])

    def get_frame_types(self, flag_unknown=False, user=None, merge=True):
        """
        Generate a table of frame types from the input metadata object.

        .. todo::
            - Here's where we could add a SPIT option.
    
        Args:
            flag_unknown (:obj:`bool`, optional):
                Instead of crashing out if there are unidentified files,
                leave without a type and continue.
            user (:obj:`dict`, optional):
                A dictionary with the types designated by the user.  The
                file name and type are expected to be the key and value
                of the dictionary, respectively.  The number of keys
                therefore *must* match the number of files in
                :attr:`table`.  For frames that have multiple types, the
                types should be provided as a string with
                comma-separated types.
            merge (:obj:`bool`, optional):
                Merge the frame typing into the exiting table.

        Returns:
            :obj:`astropy.table.Table`: A Table with two columns, the
            type names and the type bits.  See
            :class:`pypeit.core.framematch.FrameTypeBitMask` for the
            allowed frame types.
        """
        # Checks
        if 'frametype' in self.keys() or 'framebit' in self.keys():
            msgs.warn('Removing existing frametype and framebit columns.')
        if 'frametype' in self.keys():
            del self.table['frametype']
        if 'framebit' in self.keys():
            del self.table['framebit']

#        # TODO: This needs to be moved into each Spectrograph
#        if useIDname and 'idname' not in self.keys():
#            raise ValueError('idname is not set in table; cannot use it for file typing.')

        # Start
        msgs.info("Typing files")
        type_bits = np.zeros(len(self), dtype=self.type_bitmask.minimum_dtype())
    
        # Use the user-defined frame types from the input dictionary
        if user is not None:
            if len(user.keys()) != len(self):
                raise ValueError('The user-provided dictionary does not match table length.')
            msgs.info('Using user-provided frame types.')
            for ifile,ftypes in user.items():
                indx = self['filename'] == ifile
                type_bits[indx] = self.type_bitmask.turn_on(type_bits[indx], flag=ftypes.split(','))
            return self.set_frame_types(type_bits, merge=merge)
    
        # Loop over the frame types
        for i, ftype in enumerate(self.type_bitmask.keys()):
    
#            # Initialize: Flag frames with the correct ID name or start by
#            # flagging all as true
#            indx = self['idname'] == self.spectrograph.idname(ftype) if useIDname \
#                        else np.ones(len(self), dtype=bool)
    
            # Include a combination of instrument-specific checks using
            # combinations of the full set of metadata
            exprng = self.par['scienceframe']['exprng'] if ftype == 'science' \
                else self.par['calibrations']['{0}frame'.format(ftype)]['exprng']
            # TODO: Use & or | ?  Using idname above gets overwritten by
            # this if the frames to meet the other checks in this call.
#            indx &= self.spectrograph.check_frame_type(ftype, self.table, exprng=exprng)
            indx = self.spectrograph.check_frame_type(ftype, self.table, exprng=exprng)
            # Turn on the relevant bits
            type_bits[indx] = self.type_bitmask.turn_on(type_bits[indx], flag=ftype)
    
        # Find the nearest standard star to each science frame
        # TODO: Should this be 'standard' or 'science' or both?
        if 'ra' not in self.keys() or 'dec' not in self.keys():
            msgs.warn('Cannot associate standard with science frames without sky coordinates.')
        else:
            # TODO: Do we want to do this here?
            indx = self.type_bitmask.flagged(type_bits, flag='standard')
            for b, f, ra, dec in zip(type_bits[indx], self['filename'][indx], self['ra'][indx],
                                     self['dec'][indx]):
                if ra == 'None' or dec == 'None':
                    msgs.warn('RA and DEC must not be None for file:' + msgs.newline() + f)
                    msgs.warn('The above file could be a twilight flat frame that was'
                              + msgs.newline() + 'missed by the automatic identification.')
                    b = self.type_bitmask.turn_off(b, flag='standard')
                    continue

                # If an object exists within 20 arcmins of a listed standard,
                # then it is probably a standard star
                foundstd = flux_calib.find_standard_file(ra, dec, check=True)
                b = self.type_bitmask.turn_off(b, flag='science' if foundstd else 'standard')
    
        # Find the files without any types
        indx = np.logical_not(self.type_bitmask.flagged(type_bits))
        if np.any(indx):
            msgs.info("Couldn't identify the following files:")
            for f in self['filename'][indx]:
                msgs.info(f)
            if not flag_unknown:
                msgs.error("Check these files before continuing")
    
        # Finish up (note that this is called above if user is not None!)
        msgs.info("Typing completed!")
        return self.set_frame_types(type_bits, merge=merge)

    def set_pypeit_cols(self, write_bkg_pairs=False, write_manual=False):
        """
        Generate the list of columns to be included in the fitstbl
        (nearly the complete list).

        Args:
            write_bkg_pairs (:obj:`bool`, optional):
                Add additional ``PypeIt`` columns for calib, comb_id
                and bkg_id
            write_manual (:obj:`bool`, optional):
                Add additional ``PypeIt`` columns for manual extraction


        Returns:
            `numpy.ndarray`_: Array of columns to be used in the fits
            table>
        """
        # Columns for output
        columns = self.spectrograph.pypeit_file_keys()

        extras = []

        # comb, bkg columns
        if write_bkg_pairs:
            extras += ['calib', 'comb_id', 'bkg_id']
        # manual
        if write_manual:
            extras += ['manual']
        for key in extras:
            if key not in columns:
                columns += [key]

        # Take only those present
        output_cols = np.array(columns)
        return output_cols[np.isin(output_cols, self.keys())].tolist()

    def set_combination_groups(self, assign_objects=True):
        """
        Set combination groups.

        .. note::
            :attr:`table` is edited in place.

        This function can be used to initialize the combination group
        and background group columns, and/or to initialize the combination
        groups to the set of objects (science or standard frames) to a
        unique integer.

        If the 'comb_id' or 'bkg_id' columns do not exist, they're set
        to -1.  

        Args:
            assign_objects (:obj:`bool`, optional):
                If all of 'comb_id' values are less than 0 (meaning
                they're unassigned), the combination groups are set to
                be unique for each standard and science frame.
        """
        if 'comb_id' not in self.keys():
            self['comb_id'] = -1
        if 'bkg_id' not in self.keys():
            self['bkg_id'] = -1
        if assign_objects and np.all(self['comb_id'] < 0):
            # find_frames will throw an exception if framebit is not
            # set...
            sci_std_idx = np.where(np.any([self.find_frames('science'),
                                           self.find_frames('standard')], axis=0))[0]
            self['comb_id'][sci_std_idx] = np.arange(len(sci_std_idx), dtype=int) + 1

    def set_user_added_columns(self):
        """
        Set columns that the user *might* add

        .. note::
            :attr:`table` is edited in place.

        This function can be used to initialize columns
        that the user might add

        """
        if 'manual' not in self.keys():
            self['manual'] = ''

    def write_sorted(self, ofile, overwrite=True, ignore=None, 
                     write_bkg_pairs=False, write_manual=False):
        """
        Write the sorted file.

        The sorted file lists all the unique instrument configurations
        (setups) and the frames associated with each configuration.  The
        output data table is identical to the pypeit file output.

        .. todo::
            - This is for backwards compatibility, but we should
              consider reformatting/removing it.

        Args:
            ofile (:obj:`str`):
                Name for the output sorted file.
            overwrite (:obj:`bool`, optional):
                Overwrite any existing file with the same name.
            ignore (:obj:`list`, optional):
                Ignore configurations in the provided list.
            write_bkg_pairs (:obj:`bool`, optional):
                Add additional ``PypeIt`` columns for calib, comb_id
                and bkg_id
            write_manual (:obj:`bool`, optional):
                Add additional ``PypeIt`` columns for manual extraction

        Raises:
            PypeItError:
                Raised if the 'setup' isn't been defined.
        """
        if 'setup' not in self.keys():
            msgs.error('Cannot write sorted instrument configuration table without \'setup\' '
                       'column; run set_configurations.')

        if os.path.isfile(ofile) and not overwrite:
            msgs.error('{0} already exists.  Use ovewrite=True to overwrite.'.format(ofile))

        # Grab output columns
        output_cols = self.set_pypeit_cols(write_bkg_pairs=write_bkg_pairs,
                                           write_manual=write_manual)

        cfgs = self.unique_configurations(copy=ignore is not None)
        if ignore is not None:
            for key in cfgs.keys():
                if key in ignore:
                    del cfgs[key]

        # Construct file
        ff = open(ofile, 'w')
        for setup in cfgs.keys():
            # Get the subtable of frames taken in this configuration
            indx = self['setup'] == setup
            if not np.any(indx):
                continue
            subtbl = self.table[output_cols][indx]
            # Write the file
            ff.write('##########################################################\n')
            ff.write('Setup {:s}\n'.format(setup))
            ff.write('\n'.join(dict_to_lines(cfgs[setup], level=1)) + '\n')
            ff.write('#---------------------------------------------------------\n')
            mjd = subtbl['mjd'].copy()
            # Deal with possibly None mjds if there were corrupt header cards
            mjd[mjd == None] = -99999.0
            isort = np.argsort(mjd)
            subtbl = subtbl[isort]
            subtbl.write(ff, format='ascii.fixed_width')
        ff.write('##end\n')
        ff.close()

    # TODO: Do we need a calib file?
    def write_calib(self, ofile, overwrite=True, ignore=None):
        """
        Write the calib file.

        The calib file provides the unique instrument configurations
        (setups) and the association of each frame from that
        configuration with a given calibration group.

        .. todo::
            - This is for backwards compatibility, but we should
              consider reformatting/removing it.
            - This is complicated by allowing some frame types to have
              no association with an instrument configuration
            - This is primarily used for QA now;  but could probably use the pypeit file instead

        Args:
            ofile (:obj:`str`):
                Name for the output sorted file.
            overwrite (:obj:`bool`, optional):
                Overwrite any existing file with the same name.
            ignore (:obj:`list`, optional):
                Ignore calibration groups in the provided list.

        Raises:
            PypeItError:
                Raised if the 'setup' or 'calibbit' columns haven't been
                defined.
        """
        if 'setup' not in self.keys() or 'calibbit' not in self.keys():
            msgs.error('Cannot write calibration groups without \'setup\' and \'calibbit\' '
                       'columns; run set_configurations and set_calibration_groups.')

        if os.path.isfile(ofile) and not overwrite:
            msgs.error('{0} already exists.  Use ovewrite=True to overwrite.'.format(ofile))

        # Construct the setups dictionary
        cfg = self.unique_configurations(copy=True, rm_none=True)

        # TODO: We should edit the relevant follow-on code so that we
        # don't have to do these gymnastics. Or better yet, just stop
        # producing/using the *.calib file.
        _cfg = {}
        for setup in cfg.keys():
            _cfg[setup] = {}
            _cfg[setup]['--'] = deepcopy(cfg[setup])
        cfg = _cfg

        # Iterate through the calibration bit names as these are the root of the
        #   MasterFrames and QA
        for icbit in np.unique(self['calibbit'].data):
            cbit = int(icbit) # for yaml
            # Skip this group
            if ignore is not None and cbit in ignore:
                continue

            # Find the frames in this group
            #in_group = self.find_calib_group(i)
            in_cbit = self['calibbit'] == cbit

            # Find the unique configurations in this group, ignoring any
            # undefined ('None') configurations
            #setup = np.unique(self['setup'][in_group]).tolist()
            setup = np.unique(self['setup'][in_cbit]).tolist()
            if 'None' in setup:
                setup.remove('None')

            # Make sure that each calibration group should only contain
            # frames from a single configuration
            if len(setup) != 1:
                msgs.error('Each calibration group must be from one and only one instrument '
                           'configuration with a valid letter identifier; i.e., the '
                           'configuration cannot be None.')

            # Find the frames of each type in this group
            cfg[setup[0]][cbit] = {}
            for key in self.type_bitmask.keys():
                #ftype_in_group = self.find_frames(key) & in_group
                ftype_in_group = self.find_frames(key) & in_cbit
                cfg[setup[0]][cbit][key] = [ os.path.join(d,f)
                                                for d,f in zip(self['directory'][ftype_in_group],
                                                               self['filename'][ftype_in_group])]
        # Write it
        ff = open(ofile, 'w')
        ff.write(yaml.dump(utils.yamlify(cfg)))
        ff.close()

    def write_pypeit(self, output_path=None, cfg_lines=None,
                     write_bkg_pairs=False, write_manual=False,
                     configs=None):
        """
        Write a pypeit file in data-table format.

        The pypeit file is the main configuration file for PypeIt,
        configuring the control-flow and algorithmic parameters and
        listing the data files to read.  This function writes the
        columns selected by the
        :func:`pypeit.spectrographs.spectrograph.Spectrograph.pypeit_file_keys`,
        which can be specific to each instrument.

        Args:
            output_path (:obj:`str`, optional):
                Root path for the output pypeit files. If None, set
                to current directory. If the output directory does
                not exist, it is created.
            cfg_lines (:obj:`list`, optional):
                The list of configuration lines to include in the file.
                If None are provided, the vanilla configuration is
                included.
            write_bkg_pairs (:obj:`bool`, optional):
                When constructing the
                :class:`pypeit.metadata.PypeItMetaData` object, include
                two columns called `comb_id` and `bkg_id` that identify
<<<<<<< HEAD
                object and background frame pairs.  
            write_manual (:obj:`bool`, optional):
                Add additional ``PypeIt`` columns for manual extraction
=======
                object and background frame pairs.
>>>>>>> 46e6d99d
            configs (:obj:`str`, :obj:`list`, optional):
                One or more strings used to select the configurations
                to include in the returned objects. If ``'all'``,
                pass back all configurations. Otherwise, only return
                the configurations matched to this provided string or
                list of strings (e.g., ['A','C']). See
                :attr:`configs`.


        Raises:
            PypeItError:
                Raised if the 'setup' isn't defined and split is True.

        Returns:
            :obj:`list`: List of ``PypeIt`` files generated.
        """
        # Set output path
        if output_path is None:
            output_path = os.getcwd()

        # Find unique configurations, always ignoring any 'None'
        # configurations...
        cfg = self.unique_configurations(copy=True, rm_none=True)

        # Get the setups to write
        if configs is None or configs == 'all' or configs == ['all']:
            cfg_keys = list(cfg.keys())
        else:
            _configs = configs if isinstance(configs, list) else [configs]
            cfg_keys = [key for key in cfg.keys() if key in _configs]

        if len(cfg_keys) == 0:
            msgs.error('No setups to write!')

        # Grab output columns
        output_cols = self.set_pypeit_cols(write_bkg_pairs=write_bkg_pairs,
                                           write_manual=write_manual)

        # Write the pypeit files
        ofiles = [None]*len(cfg_keys)
        for j,setup in enumerate(cfg_keys):
            # Create the output directory
            root = '{0}_{1}'.format(self.spectrograph.name, setup)
            odir = os.path.join(output_path, root)
            if not os.path.isdir(odir):
                os.makedirs(odir)
            # Create the output file name
            ofiles[j] = os.path.join(odir, '{0}.pypeit'.format(root))
            # Get the setup lines
            setup_lines = dict_to_lines({'Setup {0}'.format(setup): 
                utils.yamlify(cfg[setup])}, level=1)
            # Get the paths
            in_cfg = self['setup'] == setup
            if not np.any(in_cfg):
                continue
            paths = np.unique(self['directory'][in_cfg]).tolist()
            # Get the data lines
            subtbl = self.table[output_cols][in_cfg]
            subtbl.sort(['frametype','filename'])
            with io.StringIO() as ff:
                subtbl.write(ff, format='ascii.fixed_width')
                data_lines = ff.getvalue().split('\n')[:-1]
            # Write the file
            make_pypeit_file(ofiles[j], self.spectrograph.name, [], cfg_lines=cfg_lines,
                             setup_lines=setup_lines, sorted_files=data_lines, paths=paths)

        # Return
        return ofiles

    def write(self, output=None, rows=None, columns=None, sort_col=None, overwrite=False,
              header=None):
        """
        Write the metadata either to a file or to the screen.

        The method allows you to set the columns to print and which column to
        use for sorting.

        Args:
            output (:obj:`str`, optional):
                Output signature or file name. If None, the table contents
                are printed to the screen. If ``'table'``, the table that
                would have been printed/written to disk is returned.
                Otherwise, the string is interpreted as the name of an ascii
                file to which to write the table contents.
            rows (`numpy.ndarray`_, optional):
                A boolean vector selecting the rows of the table to write. If
                None, all rows are written. Shape must match the number of
                the rows in the table.
            columns (:obj:`str`, :obj:`list`, optional):
                A list of columns to include in the output file. Can be
                provided as a list directly or as a comma-separated string.
                If None or ``'all'``, all columns in are written; if
                ``'pypeit'``, the columns are the same as those included in
                the pypeit file. Each selected column must be a valid pypeit
                metadata keyword, specific to :attr:`spectrograph`.
                Additional valid keywords, depending on the processing level
                of the metadata table, are directory, filename, frametype,
                framebit, setup, calib, and calibbit.
            sort_col (:obj:`str`, optional):
                Name of the column to use for sorting the output. If
                None, the table is printed in its current state.
            overwrite (:obj:`bool`, optional):
                Overwrite any existing file; otherwise raise an
                exception.
            header (:obj:`str`, :obj:`list`, optional):
                One or more strings to write to the top of the file, on
                string per file line; ``# `` is added to the beginning of
                each string. Ignored if ``output`` does not specify an output
                file.

        Returns:
            `astropy.table.Table`: The table object that would have been
            written/printed if ``output == 'table'``. Otherwise, the method
            always returns None.

        Raises:
            ValueError:
                Raised if the columns to include are not valid, or if the
                column to use for sorting is not valid.
            FileExistsError:
                Raised if overwrite is False and the file exists.
        """
        # Check the file can be written (this is here because the spectrograph
        # needs to be defined first)
        ofile = None if output in [None, 'table'] else output
        if ofile is not None and os.path.isfile(ofile) and not overwrite:
            raise FileExistsError(f'{ofile} already exists; set flag to overwrite.')

        # Check the rows input
        if rows is not None and len(rows) != len(self.table):
            raise ValueError('Boolean vector selecting output rows has incorrect length.')

        # Get the columns to return
        if columns in [None, 'all']:
            tbl_cols = list(self.keys())
        elif columns == 'pypeit':
            tbl_cols = self.set_pypeit_cols(write_bkg_pairs=True)
        else:
            all_cols = list(self.keys())
            tbl_cols = columns if isinstance(columns, list) else columns.split(',')
            badcol = [col not in all_cols for col in tbl_cols]
            if np.any(badcol):
                raise ValueError('The following columns are not valid: {0}'.format(
                                 ', '.join(tbl_cols[badcol])))

        # Make sure the basic parameters are the first few columns; do them in
        # reverse order so I can always insert at the beginning of the list
        for col in ['framebit', 'frametype', 'filename', 'directory']:
            if col not in tbl_cols:
                continue
            indx = np.where([t == col for t in tbl_cols])[0][0]
            if indx != 0:
                tbl_cols.insert(0, tbl_cols.pop(indx))

        # Make sure the dithers and combination and background IDs are the last
        # few columns
        ncol = len(tbl_cols)
        for col in ['dithpat', 'dithpos', 'dithoff', 'calib', 'comb_id', 'bkg_id']:
            if col not in tbl_cols:
                continue
            indx = np.where([t == col for t in tbl_cols])[0][0]
            if indx != ncol-1:
                tbl_cols.insert(ncol-1, tbl_cols.pop(indx))

        # Copy the internal table so that it is unaltered
        output_tbl = self.table.copy()

        # Select the output rows if a vector was provided
        if rows is not None:
            output_tbl = output_tbl[rows]

        # Select and sort the data by a given column
        if sort_col is not None:
            if sort_col not in self.keys():
                raise ValueError(f'Cannot sort by {sort_col}.  Not a valid column.')
            # Ignore any NoneTypes
            indx = output_tbl[sort_col] != None
            is_None = np.logical_not(indx)
            srt = np.append(np.where(is_None)[0],
                            np.where(indx)[0][np.argsort(output_tbl[sort_col][indx].data)])
            output_tbl = output_tbl[tbl_cols][srt]
        else:
            output_tbl = output_tbl[tbl_cols]

        if output == 'table':
            # Instead of writing, just return the modified table
            return output_tbl

        # Always write the table in ascii format
        with io.StringIO() as ff:
            output_tbl.write(ff, format='ascii.fixed_width')
            data_lines = ff.getvalue().split('\n')[:-1]

        if ofile is None:
            # Output file not defined so just print it
            print('\n'.join(data_lines))
            return None

        # Write the output to an ascii file
        with open(ofile, 'w') as f:
            if header is not None:
                _header = header if isinstance(header, list) else [header]
                for h in _header:
                    f.write(f'# {h}\n')
            f.write('\n')
            f.write('\n'.join(data_lines))
            f.write('\n')

        # Just to be explicit that the method returns None when writing to a
        # file...
        return None

    def find_calib_group(self, grp):
        """
        Find all the frames associated with the provided calibration group.
        
        Args:
            grp (:obj:`int`):
                The calibration group integer.

        Returns:
            numpy.ndarray: Boolean array selecting those frames in the
            table included in the selected calibration group.

        Raises:
            PypeItError:
                Raised if the 'calibbit' column is not defined.
        """
        if 'calibbit' not in self.keys():
            msgs.error('Calibration groups are not set.  First run set_calibration_groups.')
        return self.calib_bitmask.flagged(self['calibbit'].data, grp)

    def find_frame_calib_groups(self, row):
        """
        Find the calibration groups associated with a specific frame.
        """
        return self.calib_bitmask.flagged_bits(self['calibbit'][row])


# TODO: Is there a reason why this is not an attribute of
# PypeItMetaData?
def row_match_config(row, config, spectrograph):
    """
    Queries whether a row from the fitstbl matches the
    input configuration

    Args:
        row (astropy.table.Row): From fitstbl
        config (dict): Defines the configuration
        spectrograph (pypeit.spectrographs.spectrograph.Spectrograph):
          Used to grab the rtol value for float meta (e.g. dispangle)

    Returns:
        bool: True if the row matches the input configuration

    """
    # Loop on keys in config
    match = []
    for k in config.keys():
        # Deal with floating configs (e.g. grating angle)
        if isinstance(config[k], float):
            if row[k] is None:
                match.append(False)
            elif np.abs(config[k]-row[k])/config[k] < spectrograph.meta[k]['rtol']:
                match.append(True)
            else:
                match.append(False)
        else:
            # The np.all allows for arrays in the Table (e.g. binning)
            match.append(np.all(config[k] == row[k]))
    # Check
    return np.all(match)
<|MERGE_RESOLUTION|>--- conflicted
+++ resolved
@@ -1557,13 +1557,9 @@
                 When constructing the
                 :class:`pypeit.metadata.PypeItMetaData` object, include
                 two columns called `comb_id` and `bkg_id` that identify
-<<<<<<< HEAD
                 object and background frame pairs.  
             write_manual (:obj:`bool`, optional):
                 Add additional ``PypeIt`` columns for manual extraction
-=======
-                object and background frame pairs.
->>>>>>> 46e6d99d
             configs (:obj:`str`, :obj:`list`, optional):
                 One or more strings used to select the configurations
                 to include in the returned objects. If ``'all'``,
